#![cfg(feature = "circuits")]

use bus_mapping::circuit_input_builder::BuilderClient;
use bus_mapping::operation::OperationContainer;
use eth_types::geth_types;
use group::{Curve, Group};
use halo2_proofs::arithmetic::BaseExt;
use halo2_proofs::{
    arithmetic::{CurveAffine, Field},
    dev::MockProver,
    pairing::bn256::Fr,
};
use integration_tests::{get_client, log_init, GenDataOutput, CHAIN_ID};
use lazy_static::lazy_static;
use log::trace;
use paste::paste;
use rand_chacha::rand_core::SeedableRng;
use rand_chacha::ChaCha20Rng;
use std::marker::PhantomData;
use zkevm_circuits::bytecode_circuit::dev::test_bytecode_circuit;
use zkevm_circuits::copy_circuit::dev::test_copy_circuit;
use zkevm_circuits::evm_circuit::witness::RwMap;
use zkevm_circuits::evm_circuit::{test::run_test_circuit, witness::block_convert};
use zkevm_circuits::state_circuit::StateCircuit;
use zkevm_circuits::tx_circuit::{
    sign_verify::SignVerifyChip, Secp256k1Affine, TxCircuit, POW_RAND_SIZE, VERIF_HEIGHT,
};

lazy_static! {
    pub static ref GEN_DATA: GenDataOutput = GenDataOutput::load();
}

async fn test_evm_circuit_block(block_num: u64) {
    log::info!("test evm circuit, block number: {}", block_num);
    let cli = get_client();
    let cli = BuilderClient::new(cli).await.unwrap();
    let (builder, _) = cli.gen_inputs(block_num).await.unwrap();

    let block = block_convert(&builder.block, &builder.code_db);
    run_test_circuit(block).expect("evm_circuit verification failed");
}

async fn test_state_circuit_block(block_num: u64) {
<<<<<<< HEAD
=======
    use halo2_proofs::pairing::bn256::Fr;

>>>>>>> de17e38b
    log::info!("test state circuit, block number: {}", block_num);
    let cli = get_client();
    let cli = BuilderClient::new(cli).await.unwrap();
    let (builder, _) = cli.gen_inputs(block_num).await.unwrap();

    // Generate state proof
    let stack_ops = builder.block.container.sorted_stack();
    trace!("stack_ops: {:#?}", stack_ops);
    let memory_ops = builder.block.container.sorted_memory();
    trace!("memory_ops: {:#?}", memory_ops);
    let storage_ops = builder.block.container.sorted_storage();
    trace!("storage_ops: {:#?}", storage_ops);

    const DEGREE: usize = 17;

    let rw_map = RwMap::from(&OperationContainer {
        memory: memory_ops,
        stack: stack_ops,
        storage: storage_ops,
        ..Default::default()
    });

    let randomness = Fr::from(0xcafeu64);
    let circuit = StateCircuit::<Fr>::new(randomness, rw_map, 1 << 16);
    let power_of_randomness = circuit.instance();

    use halo2_proofs::pairing::bn256::Fr as Fp;
    let prover = MockProver::<Fp>::run(DEGREE as u32, &circuit, power_of_randomness).unwrap();
    prover.verify().expect("state_circuit verification failed");
}

async fn test_tx_circuit_block(block_num: u64) {
    const DEGREE: u32 = 20;

    log::info!("test tx circuit, block number: {}", block_num);
    let cli = get_client();
    let cli = BuilderClient::new(cli).await.unwrap();

    let (_, eth_block) = cli.gen_inputs(block_num).await.unwrap();
    let txs: Vec<_> = eth_block
        .transactions
        .iter()
        .map(geth_types::Transaction::from_eth_tx)
        .collect();

    let mut rng = ChaCha20Rng::seed_from_u64(2);
    let aux_generator = <Secp256k1Affine as CurveAffine>::CurveExt::random(&mut rng).to_affine();

    let randomness = Fr::random(&mut rng);
    let mut instance: Vec<Vec<Fr>> = (1..POW_RAND_SIZE + 1)
        .map(|exp| vec![randomness.pow(&[exp as u64, 0, 0, 0]); txs.len() * VERIF_HEIGHT])
        .collect();

    instance.push(vec![]);
    let circuit = TxCircuit::<Fr, 4, { 4 * (4 + 32 + 32) }> {
        sign_verify: SignVerifyChip {
            aux_generator,
            window_size: 2,
            _marker: PhantomData,
        },
        randomness,
        txs,
        chain_id: CHAIN_ID,
    };

    let prover = MockProver::run(DEGREE, &circuit, instance).unwrap();

    prover.verify().expect("tx_circuit verification failed");
}

pub async fn test_bytecode_circuit_block(block_num: u64) {
    const DEGREE: u32 = 16;
    let randomness = Fr::from(123456);

    log::info!("test bytecode circuit, block number: {}", block_num);
    let cli = get_client();
    let cli = BuilderClient::new(cli).await.unwrap();
    let (builder, _) = cli.gen_inputs(block_num).await.unwrap();
    let bytecodes: Vec<Vec<u8>> = builder.code_db.0.values().cloned().collect();

    test_bytecode_circuit(DEGREE, bytecodes, randomness);
}

pub async fn test_copy_circuit_block(block_num: u64) {
    const DEGREE: u32 = 16;

    log::info!("test copy circuit, block number: {}", block_num);
    let cli = get_client();
    let cli = BuilderClient::new(cli).await.unwrap();
    let (builder, _) = cli.gen_inputs(block_num).await.unwrap();
    let block = block_convert(&builder.block, &builder.code_db);

    assert!(test_copy_circuit(DEGREE, block).is_ok());
}

macro_rules! declare_tests {
    ($name:ident, $block_tag:expr) => {
        paste! {
            #[tokio::test]
            async fn [<serial_test_evm_ $name>]() {
                log_init();
                let block_num = GEN_DATA.blocks.get($block_tag).unwrap();
                test_evm_circuit_block(*block_num).await;
            }

            #[tokio::test]
            async fn [<serial_test_state_ $name>]() {
                log_init();
                let block_num = GEN_DATA.blocks.get($block_tag).unwrap();
                test_state_circuit_block(*block_num).await;
            }

            #[tokio::test]
            async fn [<serial_test_tx_ $name>]() {
                log_init();
                let block_num = GEN_DATA.blocks.get($block_tag).unwrap();
                test_tx_circuit_block(*block_num).await;
            }

            #[tokio::test]
            async fn [<serial_test_bytecode_ $name>]() {
                log_init();
                let block_num = GEN_DATA.blocks.get($block_tag).unwrap();
                test_bytecode_circuit_block(*block_num).await;
            }

            #[tokio::test]
            async fn [<serial_test_copy_ $name>]() {
                log_init();
                let block_num = GEN_DATA.blocks.get($block_tag).unwrap();
                test_copy_circuit_block(*block_num).await;
            }

        }
    };
}

/*
declare_tests!(
    test_evm_circuit_block_transfer_0,
    test_state_circuit_block_transfer_0,
    "Transfer 0"
);
declare_tests!(
    test_evm_circuit_deploy_greeter,
    test_state_circuit_deploy_greeter,
    "Deploy Greeter"
);
declare_tests!(
    test_evm_circuit_multiple_transfers_0,
    test_state_circuit_multiple_transfers_0,
    "Multiple transfers 0"
);
*/
declare_tests!(
    circuit_erc20_openzeppelin_transfer_fail,
    "ERC20 OpenZeppelin transfer failed"
);
declare_tests!(
    circuit_erc20_openzeppelin_transfer_succeed,
    "ERC20 OpenZeppelin transfer successful"
);
declare_tests!(
    circuit_multiple_erc20_openzeppelin_transfers,
    "Multiple ERC20 OpenZeppelin transfers"
);<|MERGE_RESOLUTION|>--- conflicted
+++ resolved
@@ -41,11 +41,8 @@
 }
 
 async fn test_state_circuit_block(block_num: u64) {
-<<<<<<< HEAD
-=======
     use halo2_proofs::pairing::bn256::Fr;
-
->>>>>>> de17e38b
+    
     log::info!("test state circuit, block number: {}", block_num);
     let cli = get_client();
     let cli = BuilderClient::new(cli).await.unwrap();
