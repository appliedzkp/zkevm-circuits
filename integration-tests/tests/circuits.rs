--- conflicted
+++ resolved
@@ -289,14 +289,9 @@
     }
 }
 
-<<<<<<< HEAD
-#[tokio::test]
-async fn test_evm_circuit_block_a() {
+async fn test_evm_circuit_block(block_num: u64) {
     use halo2::arithmetic::BaseExt;
     use pairing::bn256::Fr;
-=======
-async fn test_evm_circuit_block(block_num: u64) {
->>>>>>> 5c882892
     use test_evm_circuit::*;
 
     let cli = get_client();
@@ -316,14 +311,10 @@
 }
 
 #[tokio::test]
-<<<<<<< HEAD
-async fn test_state_circuit_block_a() {
+async fn test_evm_circuit_block_transfer_0() {
     use halo2::arithmetic::BaseExt;
     use pairing::bn256::Fr;
 
-=======
-async fn test_evm_circuit_block_transfer_0() {
->>>>>>> 5c882892
     log_init();
     let block_num = GEN_DATA.blocks.get("Transfer 0").unwrap();
     test_evm_circuit_block(*block_num).await;
