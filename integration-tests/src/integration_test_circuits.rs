--- conflicted
+++ resolved
@@ -28,7 +28,6 @@
 use std::{collections::HashMap, marker::PhantomData, sync::Mutex};
 use tokio::sync::Mutex as TokioMutex;
 use zkevm_circuits::{
-<<<<<<< HEAD
     bytecode_circuit::TestBytecodeCircuit,
     copy_circuit::TestCopyCircuit,
     evm_circuit::TestEvmCircuit,
@@ -37,16 +36,6 @@
     state_circuit::TestStateCircuit,
     super_circuit::SuperCircuit,
     tx_circuit::TestTxCircuit,
-=======
-    bytecode_circuit::circuit::BytecodeCircuit,
-    copy_circuit::CopyCircuit,
-    evm_circuit::EvmCircuit,
-    exp_circuit::ExpCircuit,
-    keccak_circuit::KeccakCircuit,
-    state_circuit::StateCircuit,
-    super_circuit::SuperCircuit,
-    tx_circuit::TxCircuit,
->>>>>>> 56e097cf
     util::SubCircuit,
     witness::{block_convert, Block},
 };
