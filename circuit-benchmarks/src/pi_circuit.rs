//! State circuit benchmarks
#[cfg(test)]
mod tests {
    use ark_std::{end_timer, start_timer};
    use eth_types::Word;
    use halo2_proofs::arithmetic::Field;
    use halo2_proofs::plonk::{create_proof, keygen_pk, keygen_vk, verify_proof};
    use halo2_proofs::poly::kzg::commitment::{KZGCommitmentScheme, ParamsKZG, ParamsVerifierKZG};
    use halo2_proofs::poly::kzg::multiopen::{ProverSHPLONK, VerifierSHPLONK};
    use halo2_proofs::poly::kzg::strategy::SingleStrategy;
    use halo2_proofs::{
        halo2curves::bn256::{Bn256, Fr, G1Affine},
        poly::commitment::ParamsProver,
        transcript::{
            Blake2bRead, Blake2bWrite, Challenge255, TranscriptReadBuffer, TranscriptWriterBuffer,
        },
    };
    use rand::SeedableRng;
    use rand_chacha::ChaCha20Rng;
    use rand_xorshift::XorShiftRng;
    use std::env::var;
    use zkevm_circuits::pi_circuit::{PiCircuit, PiTestCircuit, PublicData};
    use zkevm_circuits::test_util::rand_tx;
    use zkevm_circuits::util::SubCircuit;

    #[cfg_attr(not(feature = "benches"), ignore)]
    #[test]
    fn bench_pi_circuit_prover() {
        let degree: u32 = var("DEGREE")
            .unwrap_or_else(|_| "15".to_string())
            .parse()
            .expect("Cannot parse DEGREE env var as u32");

        const MAX_TXS: usize = 10;
        const MAX_CALLDATA: usize = 128;

        let mut rng = ChaCha20Rng::seed_from_u64(2);
        let randomness = Fr::random(&mut rng);
        let rand_rpi = Fr::random(&mut rng);
        let public_data = generate_publicdata::<MAX_TXS, MAX_CALLDATA>();
        let circuit = PiTestCircuit::<Fr, MAX_TXS, MAX_CALLDATA>(PiCircuit::<Fr>::new(
            MAX_TXS,
            MAX_CALLDATA,
            randomness,
            rand_rpi,
            public_data,
        ));
        let public_inputs = circuit.0.instance();
        let instance: Vec<&[Fr]> = public_inputs.iter().map(|input| &input[..]).collect();
        let instances = &[&instance[..]][..];

        let mut rng = XorShiftRng::from_seed([
            0x59, 0x62, 0xbe, 0x5d, 0x76, 0x3d, 0x31, 0x8d, 0x17, 0xdb, 0x37, 0x32, 0x54, 0x06,
            0xbc, 0xe5,
        ]);

        // Bench setup generation
        let setup_message = format!("Setup generation with degree = {}", degree);
        let start1 = start_timer!(|| setup_message);
        let general_params = ParamsKZG::<Bn256>::setup(degree, &mut rng);
        let verifier_params: ParamsVerifierKZG<Bn256> = general_params.verifier_params().clone();
        end_timer!(start1);

        // Initialize the proving key
        let vk = keygen_vk(&general_params, &circuit).expect("keygen_vk should not fail");
        let pk = keygen_pk(&general_params, vk, &circuit).expect("keygen_pk should not fail");
        // Create a proof
        let mut transcript = Blake2bWrite::<_, G1Affine, Challenge255<_>>::init(vec![]);

        // Bench proof generation time
        let proof_message = format!("PI_circuit Proof generation with {} rows", degree);
        let start2 = start_timer!(|| proof_message);
        create_proof::<
            KZGCommitmentScheme<Bn256>,
            ProverSHPLONK<'_, Bn256>,
            Challenge255<G1Affine>,
            XorShiftRng,
            Blake2bWrite<Vec<u8>, G1Affine, Challenge255<G1Affine>>,
            PiTestCircuit<Fr, MAX_TXS, MAX_CALLDATA>,
        >(
            &general_params,
            &pk,
            &[circuit],
            instances,
            rng,
            &mut transcript,
        )
        .expect("proof generation should not fail");
        let proof = transcript.finalize();
        end_timer!(start2);

        // Bench verification time
        let start3 = start_timer!(|| "PI_circuit Proof verification");
        let mut verifier_transcript = Blake2bRead::<_, G1Affine, Challenge255<_>>::init(&proof[..]);
        let strategy = SingleStrategy::new(&general_params);

        verify_proof::<
            KZGCommitmentScheme<Bn256>,
            VerifierSHPLONK<'_, Bn256>,
            Challenge255<G1Affine>,
            Blake2bRead<&[u8], G1Affine, Challenge255<G1Affine>>,
            SingleStrategy<'_, Bn256>,
        >(
            &verifier_params,
            pk.get_vk(),
            strategy,
            instances,
            &mut verifier_transcript,
        )
        .expect("failed to verify bench circuit");
        end_timer!(start3);
    }

    fn generate_publicdata<const MAX_TXS: usize, const MAX_CALLDATA: usize>() -> PublicData {
        let mut rng = ChaCha20Rng::seed_from_u64(2);
        let mut public_data = PublicData::default();
        let chain_id = 1337u64;
        public_data.chain_id = Word::from(chain_id);

        let n_tx = MAX_TXS;
        for _ in 0..n_tx {
<<<<<<< HEAD
            let eth_tx = eth_types::Transaction::from(&rand_tx(&mut rng, chain_id, true));
            public_data.eth_block.transactions.push(eth_tx);
=======
            let eth_tx = eth_types::Transaction::from(&rand_tx(&mut rng, chain_id));
            public_data.transactions.push(eth_tx);
>>>>>>> 92f3d724
        }
        public_data
    }
}<|MERGE_RESOLUTION|>--- conflicted
+++ resolved
@@ -119,13 +119,8 @@
 
         let n_tx = MAX_TXS;
         for _ in 0..n_tx {
-<<<<<<< HEAD
             let eth_tx = eth_types::Transaction::from(&rand_tx(&mut rng, chain_id, true));
-            public_data.eth_block.transactions.push(eth_tx);
-=======
-            let eth_tx = eth_types::Transaction::from(&rand_tx(&mut rng, chain_id));
             public_data.transactions.push(eth_tx);
->>>>>>> 92f3d724
         }
         public_data
     }
