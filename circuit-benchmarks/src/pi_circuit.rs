--- conflicted
+++ resolved
@@ -18,12 +18,8 @@
     use rand::SeedableRng;
     use rand_chacha::ChaCha20Rng;
     use rand_xorshift::XorShiftRng;
-<<<<<<< HEAD
     use std::env::var;
     use zkevm_circuits::pi_circuit::test::{PiCircuit, PiTestCircuit, PublicData};
-=======
-    use zkevm_circuits::pi_circuit::{PiCircuit, PiTestCircuit, PublicData};
->>>>>>> a6267835
     use zkevm_circuits::test_util::rand_tx;
     use zkevm_circuits::util::SubCircuit;
 
