--- conflicted
+++ resolved
@@ -24,7 +24,6 @@
     use zkevm_circuits::util::SubCircuit;
     use zkevm_circuits::witness::block_convert;
 
-<<<<<<< HEAD
     use bus_mapping::rpc::GethClient;
     use ethers::providers::Http;
     use url::Url;
@@ -33,7 +32,6 @@
         let transport = Http::new(Url::parse(geth_url).expect("invalid url"));
         GethClient::new(transport)
     }
-
     async fn build_circuit_from_mainnet_block() -> (usize, TxCircuit<Fr>) {
         let degree = std::env::var("DEGREE")
             .expect("DEGREE Not Set")
@@ -56,17 +54,6 @@
         };
         let cli = BuilderClient::new(cli, params).await.unwrap();
         let (builder, _) = cli.gen_inputs(block_num).await.unwrap();
-=======
-    #[cfg_attr(not(feature = "benches"), ignore)]
-    #[test]
-    fn bench_tx_circuit_prover() {
-        env_logger::Builder::from_env(Env::default().default_filter_or("debug")).init();
-        let setup_prfx = crate::constants::SETUP_PREFIX;
-        let proof_gen_prfx = crate::constants::PROOFGEN_PREFIX;
-        let proof_ver_prfx = crate::constants::PROOFVER_PREFIX;
-        //Unique string used by bench results module for parsing the result
-        const BENCHMARK_ID: &str = "Tx Circuit";
->>>>>>> 2d80f22b
 
         if builder.block.txs.is_empty() {
             log::info!("skip empty block");
