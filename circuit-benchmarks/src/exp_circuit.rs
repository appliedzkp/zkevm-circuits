//! Exp circuit benchmarks

#[cfg(test)]
mod tests {
    use ark_std::{end_timer, start_timer};
    use bus_mapping::{circuit_input_builder::CircuitsParams, mock::BlockData};
    use env_logger::Env;
    use eth_types::{bytecode, geth_types::GethData, Word};
    use halo2_proofs::{
        halo2curves::bn256::{Bn256, Fr, G1Affine},
        plonk::{create_proof, keygen_pk, keygen_vk, verify_proof},
        poly::{
            commitment::ParamsProver,
            kzg::{
                commitment::{KZGCommitmentScheme, ParamsKZG, ParamsVerifierKZG},
                multiopen::{ProverSHPLONK, VerifierSHPLONK},
                strategy::SingleStrategy,
            },
        },
        transcript::{
            Blake2bRead, Blake2bWrite, Challenge255, TranscriptReadBuffer, TranscriptWriterBuffer,
        },
    };
    use mock::test_ctx::{helpers::*, TestContext};
    use rand::SeedableRng;
    use rand_xorshift::XorShiftRng;
    use std::env::var;
<<<<<<< HEAD
    use zkevm_circuits::evm_circuit::witness::{block_convert, Block};
    use zkevm_circuits::exp_circuit::TestExpCircuit;
=======
    use zkevm_circuits::{
        evm_circuit::witness::{block_convert, Block},
        exp_circuit::ExpCircuit,
    };
>>>>>>> 56e097cf

    #[cfg_attr(not(feature = "benches"), ignore)]
    #[test]
    fn bench_exp_circuit_prover() {
        env_logger::Builder::from_env(Env::default().default_filter_or("debug")).init();
        let setup_prfx = crate::constants::SETUP_PREFIX;
        let proof_gen_prfx = crate::constants::PROOFGEN_PREFIX;
        let proof_ver_prfx = crate::constants::PROOFVER_PREFIX;
        // Unique string used by bench results module for parsing the result
        const BENCHMARK_ID: &str = "Exp Circuit";

        // Initialize the circuit

        let degree: u32 = var("DEGREE")
            .unwrap_or_else(|_| "19".to_string())
            .parse()
            .expect("Cannot parse DEGREE env var as u32");

        let base = Word::from(132);
        let exponent = Word::from(27);
        let block = generate_full_events_block(degree, base, exponent);
        let circuit = TestExpCircuit::<Fr>::new(
            block.exp_events.clone(),
            block.circuits_params.max_exp_steps,
        );

        // Initialize the polynomial commitment parameters
        let mut rng = XorShiftRng::from_seed([
            0x59, 0x62, 0xbe, 0x5d, 0x76, 0x3d, 0x31, 0x8d, 0x17, 0xdb, 0x37, 0x32, 0x54, 0x06,
            0xbc, 0xe5,
        ]);

        // Bench setup generation
        let setup_message = format!("{} {} with degree = {}", BENCHMARK_ID, setup_prfx, degree);
        let start1 = start_timer!(|| setup_message);
        let general_params = ParamsKZG::<Bn256>::setup(degree as u32, &mut rng);
        let verifier_params: ParamsVerifierKZG<Bn256> = general_params.verifier_params().clone();
        end_timer!(start1);

        // Initialize the proving key
        let vk = keygen_vk(&general_params, &circuit).expect("keygen_vk should not fail");
        let pk = keygen_pk(&general_params, vk, &circuit).expect("keygen_pk should not fail");
        // Create a proof
        let mut transcript = Blake2bWrite::<_, G1Affine, Challenge255<_>>::init(vec![]);

        // Bench proof generation time
        let proof_message = format!(
            "{} {} with degree = {}",
            BENCHMARK_ID, proof_gen_prfx, degree
        );
        let start2 = start_timer!(|| proof_message);
        create_proof::<
            KZGCommitmentScheme<Bn256>,
            ProverSHPLONK<'_, Bn256>,
            Challenge255<G1Affine>,
            XorShiftRng,
            Blake2bWrite<Vec<u8>, G1Affine, Challenge255<G1Affine>>,
            TestExpCircuit<Fr>,
        >(
            &general_params,
            &pk,
            &[circuit],
            &[&[]],
            rng,
            &mut transcript,
        )
        .expect("proof generation should not fail");
        let proof = transcript.finalize();
        end_timer!(start2);

        // Bench verification time
        let start3 = start_timer!(|| format!("{} {}", BENCHMARK_ID, proof_ver_prfx));
        let mut verifier_transcript = Blake2bRead::<_, G1Affine, Challenge255<_>>::init(&proof[..]);
        let strategy = SingleStrategy::new(&general_params);

        verify_proof::<
            KZGCommitmentScheme<Bn256>,
            VerifierSHPLONK<'_, Bn256>,
            Challenge255<G1Affine>,
            Blake2bRead<&[u8], G1Affine, Challenge255<G1Affine>>,
            SingleStrategy<'_, Bn256>,
        >(
            &verifier_params,
            pk.get_vk(),
            strategy,
            &[&[]],
            &mut verifier_transcript,
        )
        .expect("failed to verify bench circuit");
        end_timer!(start3);
    }

    fn generate_full_events_block(degree: u32, base: Word, exponent: Word) -> Block<Fr> {
        let code = bytecode! {
            PUSH32(exponent)
            PUSH32(base)
            EXP
            STOP
        };

        let test_ctx = TestContext::<2, 1>::new(
            None,
            account_0_code_account_1_no_code(code),
            tx_from_1_to_0,
            |block, _txs| block.number(0xcafeu64),
        )
        .unwrap();
        let block: GethData = test_ctx.into();
        let mut builder = BlockData::new_from_geth_data_with_params(
            block.clone(),
            CircuitsParams {
                max_rws: 1 << (degree - 1),
                ..Default::default()
            },
        )
        .new_circuit_input_builder();
        builder
            .handle_block(&block.eth_block, &block.geth_traces)
            .unwrap();
        block_convert(&builder.block, &builder.code_db).unwrap()
    }
}<|MERGE_RESOLUTION|>--- conflicted
+++ resolved
@@ -25,15 +25,10 @@
     use rand::SeedableRng;
     use rand_xorshift::XorShiftRng;
     use std::env::var;
-<<<<<<< HEAD
-    use zkevm_circuits::evm_circuit::witness::{block_convert, Block};
-    use zkevm_circuits::exp_circuit::TestExpCircuit;
-=======
     use zkevm_circuits::{
         evm_circuit::witness::{block_convert, Block},
-        exp_circuit::ExpCircuit,
+        exp_circuit::TestExpCircuit,
     };
->>>>>>> 56e097cf
 
     #[cfg_attr(not(feature = "benches"), ignore)]
     #[test]
