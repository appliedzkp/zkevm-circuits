name: Feature flags

on:
  merge_group:
  pull_request:
    types: [synchronize, opened, reopened, ready_for_review]
  push:
    branches:
      - main

jobs:
  skip_check:
    runs-on: ubuntu-latest
    outputs:
      should_skip: ${{ steps.skip_check.outputs.should_skip }}
    steps:
      - id: skip_check
        uses: fkirc/skip-duplicate-actions@v5
        with:
          cancel_others: 'true'
          concurrent_skipping: 'same_content_newer'
          paths_ignore: '["**/README.md"]'

  test_features:
    needs: [skip_check]
    if: |
      github.event.pull_request.draft == false &&
      (github.event.action == 'ready_for_review' || needs.skip_check.outputs.should_skip != 'true')
    name: Validate features exist
    timeout-minutes: 30
    runs-on: ubuntu-latest
    strategy:
      fail-fast: false
<<<<<<< HEAD
      matrix:
        crate:
          - zkevm-circuits
        feature:
          - default
          - test-circuits
          - test-util
          - warn-unimplemented
=======
>>>>>>> 0ba4fc7b
    steps:
      - uses: actions/checkout@v2
      - uses: actions-rs/toolchain@v1
        with:
          override: false

      # Go cache for building geth-utils
      - name: Go cache
        uses: actions/cache@v3
        with:
          path: |
            ~/.cache/go-build
            ~/go/pkg/mod
          key: ${{ github.workflow }}-${{ runner.os }}-go-${{ hashFiles('**/go.sum') }}

      - name: Cargo cache
        uses: actions/cache@v3
        with:
          path: |
            ~/.cargo/bin/
            ~/.cargo/registry/index/
            ~/.cargo/registry/cache/
            ~/.cargo/git/db/
            target/
          key: ${{ github.workflow }}-${{ runner.os }}-cargo-${{ hashFiles('**/Cargo.lock') }}

      - name: Import with features
        run: |
          GIT_ROOT=$(pwd)
          cd /tmp
          for crate in zkevm-circuits; do
            for feature in default test-circuits test-util warn-unimplemented; do
              cargo new foobar
              cd foobar
              cp "${GIT_ROOT}/rust-toolchain" . || true
              cargo add --path "${GIT_ROOT}/${crate}" --features "${feature}"
              cd ../
              rm -rf foobar
            done
          done<|MERGE_RESOLUTION|>--- conflicted
+++ resolved
@@ -31,17 +31,6 @@
     runs-on: ubuntu-latest
     strategy:
       fail-fast: false
-<<<<<<< HEAD
-      matrix:
-        crate:
-          - zkevm-circuits
-        feature:
-          - default
-          - test-circuits
-          - test-util
-          - warn-unimplemented
-=======
->>>>>>> 0ba4fc7b
     steps:
       - uses: actions/checkout@v2
       - uses: actions-rs/toolchain@v1
