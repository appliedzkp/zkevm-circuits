use super::{AccountMatch, StateTest, StateTestResult};
use crate::config::TestSuite;
use bus_mapping::{
    circuit_input_builder::{CircuitInputBuilder, FixedCParams},
    mock::BlockData,
};
use eth_types::{geth_types, Address, Bytes, GethExecTrace, U256, U64};
use ethers_core::{
    k256::ecdsa::SigningKey,
    types::{transaction::eip2718::TypedTransaction, TransactionRequest},
};
use ethers_signers::{LocalWallet, Signer};
use external_tracer::TraceConfig;
use halo2_proofs::{dev::MockProver, halo2curves::bn256::Fr};
use std::{collections::HashMap, str::FromStr};
use thiserror::Error;
use zkevm_circuits::{super_circuit::SuperCircuit, test_util::CircuitTestBuilder, witness::Block};

#[derive(PartialEq, Eq, Error, Debug)]
pub enum StateTestError {
    #[error("CannotGenerateCircuitInput({0})")]
    CircuitInput(String),
    #[error("BalanceMismatch(expected:{expected:?}, found:{found:?})")]
    BalanceMismatch { expected: U256, found: U256 },
    #[error("NonceMismatch(expected:{expected:?}, found:{found:?})")]
    NonceMismatch { expected: u64, found: u64 },
    #[error("CodeMismatch(expected: {expected:?}, found:{found:?})")]
    CodeMismatch { expected: Bytes, found: Bytes },
    #[error("StorgeMismatch(slot:{slot:?} expected:{expected:?}, found: {found:?})")]
    StorageMismatch {
        slot: U256,
        expected: U256,
        found: U256,
    },
    #[error("SkipTestMaxGasLimit({0})")]
    SkipTestMaxGasLimit(u64),
    #[error("SkipTestMaxSteps({0})")]
    SkipTestMaxSteps(usize),
    #[error("Exception(expected:{expected:?}, found:{found:?})")]
    Exception { expected: bool, found: String },
}

impl StateTestError {
    pub fn is_skip(&self) -> bool {
        matches!(
            self,
            StateTestError::SkipTestMaxSteps(_) | StateTestError::SkipTestMaxGasLimit(_)
        )
    }
}

#[derive(Default, Debug, Clone)]
pub struct CircuitsConfig {
    pub super_circuit: bool,
}

fn check_post(
    builder: &CircuitInputBuilder<FixedCParams>,
    post: &HashMap<Address, AccountMatch>,
) -> Result<(), StateTestError> {
    // check if the generated account data is the expected one
    for (address, expected) in post {
        let (_, actual) = builder.sdb.get_account(address);

        if expected.balance.map(|v| v == actual.balance) == Some(false) {
            return Err(StateTestError::BalanceMismatch {
                expected: expected.balance.unwrap(),
                found: actual.balance,
            });
        }

        if expected.nonce.map(|v| v == actual.nonce) == Some(false) {
            return Err(StateTestError::NonceMismatch {
                expected: expected.nonce.unwrap(),
                found: actual.nonce,
            });
        }

        if let Some(expected_code) = &expected.code {
            let actual_code = if actual.code_hash.is_zero() {
                std::borrow::Cow::Owned(Vec::new())
            } else {
                std::borrow::Cow::Borrowed(&builder.code_db.0[&actual.code_hash])
            };
            if &actual_code as &[u8] != expected_code.0 {
                return Err(StateTestError::CodeMismatch {
                    expected: expected_code.clone(),
                    found: Bytes::from(actual_code.to_vec()),
                });
            }
        }
        for (slot, expected_value) in &expected.storage {
            let actual_value = actual.storage.get(slot).cloned().unwrap_or_else(U256::zero);
            if expected_value != &actual_value {
                return Err(StateTestError::StorageMismatch {
                    slot: *slot,
                    expected: *expected_value,
                    found: actual_value,
                });
            }
        }
    }
    Ok(())
}

fn into_traceconfig(st: StateTest) -> (String, TraceConfig, StateTestResult) {
    let chain_id = 1;
    let wallet = LocalWallet::from_str(&hex::encode(st.secret_key.0)).unwrap();
    let mut tx = TransactionRequest::new()
        .chain_id(chain_id)
        .from(st.from)
        .nonce(st.nonce)
        .value(st.value)
        .data(st.data.clone())
        .gas(st.gas_limit)
        .gas_price(st.gas_price);

    if let Some(to) = st.to {
        tx = tx.to(to);
    }
    let tx: TypedTransaction = tx.into();

    let sig = wallet.sign_transaction_sync(&tx);

    (
        st.id,
        TraceConfig {
            chain_id: U256::one(),
            history_hashes: vec![U256::from_big_endian(st.env.previous_hash.as_bytes())],
            block_constants: geth_types::BlockConstants {
                coinbase: st.env.current_coinbase,
                timestamp: U256::from(st.env.current_timestamp),
                number: U64::from(st.env.current_number),
                difficulty: st.env.current_difficulty,
                gas_limit: U256::from(st.env.current_gas_limit),
                base_fee: U256::one(),
            },

            transactions: vec![geth_types::Transaction {
                from: st.from,
                to: st.to,
                nonce: U64::from(st.nonce),
                value: st.value,
                gas_limit: U64::from(st.gas_limit),
                gas_price: st.gas_price,
                gas_fee_cap: U256::zero(),
                gas_tip_cap: U256::zero(),
                call_data: st.data,
                access_list: None,
                v: sig.v,
                r: sig.r,
                s: sig.s,
            }],
            accounts: st.pre,
            ..Default::default()
        },
        st.result,
    )
}

pub fn geth_trace(st: StateTest) -> Result<GethExecTrace, StateTestError> {
    let (_, trace_config, _) = into_traceconfig(st);

    let mut geth_traces = external_tracer::trace(&trace_config)
        .map_err(|err| StateTestError::CircuitInput(err.to_string()))?;

    Ok(geth_traces.remove(0))
}

pub fn run_test(
    st: StateTest,
    suite: TestSuite,
    circuits_config: CircuitsConfig,
) -> Result<(), StateTestError> {
    // get the geth traces

    let (_, trace_config, post) = into_traceconfig(st.clone());

    let geth_traces = external_tracer::trace(&trace_config);

    let geth_traces = match (geth_traces, st.exception) {
        (Ok(res), false) => res,
        (Ok(_), true) => {
            return Err(StateTestError::Exception {
                expected: true,
                found: "no error".into(),
            })
        }
        (Err(_), true) => return Ok(()),
        (Err(err), false) => {
            return Err(StateTestError::Exception {
                expected: false,
                found: err.to_string(),
            })
        }
    };

    if geth_traces[0].struct_logs.len() as u64 > suite.max_steps {
        return Err(StateTestError::SkipTestMaxSteps(
            geth_traces[0].struct_logs.len(),
        ));
    }

    if suite.max_gas > 0 && geth_traces[0].gas > suite.max_gas {
        return Err(StateTestError::SkipTestMaxGasLimit(geth_traces[0].gas));
    }

    let transactions = trace_config
        .transactions
        .into_iter()
        .enumerate()
        .map(|(index, tx)| {
            tx.to_response(
                U64::from(index),
                trace_config.chain_id,
                trace_config.block_constants.number,
            )
        })
        .collect();

    let eth_block = eth_types::Block {
        author: Some(trace_config.block_constants.coinbase),
        timestamp: trace_config.block_constants.timestamp,
        number: Some(U64::from(trace_config.block_constants.number.as_u64())),
        difficulty: trace_config.block_constants.difficulty,
        gas_limit: trace_config.block_constants.gas_limit,
        base_fee_per_gas: Some(trace_config.block_constants.base_fee),
        transactions,
        ..eth_types::Block::default()
    };

    let wallet: LocalWallet = SigningKey::from_bytes(&st.secret_key).unwrap().into();
    let mut wallets = HashMap::new();
    wallets.insert(
        wallet.address(),
        wallet.with_chain_id(trace_config.chain_id.as_u64()),
    );

    // process the transaction
    let mut geth_data = eth_types::geth_types::GethData {
        chain_id: trace_config.chain_id,
        history_hashes: trace_config.history_hashes.clone(),
        geth_traces: geth_traces.clone(),
        accounts: trace_config.accounts.values().cloned().collect(),
        eth_block: eth_block.clone(),
    };

    let mut builder;

    if !circuits_config.super_circuit {
        let circuits_params = FixedCParams {
            max_txs: 1,
            max_rws: 55000,
            max_calldata: 5000,
            max_bytecode: 5000,
            max_copy_rows: 55000,
            max_evm_rows: 0,
            max_exp_steps: 5000,
            max_keccak_rows: 0,
        };
        let block_data = BlockData::new_from_geth_data_with_params(geth_data, circuits_params);

        builder = block_data.new_circuit_input_builder();
        builder
            .handle_block(&eth_block, &geth_traces)
            .map_err(|err| StateTestError::CircuitInput(err.to_string()))?;

        let block: Block<Fr> =
            zkevm_circuits::evm_circuit::witness::block_convert(&builder).unwrap();

        CircuitTestBuilder::<1, 1>::new_from_block(block).run();
    } else {
        geth_data.sign(&wallets);

<<<<<<< HEAD
        let circuits_params = CircuitsParams {
=======
        let circuits_params = FixedCParams {
>>>>>>> 3575aabd
            max_txs: 1,
            max_calldata: 32,
            max_rws: 256,
            max_copy_rows: 256,
            max_exp_steps: 256,
            max_bytecode: 512,
            max_evm_rows: 0,
            max_keccak_rows: 0,
        };
        let (k, circuit, instance, _builder) =
            SuperCircuit::<Fr>::build(geth_data, circuits_params, Fr::from(0x100)).unwrap();
        builder = _builder;

        let prover = MockProver::run(k, &circuit, instance).unwrap();
        prover.assert_satisfied_par();
    };

    check_post(&builder, &post)?;

    Ok(())
}<|MERGE_RESOLUTION|>--- conflicted
+++ resolved
@@ -272,11 +272,7 @@
     } else {
         geth_data.sign(&wallets);
 
-<<<<<<< HEAD
         let circuits_params = CircuitsParams {
-=======
-        let circuits_params = FixedCParams {
->>>>>>> 3575aabd
             max_txs: 1,
             max_calldata: 32,
             max_rws: 256,
