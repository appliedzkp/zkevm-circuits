--- conflicted
+++ resolved
@@ -1,10 +1,6 @@
 //! Error module for the bus-mapping crate
 
-<<<<<<< HEAD
-use crate::eth_types::{Address, Word};
-=======
 use crate::eth_types::{Address, GethExecStep, Word};
->>>>>>> fe3ada60
 use core::fmt::{Display, Formatter, Result as FmtResult};
 use ethers_providers::ProviderError;
 use std::error::Error as StdError;
@@ -41,13 +37,10 @@
     AccountNotFound(Address),
     /// Storage key not found in the StateDB
     StorageKeyNotFound(Address, Word),
-<<<<<<< HEAD
-=======
     /// Unable to figure out error at a [`GethExecStep`]
     UnexpectedExecStepError(&'static str, Box<GethExecStep>),
     /// Invalid [`GethExecStep`] due to an invalid/unexpected value in it.
     InvalidGethExecStep(&'static str, Box<GethExecStep>),
->>>>>>> fe3ada60
 }
 
 impl From<ProviderError> for Error {
