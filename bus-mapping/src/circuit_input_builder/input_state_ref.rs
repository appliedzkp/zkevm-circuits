//! CircuitInput builder tooling module.

use super::{
    get_call_memory_offset_length, get_create_init_code, Block, BlockContext, Call, CallContext,
    CallKind, CodeSource, CopyEvent, ExecState, ExecStep, ExpEvent, Transaction,
    TransactionContext,
};
use crate::{
    error::{DepthError, ExecError, InsufficientBalanceError, NonceUintOverflowError},
    exec_trace::OperationRef,
    operation::{
        AccountField, AccountOp, CallContextField, CallContextOp, MemoryOp, Op, OpEnum, Operation,
        StackOp, Target, TxAccessListAccountOp, TxLogField, TxLogOp, TxReceiptField, TxReceiptOp,
        RW,
    },
    state_db::{CodeDB, StateDB},
    Error,
};
use eth_types::{
    evm_types::{
        gas_utils::memory_expansion_gas_cost, GasCost, MemoryAddress, OpcodeId, StackAddress,
    },
    Address, Bytecode, GethExecStep, ToAddress, ToBigEndian, ToWord, Word, H256, U256,
};
use ethers_core::utils::{get_contract_address, get_create2_address};
use std::cmp::max;

/// Reference to the internal state of the CircuitInputBuilder in a particular
/// [`ExecStep`].
pub struct CircuitInputStateRef<'a> {
    /// StateDB
    pub sdb: &'a mut StateDB,
    /// CodeDB
    pub code_db: &'a mut CodeDB,
    /// Block
    pub block: &'a mut Block,
    /// Block Context
    pub block_ctx: &'a mut BlockContext,
    /// Transaction
    pub tx: &'a mut Transaction,
    /// Transaction Context
    pub tx_ctx: &'a mut TransactionContext,
}

impl<'a> CircuitInputStateRef<'a> {
    /// Create a new step from a `GethExecStep`
    pub fn new_step(&self, geth_step: &GethExecStep) -> Result<ExecStep, Error> {
        let call_ctx = self.tx_ctx.call_ctx()?;

        Ok(ExecStep::new(
            geth_step,
            call_ctx,
            self.block_ctx.rwc,
            call_ctx.reversible_write_counter,
            self.tx_ctx.log_id,
        ))
    }

    /// Create a new BeginTx step
    pub fn new_begin_tx_step(&self) -> ExecStep {
        ExecStep {
            exec_state: ExecState::BeginTx,
            gas_left: self.tx.gas(),
            rwc: self.block_ctx.rwc,
            ..Default::default()
        }
    }

    /// Create a new EndTx step
    pub fn new_end_tx_step(&self) -> ExecStep {
        let prev_step = self
            .tx
            .steps()
            .last()
            .expect("steps should have at least one BeginTx step");
        ExecStep {
            exec_state: ExecState::EndTx,
            gas_left: if prev_step.error.is_none() {
                let mut gas_left = prev_step.gas_left - prev_step.gas_cost;

                // for contract creation
                let call = self.tx.calls()[0].clone();
                if call.is_create() {
                    let code_hash = self.sdb.get_account(&call.address).1.code_hash;
                    let bytecode_len = self.code(code_hash).unwrap().len() as u64;
                    let deposit_cost = bytecode_len * GasCost::CODE_DEPOSIT_BYTE_COST;
                    assert!(
                        gas_left >= deposit_cost,
                        "gas left {gas_left} is not enough for deposit cost {deposit_cost}"
                    );
                    gas_left -= deposit_cost;
                }

                gas_left
            } else {
                // consume all remaining gas when non revert err happens
                0
            },
            rwc: self.block_ctx.rwc,
            // For tx without code execution
            reversible_write_counter: if let Some(call_ctx) = self.tx_ctx.calls().last() {
                call_ctx.reversible_write_counter
            } else {
                0
            },
            log_id: self.tx_ctx.log_id,
            ..Default::default()
        }
    }

    /// Push an [`Operation`](crate::operation::Operation) into the
    /// [`OperationContainer`](crate::operation::OperationContainer) with the
    /// next [`RWCounter`](crate::operation::RWCounter) and then adds a
    /// reference to the stored operation ([`OperationRef`]) inside the
    /// bus-mapping instance of the current [`ExecStep`].  Then increase the
    /// block_ctx [`RWCounter`](crate::operation::RWCounter) by one.
    pub fn push_op<T: Op>(&mut self, step: &mut ExecStep, rw: RW, op: T) {
        if let OpEnum::Account(op) = op.clone().into_enum() {
            self.check_update_sdb_account(rw, &op)
        }
        let op_ref =
            self.block
                .container
                .insert(Operation::new(self.block_ctx.rwc.inc_pre(), rw, op));
        step.bus_mapping_instance.push(op_ref);
    }

    /// Push a read type [`CallContextOp`] into the
    /// [`OperationContainer`](crate::operation::OperationContainer) with
    /// the next [`RWCounter`](crate::operation::RWCounter)  and then adds a
    /// reference to the stored operation ([`OperationRef`]) inside the
    /// bus-mapping instance of the current [`ExecStep`].  Then increase the
    /// block_ctx [`RWCounter`](crate::operation::RWCounter)  by one.
    pub fn call_context_read(
        &mut self,
        step: &mut ExecStep,
        call_id: usize,
        field: CallContextField,
        value: Word,
    ) {
        let op = CallContextOp {
            call_id,
            field,
            value,
        };

        self.push_op(step, RW::READ, op);
    }

    /// Push a write type [`CallContextOp`] into the
    /// [`OperationContainer`](crate::operation::OperationContainer) with
    /// the next [`RWCounter`](crate::operation::RWCounter)  and then adds a
    /// reference to the stored operation ([`OperationRef`]) inside the
    /// bus-mapping instance of the current [`ExecStep`].  Then increase the
    /// block_ctx [`RWCounter`](crate::operation::RWCounter)  by one.
    pub fn call_context_write(
        &mut self,
        step: &mut ExecStep,
        call_id: usize,
        field: CallContextField,
        value: Word,
    ) {
        let op = CallContextOp {
            call_id,
            field,
            value,
        };

        self.push_op(step, RW::WRITE, op);
    }

    /// Push an [`Operation`](crate::operation::Operation) with reversible to be
    /// true into the
    /// [`OperationContainer`](crate::operation::OperationContainer) with the
    /// next [`RWCounter`](crate::operation::RWCounter) and then adds a
    /// reference to the stored operation
    /// ([`OperationRef`]) inside the
    /// bus-mapping instance of the current [`ExecStep`]. Then increase the
    /// block_ctx [`RWCounter`](crate::operation::RWCounter) by one.
    /// This method should be used in `Opcode::gen_associated_ops` instead of
    /// `push_op` when the operation is `RW::WRITE` and it can be reverted (for
    /// example, a write [`StorageOp`](crate::operation::StorageOp)).
    pub fn push_op_reversible<T: Op>(&mut self, step: &mut ExecStep, op: T) -> Result<(), Error> {
        self.check_apply_op(&op.clone().into_enum());
        let op_ref = self.block.container.insert(Operation::new_reversible(
            self.block_ctx.rwc.inc_pre(),
            RW::WRITE,
            op,
        ));
        step.bus_mapping_instance.push(op_ref);

        // Increase reversible_write_counter
        self.call_ctx_mut()?.reversible_write_counter += 1;
        step.reversible_write_counter_delta += 1;

        // Add the operation into reversible_ops if this call is not persistent
        if !self.call()?.is_persistent {
            self.tx_ctx
                .reversion_groups
                .last_mut()
                .expect("reversion_groups should not be empty for non-persistent call")
                .op_refs
                .push((self.tx.steps().len(), op_ref));
        }

        Ok(())
    }

    /// Push a read type [`MemoryOp`] into the
    /// [`OperationContainer`](crate::operation::OperationContainer) with the
    /// next [`RWCounter`](crate::operation::RWCounter) and `call_id`, and then
    /// adds a reference to the stored operation ([`OperationRef`]) inside
    /// the bus-mapping instance of the current [`ExecStep`].  Then increase
    /// the `block_ctx` [`RWCounter`](crate::operation::RWCounter) by one.
    pub fn memory_read(
        &mut self,
        step: &mut ExecStep,
        address: MemoryAddress,
        value: u8,
    ) -> Result<(), Error> {
        let call_id = self.call()?.call_id;
        self.push_op(step, RW::READ, MemoryOp::new(call_id, address, value));
        Ok(())
    }

    /// Push a write type [`MemoryOp`] into the
    /// [`OperationContainer`](crate::operation::OperationContainer) with the
    /// next [`RWCounter`](crate::operation::RWCounter) and `call_id`, and then
    /// adds a reference to the stored operation ([`OperationRef`]) inside
    /// the bus-mapping instance of the current [`ExecStep`].  Then increase
    /// the `block_ctx` [`RWCounter`](crate::operation::RWCounter)  by one.
    pub fn memory_write(
        &mut self,
        step: &mut ExecStep,
        address: MemoryAddress,
        value: u8,
    ) -> Result<(), Error> {
        let call_id = self.call()?.call_id;
        self.push_op(step, RW::WRITE, MemoryOp::new(call_id, address, value));
        Ok(())
    }

    /// Push a write type [`StackOp`] into the
    /// [`OperationContainer`](crate::operation::OperationContainer) with the
    /// next [`RWCounter`](crate::operation::RWCounter)  and `call_id`, and then
    /// adds a reference to the stored operation ([`OperationRef`]) inside
    /// the bus-mapping instance of the current [`ExecStep`].  Then increase
    /// the `block_ctx` [`RWCounter`](crate::operation::RWCounter) by one.
    pub fn stack_write(
        &mut self,
        step: &mut ExecStep,
        address: StackAddress,
        value: Word,
    ) -> Result<(), Error> {
        let call_id = self.call()?.call_id;
        self.push_op(step, RW::WRITE, StackOp::new(call_id, address, value));
        Ok(())
    }

    /// Push a read type [`StackOp`] into the
    /// [`OperationContainer`](crate::operation::OperationContainer) with the
    /// next [`RWCounter`](crate::operation::RWCounter)  and `call_id`, and then
    /// adds a reference to the stored operation ([`OperationRef`]) inside
    /// the bus-mapping instance of the current [`ExecStep`].  Then increase
    /// the `block_ctx` [`RWCounter`](crate::operation::RWCounter)  by one.
    pub fn stack_read(
        &mut self,
        step: &mut ExecStep,
        address: StackAddress,
        value: Word,
    ) -> Result<(), Error> {
        let call_id = self.call()?.call_id;
        self.push_op(step, RW::READ, StackOp::new(call_id, address, value));
        Ok(())
    }

    /// First check the validity and consistency of the rw operation against the
    /// account in the StateDB, then if the rw operation is a write, apply
    /// it to the corresponding account in the StateDB.
    fn check_update_sdb_account(&mut self, rw: RW, op: &AccountOp) {
        let account = self.sdb.get_account_mut(&op.address).1;
        // -- sanity check begin --
        // Verify that a READ doesn't change the field value
        if matches!(rw, RW::READ) && op.value_prev != op.value {
            panic!(
                "RWTable Account field read where value_prev != value rwc: {}, op: {:?}",
                self.block_ctx.rwc.0, op
            )
        }
        // NOTE: In the State Circuit we use code_hash=0 to encode non-existing
        // accounts, but the corresponding account in the state DB is empty
        // (which means code_hash=EMPTY_HASH).
        let account_value_prev = match op.field {
            AccountField::Nonce => account.nonce.to_word(),
            AccountField::Balance => account.balance,
            AccountField::CodeHash => {
                if account.is_empty() {
                    if op.value.is_zero() {
                        // Writing code_hash=0 to empty account is a noop to the StateDB.
                        return;
                    }
                    // Reading a code_hash=EMPTY_HASH of an empty account in the StateDB is encoded
                    // as code_hash=0 (non-existing account encoding) in the State Circuit.
                    Word::zero()
                } else {
                    account.code_hash.to_word()
                }
            }
        };

        // Verify that the previous value matches the account field value in the StateDB
        if op.value_prev != account_value_prev {
            panic!(
                "RWTable Account field {:?} lookup doesn't match account value
        account: {:?}, rwc: {}, op: {:?}",
                rw, account, self.block_ctx.rwc.0, op
            );
        }
        // Verify that no read is done to a field other than CodeHash to a non-existing
        // account (only CodeHash reads with value=0 can be done to non-existing
        // accounts, which the State Circuit translates to MPT
        // AccountNonExisting proofs lookups).
        if (!matches!(op.field, AccountField::CodeHash)
            && (matches!(rw, RW::READ) || (op.value_prev.is_zero() && op.value.is_zero())))
            && account.is_empty()
        {
            panic!(
                "RWTable Account field {:?} lookup to non-existing account rwc: {}, op: {:?}",
                rw, self.block_ctx.rwc.0, op
            );
        }
        // -- sanity check end --
        // Perform the write to the account in the StateDB
        if matches!(rw, RW::WRITE) {
            match op.field {
                AccountField::Nonce => account.nonce = op.value.as_u64(),
                AccountField::Balance => account.balance = op.value,
                AccountField::CodeHash => account.code_hash = H256::from(op.value.to_be_bytes()),
            }
        }
    }

    /// Push a read type [`AccountOp`] into the
    /// [`OperationContainer`](crate::operation::OperationContainer) with the
    /// next [`RWCounter`](crate::operation::RWCounter), and then
    /// adds a reference to the stored operation ([`OperationRef`]) inside
    /// the bus-mapping instance of the current [`ExecStep`].  Then increase
    /// the `block_ctx` [`RWCounter`](crate::operation::RWCounter)  by one.
    pub fn account_read(
        &mut self,
        step: &mut ExecStep,
        address: Address,
        field: AccountField,
        value: Word,
    ) {
        let op = AccountOp::new(address, field, value, value);
        self.push_op(step, RW::READ, op);
    }

    /// Push a write type [`AccountOp`] into the
    /// [`OperationContainer`](crate::operation::OperationContainer) with the
    /// next [`RWCounter`](crate::operation::RWCounter), and then
    /// adds a reference to the stored operation ([`OperationRef`]) inside
    /// the bus-mapping instance of the current [`ExecStep`].  Then increase
    /// the `block_ctx` [`RWCounter`](crate::operation::RWCounter)  by one.
    pub fn account_write(
        &mut self,
        step: &mut ExecStep,
        address: Address,
        field: AccountField,
        value: Word,
        value_prev: Word,
    ) -> Result<(), Error> {
        let op = AccountOp::new(address, field, value, value_prev);
        self.push_op(step, RW::WRITE, op);
        Ok(())
    }

    /// Push a write type [`TxLogOp`] into the
    /// [`OperationContainer`](crate::operation::OperationContainer) with the
    /// next [`RWCounter`](crate::operation::RWCounter), and then
    /// adds a reference to the stored operation ([`OperationRef`]) inside
    /// the bus-mapping instance of the current [`ExecStep`].  Then increase
    /// the `block_ctx` [`RWCounter`](crate::operation::RWCounter)  by one.
    pub fn tx_log_write(
        &mut self,
        step: &mut ExecStep,
        tx_id: usize,
        log_id: usize,
        field: TxLogField,
        index: usize,
        value: Word,
    ) -> Result<(), Error> {
        self.push_op(
            step,
            RW::WRITE,
            TxLogOp::new(tx_id, log_id, field, index, value),
        );
        Ok(())
    }

    /// Push a read type [`TxReceiptOp`] into the
    /// [`OperationContainer`](crate::operation::OperationContainer) with the
    /// next [`RWCounter`](crate::operation::RWCounter), and then
    /// adds a reference to the stored operation ([`OperationRef`]) inside
    /// the bus-mapping instance of the current [`ExecStep`].  Then increase
    /// the `block_ctx` [`RWCounter`](crate::operation::RWCounter)  by one.
    pub fn tx_receipt_read(
        &mut self,
        step: &mut ExecStep,
        tx_id: usize,
        field: TxReceiptField,
        value: u64,
    ) -> Result<(), Error> {
        self.push_op(
            step,
            RW::READ,
            TxReceiptOp {
                tx_id,
                field,
                value,
            },
        );
        Ok(())
    }

    /// Push a write type [`TxReceiptOp`] into the
    /// [`OperationContainer`](crate::operation::OperationContainer) with the
    /// next [`RWCounter`](crate::operation::RWCounter), and then
    /// adds a reference to the stored operation ([`OperationRef`]) inside
    /// the bus-mapping instance of the current [`ExecStep`].  Then increase
    /// the `block_ctx` [`RWCounter`](crate::operation::RWCounter)  by one.
    pub fn tx_receipt_write(
        &mut self,
        step: &mut ExecStep,
        tx_id: usize,
        field: TxReceiptField,
        value: u64,
    ) -> Result<(), Error> {
        self.push_op(
            step,
            RW::WRITE,
            TxReceiptOp {
                tx_id,
                field,
                value,
            },
        );
        Ok(())
    }

    /// Push a write type [`TxAccessListAccountOp`] into the
    /// [`OperationContainer`](crate::operation::OperationContainer) with the
    /// next [`RWCounter`](crate::operation::RWCounter), and then
    /// adds a reference to the stored operation ([`OperationRef`]) inside
    /// the bus-mapping instance of the current [`ExecStep`].  Then increase
    /// the `block_ctx` [`RWCounter`](crate::operation::RWCounter)  by one.
    pub fn tx_accesslist_account_write(
        &mut self,
        step: &mut ExecStep,
        tx_id: usize,
        address: Address,
        is_warm: bool,
        is_warm_prev: bool,
    ) -> Result<(), Error> {
        self.push_op(
            step,
            RW::WRITE,
            TxAccessListAccountOp {
                tx_id,
                address,
                is_warm,
                is_warm_prev,
            },
        );
        Ok(())
    }

    /// Add address to access list for the current transaction.
    pub fn tx_access_list_write(
        &mut self,
        step: &mut ExecStep,
        address: Address,
    ) -> Result<(), Error> {
        let is_warm = self.sdb.check_account_in_access_list(&address);
        self.push_op_reversible(
            step,
            TxAccessListAccountOp {
                tx_id: self.tx_ctx.id(),
                address,
                is_warm: true,
                is_warm_prev: is_warm,
            },
        )
    }

    /// Push 2 reversible [`AccountOp`] to update `sender` and `receiver`'s
    /// balance by `value`. If `fee` is existing (not None), also need to push 1
    /// non-reversible [`AccountOp`] to update `sender` balance by `fee`.
    #[allow(clippy::too_many_arguments)]
    pub fn transfer_with_fee(
        &mut self,
        step: &mut ExecStep,
        sender: Address,
        receiver: Address,
        receiver_exists: bool,
        must_create: bool,
        value: Word,
        fee: Option<Word>,
    ) -> Result<(), Error> {
        let (found, sender_account) = self.sdb.get_account(&sender);
        if !found {
            return Err(Error::AccountNotFound(sender));
        }
        let mut sender_balance_prev = sender_account.balance;
        debug_assert!(
            sender_account.balance >= value + fee.unwrap_or_default(),
            "invalid amount balance {:?} value {:?} fee {:?}",
            sender_balance_prev,
            value,
            fee
        );
        if let Some(fee) = fee {
            let sender_balance = sender_balance_prev - fee;
            log::trace!(
                "sender balance update with fee (not reversible): {:?} {:?}->{:?}",
                sender,
                sender_balance_prev,
                sender_balance
            );
            self.push_op(
                step,
                RW::WRITE,
                AccountOp {
                    address: sender,
                    field: AccountField::Balance,
                    value: sender_balance,
                    value_prev: sender_balance_prev,
                },
            );
            sender_balance_prev = sender_balance;
        }
        let sender_balance = sender_balance_prev - value;
        log::trace!(
            "sender balance update with value: {:?} {:?}->{:?}",
            sender,
            sender_balance_prev,
            sender_balance
        );
        // If receiver doesn't exist, create it
        if (!receiver_exists && !value.is_zero()) || must_create {
            self.push_op_reversible(
                step,
                AccountOp {
                    address: receiver,
                    field: AccountField::CodeHash,
                    value: CodeDB::empty_code_hash().to_word(),
                    value_prev: Word::zero(),
                },
            )?;
        }
        if value.is_zero() {
            // Skip transfer if value == 0
            return Ok(());
        }

        self.push_op_reversible(
            step,
            AccountOp {
                address: sender,
                field: AccountField::Balance,
                value: sender_balance,
                value_prev: sender_balance_prev,
            },
        )?;

        let (_found, receiver_account) = self.sdb.get_account(&receiver);
        let receiver_balance_prev = receiver_account.balance;
        let receiver_balance = receiver_account.balance + value;
        self.push_op_reversible(
            step,
            AccountOp {
                address: receiver,
                field: AccountField::Balance,
                value: receiver_balance,
                value_prev: receiver_balance_prev,
            },
        )?;

        Ok(())
    }

    /// Same functionality with `transfer_with_fee` but with `fee` set zero.
    pub fn transfer(
        &mut self,
        step: &mut ExecStep,
        sender: Address,
        receiver: Address,
        receiver_exists: bool,
        must_create: bool,
        value: Word,
    ) -> Result<(), Error> {
        self.transfer_with_fee(
            step,
            sender,
            receiver,
            receiver_exists,
            must_create,
            value,
            None,
        )
    }

    /// Fetch and return code for the given code hash from the code DB.
    pub fn code(&self, code_hash: H256) -> Result<Vec<u8>, Error> {
        self.code_db
            .0
            .get(&code_hash)
            .cloned()
            .ok_or(Error::CodeNotFound(code_hash))
    }

    /// Reference to the caller's Call
    pub fn caller(&self) -> Result<&Call, Error> {
        self.tx_ctx
            .caller_index()
            .map(|caller_idx| &self.tx.calls()[caller_idx])
    }

    /// Mutable reference to the current call's caller Call
    pub fn caller_mut(&mut self) -> Result<&mut Call, Error> {
        self.tx_ctx
            .caller_index()
            .map(|caller_idx| &mut self.tx.calls_mut()[caller_idx])
    }

    /// Reference to the current Call
    pub fn call(&self) -> Result<&Call, Error> {
        self.tx_ctx
            .call_index()
            .map(|call_idx| &self.tx.calls()[call_idx])
    }

    /// Mutable reference to the current Call
    pub fn call_mut(&mut self) -> Result<&mut Call, Error> {
        self.tx_ctx
            .call_index()
            .map(|call_idx| &mut self.tx.calls_mut()[call_idx])
    }

    /// Reference to the current CallContext
    pub fn caller_ctx(&self) -> Result<&CallContext, Error> {
        self.tx_ctx.caller_ctx()
    }

    /// Reference to the current CallContext
    pub fn call_ctx(&self) -> Result<&CallContext, Error> {
        self.tx_ctx.call_ctx()
    }

    /// Mutable reference to the call CallContext
    pub fn call_ctx_mut(&mut self) -> Result<&mut CallContext, Error> {
        self.tx_ctx.call_ctx_mut()
    }

    /// Mutable reference to the caller CallContext
    pub fn caller_ctx_mut(&mut self) -> Result<&mut CallContext, Error> {
        self.tx_ctx
            .calls
            .iter_mut()
            .rev()
            .nth(1)
            .ok_or(Error::InternalError("caller id not found in call map"))
    }

    /// Push a new [`Call`] into the [`Transaction`], and add its index and
    /// [`CallContext`] in the `call_stack` of the [`TransactionContext`]
    pub fn push_call(&mut self, call: Call) {
        let current_call = self.call_ctx().expect("current call not found");
        let call_data = match call.kind {
            CallKind::Call | CallKind::CallCode | CallKind::DelegateCall | CallKind::StaticCall => {
                current_call
                    .memory
                    .read_chunk(call.call_data_offset.into(), call.call_data_length.into())
            }
            CallKind::Create | CallKind::Create2 => Vec::new(),
        };

        let call_id = call.call_id;
        let call_idx = self.tx.calls().len();

        self.tx_ctx.push_call_ctx(call_idx, call_data);
        self.tx.push_call(call);

        self.block_ctx
            .call_map
            .insert(call_id, (self.block.txs.len(), call_idx));
    }

    /// Return the contract address of a CREATE step.  This is calculated by
    /// inspecting the current address and its nonce from the StateDB.
    pub(crate) fn create_address(&self) -> Result<Address, Error> {
        let sender = self.call()?.address;
        let (found, account) = self.sdb.get_account(&sender);
        if !found {
            return Err(Error::AccountNotFound(sender));
        }
        Ok(get_contract_address(sender, account.nonce))
    }

    /// Return the contract address of a CREATE2 step.  This is calculated
    /// deterministically from the arguments in the stack.
    pub(crate) fn create2_address(&self, step: &GethExecStep) -> Result<Address, Error> {
        let salt = step.stack.nth_last(3)?;
        let call_ctx = self.call_ctx()?;
        let init_code = get_create_init_code(call_ctx, step)?.to_vec();
        Ok(get_create2_address(
            self.call()?.address,
            salt.to_be_bytes().to_vec(),
            init_code,
        ))
    }

    /// read reversion info
    pub(crate) fn reversion_info_read(&mut self, step: &mut ExecStep, call: &Call) {
        for (field, value) in [
            (
                CallContextField::RwCounterEndOfReversion,
                call.rw_counter_end_of_reversion.to_word(),
            ),
            (CallContextField::IsPersistent, call.is_persistent.to_word()),
        ] {
            self.call_context_read(step, call.call_id, field, value);
        }
    }

    /// write reversion info
    pub(crate) fn reversion_info_write(&mut self, step: &mut ExecStep, call: &Call) {
        for (field, value) in [
            (
                CallContextField::RwCounterEndOfReversion,
                call.rw_counter_end_of_reversion.to_word(),
            ),
            (CallContextField::IsPersistent, call.is_persistent.to_word()),
        ] {
            self.call_context_write(step, call.call_id, field, value);
        }
    }

    /// Check if address is a precompiled or not.
    pub fn is_precompiled(&self, address: &Address) -> bool {
        address.0[0..19] == [0u8; 19] && (1..=9).contains(&address.0[19])
    }

    /// Parse [`Call`] from a *CALL*/CREATE* step.
    pub fn parse_call(&mut self, step: &GethExecStep) -> Result<Call, Error> {
        let is_success = *self
            .tx_ctx
            .call_is_success
            .get(self.tx.calls().len())
            .unwrap();
        let kind = CallKind::try_from(step.op)?;
        let caller = self.call()?;
        let caller_ctx = self.call_ctx()?;

        let (caller_address, address, value) = match kind {
            CallKind::Call => (
                caller.address,
                step.stack.nth_last(1)?.to_address(),
                step.stack.nth_last(2)?,
            ),
            CallKind::CallCode => (caller.address, caller.address, step.stack.nth_last(2)?),
            CallKind::DelegateCall => (caller.caller_address, caller.address, caller.value),
            CallKind::StaticCall => (
                caller.address,
                step.stack.nth_last(1)?.to_address(),
                Word::zero(),
            ),
            CallKind::Create => (caller.address, self.create_address()?, step.stack.last()?),
            CallKind::Create2 => (
                caller.address,
                self.create2_address(step)?,
                step.stack.last()?,
            ),
        };

        let (code_source, code_hash) = match kind {
            CallKind::Create | CallKind::Create2 => {
                let init_code = get_create_init_code(caller_ctx, step)?.to_vec();
                let code_hash = self.code_db.insert(init_code);
                (CodeSource::Memory, code_hash)
            }
            _ => {
                let code_address = match kind {
                    CallKind::CallCode | CallKind::DelegateCall => {
                        step.stack.nth_last(1)?.to_address()
                    }
                    _ => address,
                };
                let (found, account) = self.sdb.get_account(&code_address);
                if !found {
                    return Err(Error::AccountNotFound(code_address));
                }
                (CodeSource::Address(code_address), account.code_hash)
            }
        };

        let (call_data_offset, call_data_length, return_data_offset, return_data_length) =
            match kind {
                CallKind::Call | CallKind::CallCode => {
                    let call_data = get_call_memory_offset_length(step, 3)?;
                    let return_data = get_call_memory_offset_length(step, 5)?;
                    (call_data.0, call_data.1, return_data.0, return_data.1)
                }
                CallKind::DelegateCall | CallKind::StaticCall => {
                    let call_data = get_call_memory_offset_length(step, 2)?;
                    let return_data = get_call_memory_offset_length(step, 4)?;
                    (call_data.0, call_data.1, return_data.0, return_data.1)
                }
                CallKind::Create | CallKind::Create2 => (0, 0, 0, 0),
            };

        let caller = self.call()?;
        let call = Call {
            call_id: self.block_ctx.rwc.0,
            caller_id: caller.call_id,
            last_callee_id: 0,
            kind,
            is_static: kind == CallKind::StaticCall || caller.is_static,
            is_root: false,
            is_persistent: caller.is_persistent && is_success,
            is_success,
            rw_counter_end_of_reversion: 0,
            caller_address,
            address,
            code_source,
            code_hash,
            depth: caller.depth + 1,
            value,
            call_data_offset,
            call_data_length,
            return_data_offset,
            return_data_length,
            last_callee_return_data_offset: 0,
            last_callee_return_data_length: 0,
        };

        Ok(call)
    }

    /// Return the reverted version of an op by op_ref only if the original op
    /// was reversible.
    fn get_rev_op_by_ref(&self, op_ref: &OperationRef) -> Option<OpEnum> {
        match op_ref {
            OperationRef(Target::Storage, idx) => {
                let operation = &self.block.container.storage[*idx];
                if operation.rw().is_write() && operation.reversible() {
                    Some(OpEnum::Storage(operation.op().reverse()))
                } else {
                    None
                }
            }
            OperationRef(Target::TxAccessListAccount, idx) => {
                let operation = &self.block.container.tx_access_list_account[*idx];
                if operation.rw().is_write() && operation.reversible() {
                    Some(OpEnum::TxAccessListAccount(operation.op().reverse()))
                } else {
                    None
                }
            }
            OperationRef(Target::TxAccessListAccountStorage, idx) => {
                let operation = &self.block.container.tx_access_list_account_storage[*idx];
                if operation.rw().is_write() && operation.reversible() {
                    Some(OpEnum::TxAccessListAccountStorage(operation.op().reverse()))
                } else {
                    None
                }
            }
            OperationRef(Target::TxRefund, idx) => {
                let operation = &self.block.container.tx_refund[*idx];
                if operation.rw().is_write() && operation.reversible() {
                    Some(OpEnum::TxRefund(operation.op().reverse()))
                } else {
                    None
                }
            }
            OperationRef(Target::Account, idx) => {
                let operation = &self.block.container.account[*idx];
                if operation.rw().is_write() && operation.reversible() {
                    Some(OpEnum::Account(operation.op().reverse()))
                } else {
                    None
                }
            }
            _ => None,
        }
    }

    /// Check and apply op to state.
    fn check_apply_op(&mut self, op: &OpEnum) {
        match &op {
            OpEnum::Storage(op) => {
                self.sdb.set_storage(&op.address, &op.key, &op.value);
            }
            OpEnum::TxAccessListAccount(op) => {
                if !op.is_warm_prev && op.is_warm {
                    self.sdb.add_account_to_access_list(op.address);
                }
                if op.is_warm_prev && !op.is_warm {
                    self.sdb.remove_account_from_access_list(&op.address);
                }
            }
            OpEnum::TxAccessListAccountStorage(op) => {
                if !op.is_warm_prev && op.is_warm {
                    self.sdb
                        .add_account_storage_to_access_list((op.address, op.key));
                }
                if op.is_warm_prev && !op.is_warm {
                    self.sdb
                        .remove_account_storage_from_access_list(&(op.address, op.key));
                }
            }
            OpEnum::Account(op) => self.check_update_sdb_account(RW::WRITE, op),
            OpEnum::TxRefund(op) => {
                self.sdb.set_refund(op.value);
            }
            _ => unreachable!(),
        };
    }

    /// Handle a reversion group
    fn handle_reversion(&mut self) {
        let reversion_group = self
            .tx_ctx
            .reversion_groups
            .pop()
            .expect("reversion_groups should not be empty for non-persistent call");

        // Apply reversions
        for (step_index, op_ref) in reversion_group.op_refs.iter().rev().copied() {
            if let Some(op) = self.get_rev_op_by_ref(&op_ref) {
                self.check_apply_op(&op);
                let rev_op_ref = self.block.container.insert_op_enum(
                    self.block_ctx.rwc.inc_pre(),
                    RW::WRITE,
                    false,
                    op,
                );
                self.tx.steps_mut()[step_index]
                    .bus_mapping_instance
                    .push(rev_op_ref);
            }
        }

        // Set calls' `rw_counter_end_of_reversion`
        let rwc = self.block_ctx.rwc.0 - 1;
        for (call_idx, reversible_write_counter_offset) in reversion_group.calls {
            self.tx.calls_mut()[call_idx].rw_counter_end_of_reversion =
                rwc - reversible_write_counter_offset;
        }
    }

    /// Handle a restore and a return step caused by any opcode that causes a return to the
    /// previous call context.
    pub fn handle_return(
        &mut self,
        exec_step: &mut ExecStep,
        geth_steps: &[GethExecStep],
        need_restore: bool,
    ) -> Result<(), Error> {
        if need_restore {
            self.handle_restore_context(exec_step, geth_steps)?;
        }

        let step = &geth_steps[0];
        // handle return_data
        let (return_data_offset, return_data_length) = {
            if !self.call()?.is_root {
                let (offset, length) = match step.op {
                    OpcodeId::RETURN | OpcodeId::REVERT => {
                        let offset = step.stack.nth_last(0)?.as_usize();
                        let length = step.stack.nth_last(1)?.as_usize();
                        // At the moment it conflicts with `call_ctx` and `caller_ctx`.
                        let callee_memory = self.call_ctx()?.memory.clone();
                        let caller_ctx = self.caller_ctx_mut()?;
                        caller_ctx.return_data.resize(length, 0);
                        if length != 0 {
                            caller_ctx.return_data[0..length]
                                .copy_from_slice(&callee_memory.0[offset..offset + length]);
                        }
                        (offset, length)
                    }
                    _ => {
                        let caller_ctx = self.caller_ctx_mut()?;
                        caller_ctx.return_data.truncate(0);
                        (0, 0)
                    }
                };

                (offset.try_into().unwrap(), length.try_into().unwrap())
            } else {
                (0, 0)
            }
        };

        let call = self.call()?.clone();
        let call_ctx = self.call_ctx()?;
        let call_success_create: bool =
            call.is_create() && call.is_success && step.op == OpcodeId::RETURN;

        // Store deployed code if it's a successful create
        if call_success_create {
            let offset = step.stack.nth_last(0)?;
            let length = step.stack.nth_last(1)?;
            let code = call_ctx
                .memory
                .read_chunk(offset.low_u64().into(), length.low_u64().into());
            let code_hash = self.code_db.insert(code);
            let (found, callee_account) = self.sdb.get_account_mut(&call.address);
            if !found {
                return Err(Error::AccountNotFound(call.address));
            }
            callee_account.code_hash = code_hash;
        }

        // Handle reversion if this call doesn't end successfully
        if !call.is_success {
            self.handle_reversion();
        }

        // If current call has caller.
        if let Ok(caller) = self.caller_mut() {
            caller.last_callee_id = call.call_id;
            // EIP-211 CREATE/CREATE2 call successful case should set RETURNDATASIZE = 0
            if call_success_create {
                caller.last_callee_return_data_length = 0u64;
                caller.last_callee_return_data_offset = 0u64;
            } else {
                caller.last_callee_return_data_length = return_data_length;
                caller.last_callee_return_data_offset = return_data_offset;
            }
        }

        // If current call has caller_ctx (has caller)
        if let Ok(caller_ctx) = self.caller_ctx_mut() {
            // EIP-211 CREATE/CREATE2 call successful case should set RETURNDATASIZE = 0
            if call_success_create {
                caller_ctx.return_data.truncate(0);
            }
        }

        self.tx_ctx.pop_call_ctx();

        Ok(())
    }

    /// Bus mapping for the RestoreContextGadget as used in RETURN.
    pub fn handle_restore_context(
        &mut self,
        exec_step: &mut ExecStep,
        steps: &[GethExecStep],
    ) -> Result<(), Error> {
        let call = self.call()?.clone();
<<<<<<< HEAD
        if call.is_root {
            return Ok(());
=======
        let geth_step = steps
            .get(0)
            .ok_or(Error::InternalError("invalid index 0"))?;
        let is_return_revert = geth_step.op == OpcodeId::REVERT || geth_step.op == OpcodeId::RETURN;

        if !is_return_revert && !call.is_success {
            // add call failure ops for exception cases
            self.call_context_read(
                exec_step,
                call.call_id,
                CallContextField::IsSuccess,
                0u64.into(),
            );

            // Even call.rw_counter_end_of_reversion is zero for now, it will set in
            // set_value_ops_call_context_rwc_eor later
            // if call fails, no matter root or internal, read RwCounterEndOfReversion for
            // circuit constraint.
            self.call_context_read(
                exec_step,
                call.call_id,
                CallContextField::RwCounterEndOfReversion,
                call.rw_counter_end_of_reversion.into(),
            );

            if call.is_root {
                return Ok(());
            }
>>>>>>> b06f44f4
        }

        let caller = self.caller()?.clone();
        let geth_step_next = steps
            .get(1)
            .ok_or(Error::InternalError("invalid index 1"))?;
        self.call_context_read(
            exec_step,
            call.call_id,
            CallContextField::CallerId,
            caller.call_id.into(),
        );

        let [last_callee_return_data_offset, last_callee_return_data_length] = match geth_step.op {
            OpcodeId::STOP => [Word::zero(); 2],
            OpcodeId::REVERT | OpcodeId::RETURN => {
                let offset = geth_step.stack.nth_last(0)?;
                let length = geth_step.stack.nth_last(1)?;
                // This is the convention we are using for memory addresses so that there is no
                // memory expansion cost when the length is 0.
                if length.is_zero() {
                    [Word::zero(); 2]
                } else {
                    [offset, length]
                }
            }
            _ => [Word::zero(), Word::zero()],
        };

        let curr_memory_word_size = (exec_step.memory_size as u64) / 32;
        let next_memory_word_size = if !last_callee_return_data_length.is_zero() {
            std::cmp::max(
                (last_callee_return_data_offset + last_callee_return_data_length + 31).as_u64()
                    / 32,
                curr_memory_word_size,
            )
        } else {
            curr_memory_word_size
        };

        let memory_expansion_gas_cost =
            memory_expansion_gas_cost(curr_memory_word_size, next_memory_word_size);
        let code_deposit_cost = if call.is_create() && call.is_success {
            GasCost::CODE_DEPOSIT_BYTE_COST * last_callee_return_data_length.as_u64()
        } else {
            0
        };
        let gas_refund = geth_step.gas - memory_expansion_gas_cost - code_deposit_cost;

<<<<<<< HEAD
        let caller_gas_left = if !call.is_success && geth_step.op == OpcodeId::RETURN {
            geth_step_next.gas.0
        } else {
            geth_step_next.gas.0 - gas_refund
=======
        let caller_gas_left = if is_return_revert || call.is_success {
            geth_step_next.gas - gas_refund
        } else {
            geth_step_next.gas
>>>>>>> b06f44f4
        };

        for (field, value) in [
            (CallContextField::IsRoot, (caller.is_root as u64).into()),
            (
                CallContextField::IsCreate,
                (caller.is_create() as u64).into(),
            ),
            (CallContextField::CodeHash, caller.code_hash.to_word()),
            (CallContextField::ProgramCounter, geth_step_next.pc.into()),
            (
                CallContextField::StackPointer,
                geth_step_next.stack.stack_pointer().0.into(),
            ),
            (CallContextField::GasLeft, caller_gas_left.into()),
            (
                CallContextField::MemorySize,
                self.caller_ctx()?.memory.word_size().into(),
            ),
            (
                CallContextField::ReversibleWriteCounter,
                self.caller_ctx()?.reversible_write_counter.into(),
            ),
        ] {
            self.call_context_read(exec_step, caller.call_id, field, value);
        }

        // EIP-211: CREATE/CREATE2 call successful case should set RETURNDATASIZE = 0
        for (field, value) in [
            (CallContextField::LastCalleeId, call.call_id.into()),
            (
                CallContextField::LastCalleeReturnDataOffset,
                if call.is_create() && call.is_success {
                    U256::zero()
                } else {
                    last_callee_return_data_offset
                },
            ),
            (
                CallContextField::LastCalleeReturnDataLength,
                if call.is_create() && call.is_success {
                    U256::zero()
                } else {
                    last_callee_return_data_length
                },
            ),
        ] {
            self.call_context_write(exec_step, caller.call_id, field, value);
        }

        Ok(())
    }

    /// Push a copy event to the state.
    pub fn push_copy(&mut self, step: &mut ExecStep, event: CopyEvent) {
        step.copy_rw_counter_delta = event.rw_counter_delta();
        self.block.add_copy_event(event);
    }

    /// Push a exponentiation event to the state.
    pub fn push_exponentiation(&mut self, event: ExpEvent) {
        self.block.add_exp_event(event)
    }

    pub(crate) fn get_step_err(
        &self,
        step: &GethExecStep,
        next_step: Option<&GethExecStep>,
    ) -> Result<Option<ExecError>, Error> {
        if let Ok(error) = ExecError::try_from(step) {
            return Ok(Some(error));
        }

        if matches!(step.op, OpcodeId::INVALID(_)) {
            return Ok(Some(ExecError::InvalidOpcode));
        }

        let call = self.call()?;

        if matches!(next_step, None) {
            // enumerating call scope successful cases
            // case 1: call with normal halt opcode termination
            if matches!(
                step.op,
                OpcodeId::STOP | OpcodeId::REVERT | OpcodeId::SELFDESTRUCT
            ) {
                return Ok(None);
            }
            // case 2: call is NOT Create (Create represented by empty tx.to) and halt by
            // opcode::Return
            if !call.is_create() && step.op == OpcodeId::RETURN {
                return Ok(None);
            }
            // case 3 Create with successful RETURN
            if call.is_create() && call.is_success && step.op == OpcodeId::RETURN {
                return Ok(None);
            }
            // more other case...
        }

        let next_depth = next_step.map(|s| s.depth).unwrap_or(0);
        let next_result = next_step
            .map(|s| s.stack.last().unwrap_or_else(|_| Word::zero()))
            .unwrap_or_else(Word::zero);

        let call_ctx = self.call_ctx()?;
        // get value first if call/create
        let value = match step.op {
            OpcodeId::CALL | OpcodeId::CALLCODE => step.stack.nth_last(2)?,
            OpcodeId::CREATE | OpcodeId::CREATE2 => step.stack.nth_last(0)?,
            _ => Word::zero(),
        };

        // Return from a call with a failure
        if step.depth == next_depth + 1 && next_result.is_zero() {
            if !matches!(step.op, OpcodeId::RETURN) {
                // Without calling RETURN
                return Ok(match step.op {
                    OpcodeId::JUMP | OpcodeId::JUMPI => Some(ExecError::InvalidJump),
                    OpcodeId::RETURNDATACOPY => Some(ExecError::ReturnDataOutOfBounds),
                    // Break write protection (CALL with value will be handled below)
                    OpcodeId::SSTORE
                    | OpcodeId::CREATE
                    | OpcodeId::CREATE2
                    | OpcodeId::SELFDESTRUCT
                    | OpcodeId::LOG0
                    | OpcodeId::LOG1
                    | OpcodeId::LOG2
                    | OpcodeId::LOG3
                    | OpcodeId::LOG4
                        if call.is_static =>
                    {
                        Some(ExecError::WriteProtection)
                    }
                    OpcodeId::CALL if call.is_static && !value.is_zero() => {
                        Some(ExecError::WriteProtection)
                    }

                    OpcodeId::REVERT => None,
                    _ => {
                        return Err(Error::UnexpectedExecStepError(
                            "call failure without return",
                            Box::new(step.clone()),
                        ));
                    }
                });
            } else {
                // Return from a {CREATE, CREATE2} with a failure, via RETURN
                if call.is_create() {
                    let offset = step.stack.nth_last(0)?;
                    let length = step.stack.nth_last(1)?;
                    if length > Word::from(0x6000u64) {
                        return Ok(Some(ExecError::MaxCodeSizeExceeded));
                    } else if length > Word::zero()
                        && !call_ctx.memory.is_empty()
                        && call_ctx.memory.0.get(offset.low_u64() as usize) == Some(&0xef)
                    {
                        return Ok(Some(ExecError::InvalidCreationCode));
                    } else if Word::from(200u64) * length > Word::from(step.gas) {
                        return Ok(Some(ExecError::CodeStoreOutOfGas));
                    } else {
                        return Err(Error::UnexpectedExecStepError(
                            "failure in RETURN from {CREATE, CREATE2}",
                            Box::new(step.clone()),
                        ));
                    }
                } else {
                    return Err(Error::UnexpectedExecStepError(
                        "failure in RETURN",
                        Box::new(step.clone()),
                    ));
                }
            }
        }

        // Return from a call via RETURN or STOP and having a success result is
        // OK.

        // Return from a call without calling RETURN or STOP and having success
        // is unexpected.
        if step.depth == next_depth + 1
            && next_result != Word::zero()
            && !matches!(
                step.op,
                OpcodeId::RETURN | OpcodeId::STOP | OpcodeId::SELFDESTRUCT
            )
        {
            return Err(Error::UnexpectedExecStepError(
                "success result without {RETURN, STOP, SELFDESTRUCT}",
                Box::new(step.clone()),
            ));
        }

        // The *CALL*/CREATE* code was not executed
        let next_pc = next_step.map(|s| s.pc).unwrap_or(1);
        if matches!(
            step.op,
            OpcodeId::CALL
                | OpcodeId::CALLCODE
                | OpcodeId::DELEGATECALL
                | OpcodeId::STATICCALL
                | OpcodeId::CREATE
                | OpcodeId::CREATE2
        ) && next_result.is_zero()
            && next_pc != 0
        {
            if step.depth == 1025 {
                return Ok(Some(ExecError::Depth(match step.op {
                    OpcodeId::CALL | OpcodeId::CALLCODE => DepthError::Call,
                    OpcodeId::CREATE => DepthError::Create,
                    OpcodeId::CREATE2 => DepthError::Create2,
                    op => {
                        unreachable!("Depth error unexpected for opcode: {:?}", op)
                    }
                })));
            }

            let sender = self.call()?.address;
            let (found, account) = self.sdb.get_account(&sender);
            if !found {
                return Err(Error::AccountNotFound(sender));
            }
            if account.balance < value {
                return Ok(Some(ExecError::InsufficientBalance(match step.op {
                    OpcodeId::CALL | OpcodeId::CALLCODE => InsufficientBalanceError::Call,
                    OpcodeId::CREATE => InsufficientBalanceError::Create,
                    OpcodeId::CREATE2 => InsufficientBalanceError::Create2,
                    op => {
                        unreachable!("insufficient balance error unexpected for opcode: {:?}", op)
                    }
                })));
            }

            // Nonce Uint overflow
            // If user's nonce is equal u64::MAX, nonce will be overflow in this call
            // Nonce is u64 so it's impossible to larger than u64::MAX, that's why we're using `==`
            // here.
            if account.nonce == u64::MAX {
                return Ok(Some(ExecError::NonceUintOverflow(match step.op {
                    OpcodeId::CREATE => NonceUintOverflowError::Create,
                    OpcodeId::CREATE2 => NonceUintOverflowError::Create2,
                    op => unreachable!("Nonce Uint overflow error unexpected for opcode: {:?}", op),
                })));
            }

            // Address collision
            if matches!(step.op, OpcodeId::CREATE2) {
                let address = self.create2_address(step)?;

                let (found, _) = self.sdb.get_account(&address);
                if found {
                    return Ok(Some(ExecError::ContractAddressCollision));
                }
            }

            return Err(Error::UnexpectedExecStepError(
                "*CALL*/CREATE* code not executed",
                Box::new(step.clone()),
            ));
        }

        Ok(None)
    }

    /// Expand memory of the call context when entering a new call context in
    /// case the call arguments or return arguments go beyond the call
    /// context current memory.
    pub(crate) fn call_expand_memory(
        &mut self,
        args_offset: usize,
        args_length: usize,
        ret_offset: usize,
        ret_length: usize,
    ) -> Result<(), Error> {
        let call_ctx = self.call_ctx_mut()?;
        let args_minimal = if args_length != 0 {
            args_offset + args_length
        } else {
            0
        };
        let ret_minimal = if ret_length != 0 {
            ret_offset + ret_length
        } else {
            0
        };
        if args_minimal != 0 || ret_minimal != 0 {
            let minimal_length = max(args_minimal, ret_minimal);
            call_ctx.memory.extend_at_least(minimal_length);
        }
        Ok(())
    }

    /// Generate copy steps for bytecode.
    pub(crate) fn gen_copy_steps_for_bytecode(
        &mut self,
        exec_step: &mut ExecStep,
        bytecode: &Bytecode,
        src_addr: u64,
        dst_addr: u64,
        src_addr_end: u64,
        bytes_left: u64,
    ) -> Result<Vec<(u8, bool)>, Error> {
        let mut copy_steps = Vec::with_capacity(bytes_left as usize);
        for idx in 0..bytes_left {
            let addr = src_addr.checked_add(idx).unwrap_or(src_addr_end);
            let step = if addr < src_addr_end {
                let code = bytecode.code.get(addr as usize).unwrap();
                (code.value, code.is_code)
            } else {
                (0, false)
            };
            copy_steps.push(step);
            self.memory_write(exec_step, (dst_addr + idx).into(), step.0)?;
        }

        Ok(copy_steps)
    }

    /// Generate copy steps for call data.
    pub(crate) fn gen_copy_steps_for_call_data(
        &mut self,
        exec_step: &mut ExecStep,
        src_addr: u64,
        dst_addr: u64,
        src_addr_end: u64,
        bytes_left: u64,
    ) -> Result<Vec<(u8, bool)>, Error> {
        let mut copy_steps = Vec::with_capacity(bytes_left as usize);
        for idx in 0..bytes_left {
            let addr = src_addr.checked_add(idx).unwrap_or(src_addr_end);
            let value = if addr < src_addr_end {
                let byte =
                    self.call_ctx()?.call_data[(addr - self.call()?.call_data_offset) as usize];
                if !self.call()?.is_root {
                    self.push_op(
                        exec_step,
                        RW::READ,
                        MemoryOp::new(self.call()?.caller_id, addr.into(), byte),
                    );
                }
                byte
            } else {
                0
            };
            copy_steps.push((value, false));
            self.memory_write(exec_step, (dst_addr + idx).into(), value)?;
        }

        Ok(copy_steps)
    }
}<|MERGE_RESOLUTION|>--- conflicted
+++ resolved
@@ -1061,10 +1061,6 @@
         steps: &[GethExecStep],
     ) -> Result<(), Error> {
         let call = self.call()?.clone();
-<<<<<<< HEAD
-        if call.is_root {
-            return Ok(());
-=======
         let geth_step = steps
             .get(0)
             .ok_or(Error::InternalError("invalid index 0"))?;
@@ -1093,7 +1089,6 @@
             if call.is_root {
                 return Ok(());
             }
->>>>>>> b06f44f4
         }
 
         let caller = self.caller()?.clone();
@@ -1143,17 +1138,10 @@
         };
         let gas_refund = geth_step.gas - memory_expansion_gas_cost - code_deposit_cost;
 
-<<<<<<< HEAD
-        let caller_gas_left = if !call.is_success && geth_step.op == OpcodeId::RETURN {
-            geth_step_next.gas.0
-        } else {
-            geth_step_next.gas.0 - gas_refund
-=======
         let caller_gas_left = if is_return_revert || call.is_success {
             geth_step_next.gas - gas_refund
         } else {
             geth_step_next.gas
->>>>>>> b06f44f4
         };
 
         for (field, value) in [
