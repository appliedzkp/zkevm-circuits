//! CircuitInput builder tooling module.

use super::{
    get_call_memory_offset_length, get_create_init_code, Block, BlockContext, Call, CallContext,
    CallKind, CodeSource, CopyEvent, ExecState, ExecStep, ExpEvent, Transaction,
    TransactionContext,
};
use crate::{
    error::{get_step_reported_error, ExecError},
    exec_trace::OperationRef,
    operation::{
        AccountField, AccountOp, CallContextField, CallContextOp, MemoryOp, Op, OpEnum, Operation,
        StackOp, Target, TxAccessListAccountOp, TxLogField, TxLogOp, TxReceiptField, TxReceiptOp,
        RW,
    },
    precompile::is_precompiled,
    state_db::{CodeDB, StateDB},
    util::POSEIDON_CODE_HASH_ZERO,
    Error,
};
use eth_types::{
    evm_types::{
        gas_utils::memory_expansion_gas_cost, Gas, GasCost, MemoryAddress, OpcodeId, StackAddress,
    },
    Address, Bytecode, GethExecStep, ToAddress, ToBigEndian, ToWord, Word, H256, U256,
};
<<<<<<< HEAD
use ethers_core::utils::{get_contract_address, get_create2_address, keccak256};
=======
use ethers_core::utils::{get_contract_address, get_create2_address};
>>>>>>> d9e10b8d
use std::cmp::max;

/// Reference to the internal state of the CircuitInputBuilder in a particular
/// [`ExecStep`].
pub struct CircuitInputStateRef<'a> {
    /// StateDB
    pub sdb: &'a mut StateDB,
    /// CodeDB
    pub code_db: &'a mut CodeDB,
    /// Block
    pub block: &'a mut Block,
    /// Block Context
    pub block_ctx: &'a mut BlockContext,
    /// Transaction
    pub tx: &'a mut Transaction,
    /// Transaction Context
    pub tx_ctx: &'a mut TransactionContext,
}

impl<'a> CircuitInputStateRef<'a> {
    /// Create a new step from a `GethExecStep`
    pub fn new_step(&self, geth_step: &GethExecStep) -> Result<ExecStep, Error> {
        let call_ctx = self.tx_ctx.call_ctx()?;

        Ok(ExecStep::new(
            geth_step,
            call_ctx,
            self.block_ctx.rwc,
            call_ctx.reversible_write_counter,
            self.tx_ctx.log_id,
        ))
    }

    /// Create a new BeginTx step
    pub fn new_begin_tx_step(&self) -> ExecStep {
        ExecStep {
            exec_state: ExecState::BeginTx,
            gas_left: Gas(self.tx.gas),
            rwc: self.block_ctx.rwc,
            ..Default::default()
        }
    }

    /// Create a new EndTx step
    pub fn new_end_tx_step(&self) -> ExecStep {
        let prev_step = self
            .tx
            .steps()
            .last()
            .expect("steps should have at least one BeginTx step");
        ExecStep {
            exec_state: ExecState::EndTx,
            gas_left: if prev_step.error.is_none() {
                let mut gas_left = prev_step.gas_left.0 - prev_step.gas_cost.0;
                // handling for contract creation tx
                let call = self.tx.calls()[0].clone();
                if call.is_create() {
                    let code_hash = self.sdb.get_account(&call.address).1.poseidon_code_hash;
                    let bytecode_len = self.code(code_hash).unwrap().len() as u64;
                    let deposit_cost = bytecode_len * GasCost::CODE_DEPOSIT_BYTE_COST.as_u64();
                    assert!(
                        gas_left >= deposit_cost,
                        "gas left {gas_left} is not enough for deposit cost {deposit_cost}"
                    );
                    gas_left -= deposit_cost;
                }

                Gas(gas_left)
            } else {
                // consume all remaining gas when non revert err happens
                Gas(0)
            },
            rwc: self.block_ctx.rwc,
            // For tx without code execution
            reversible_write_counter: if let Some(call_ctx) = self.tx_ctx.calls().last() {
                call_ctx.reversible_write_counter
            } else {
                0
            },
            log_id: self.tx_ctx.log_id,
            ..Default::default()
        }
    }

    /// Push an [`Operation`](crate::operation::Operation) into the
    /// [`OperationContainer`](crate::operation::OperationContainer) with the
    /// next [`RWCounter`](crate::operation::RWCounter) and then adds a
    /// reference to the stored operation ([`OperationRef`]) inside the
    /// bus-mapping instance of the current [`ExecStep`].  Then increase the
    /// block_ctx [`RWCounter`](crate::operation::RWCounter) by one.
    pub fn push_op<T: Op>(&mut self, step: &mut ExecStep, rw: RW, op: T) {
        if let OpEnum::Account(op) = op.clone().into_enum() {
            self.check_update_sdb_account(rw, &op)
        }
        let op_ref =
            self.block
                .container
                .insert(Operation::new(self.block_ctx.rwc.inc_pre(), rw, op));
        step.bus_mapping_instance.push(op_ref);
    }

    /// Push a read type [`CallContextOp`] into the
    /// [`OperationContainer`](crate::operation::OperationContainer) with
    /// the next [`RWCounter`](crate::operation::RWCounter)  and then adds a
    /// reference to the stored operation ([`OperationRef`]) inside the
    /// bus-mapping instance of the current [`ExecStep`].  Then increase the
    /// block_ctx [`RWCounter`](crate::operation::RWCounter)  by one.
    pub fn call_context_read(
        &mut self,
        step: &mut ExecStep,
        call_id: usize,
        field: CallContextField,
        value: Word,
    ) {
        let op = CallContextOp {
            call_id,
            field,
            value,
        };

        self.push_op(step, RW::READ, op);
    }

    /// Push a write type [`CallContextOp`] into the
    /// [`OperationContainer`](crate::operation::OperationContainer) with
    /// the next [`RWCounter`](crate::operation::RWCounter)  and then adds a
    /// reference to the stored operation ([`OperationRef`]) inside the
    /// bus-mapping instance of the current [`ExecStep`].  Then increase the
    /// block_ctx [`RWCounter`](crate::operation::RWCounter)  by one.
    pub fn call_context_write(
        &mut self,
        step: &mut ExecStep,
        call_id: usize,
        field: CallContextField,
        value: Word,
    ) {
        let op = CallContextOp {
            call_id,
            field,
            value,
        };

        self.push_op(step, RW::WRITE, op);
    }

    /// Push an [`Operation`](crate::operation::Operation) with reversible to be
    /// true into the
    /// [`OperationContainer`](crate::operation::OperationContainer) with the
    /// next [`RWCounter`](crate::operation::RWCounter) and then adds a
    /// reference to the stored operation
    /// ([`OperationRef`]) inside the
    /// bus-mapping instance of the current [`ExecStep`]. Then increase the
    /// block_ctx [`RWCounter`](crate::operation::RWCounter) by one.
    /// This method should be used in `Opcode::gen_associated_ops` instead of
    /// `push_op` when the operation is `RW::WRITE` and it can be reverted (for
    /// example, a write [`StorageOp`](crate::operation::StorageOp)).
    pub fn push_op_reversible<T: Op>(&mut self, step: &mut ExecStep, op: T) -> Result<(), Error> {
        self.check_apply_op(&op.clone().into_enum());
        let op_ref = self.block.container.insert(Operation::new_reversible(
            self.block_ctx.rwc.inc_pre(),
            RW::WRITE,
            op,
        ));
        step.bus_mapping_instance.push(op_ref);

        // Increase reversible_write_counter
        self.call_ctx_mut()?.reversible_write_counter += 1;
        step.reversible_write_counter_delta += 1;

        // Add the operation into reversible_ops if this call is not persistent
        if !self.call()?.is_persistent {
            self.tx_ctx
                .reversion_groups
                .last_mut()
                .expect("reversion_groups should not be empty for non-persistent call")
                .op_refs
                .push((self.tx.steps().len(), op_ref));
        }

        Ok(())
    }

    /// Push a read type [`MemoryOp`] into the
    /// [`OperationContainer`](crate::operation::OperationContainer) with the
    /// next [`RWCounter`](crate::operation::RWCounter) and `call_id`, and then
    /// adds a reference to the stored operation ([`OperationRef`]) inside
    /// the bus-mapping instance of the current [`ExecStep`].  Then increase
    /// the `block_ctx` [`RWCounter`](crate::operation::RWCounter) by one.
    pub fn memory_read(
        &mut self,
        step: &mut ExecStep,
        address: MemoryAddress,
        value: u8,
    ) -> Result<(), Error> {
        let call_id = self.call()?.call_id;
        self.push_op(step, RW::READ, MemoryOp::new(call_id, address, value));
        Ok(())
    }

    /// Push a write type [`MemoryOp`] into the
    /// [`OperationContainer`](crate::operation::OperationContainer) with the
    /// next [`RWCounter`](crate::operation::RWCounter) and `call_id`, and then
    /// adds a reference to the stored operation ([`OperationRef`]) inside
    /// the bus-mapping instance of the current [`ExecStep`].  Then increase
    /// the `block_ctx` [`RWCounter`](crate::operation::RWCounter)  by one.
    pub fn memory_write(
        &mut self,
        step: &mut ExecStep,
        address: MemoryAddress,
        value: u8,
    ) -> Result<(), Error> {
        let call_id = self.call()?.call_id;
        self.push_op(step, RW::WRITE, MemoryOp::new(call_id, address, value));
        Ok(())
    }

    /// Push a write type [`StackOp`] into the
    /// [`OperationContainer`](crate::operation::OperationContainer) with the
    /// next [`RWCounter`](crate::operation::RWCounter)  and `call_id`, and then
    /// adds a reference to the stored operation ([`OperationRef`]) inside
    /// the bus-mapping instance of the current [`ExecStep`].  Then increase
    /// the `block_ctx` [`RWCounter`](crate::operation::RWCounter) by one.
    pub fn stack_write(
        &mut self,
        step: &mut ExecStep,
        address: StackAddress,
        value: Word,
    ) -> Result<(), Error> {
        let call_id = self.call()?.call_id;
        self.push_op(step, RW::WRITE, StackOp::new(call_id, address, value));
        Ok(())
    }

    /// Push a read type [`StackOp`] into the
    /// [`OperationContainer`](crate::operation::OperationContainer) with the
    /// next [`RWCounter`](crate::operation::RWCounter)  and `call_id`, and then
    /// adds a reference to the stored operation ([`OperationRef`]) inside
    /// the bus-mapping instance of the current [`ExecStep`].  Then increase
    /// the `block_ctx` [`RWCounter`](crate::operation::RWCounter)  by one.
    pub fn stack_read(
        &mut self,
        step: &mut ExecStep,
        address: StackAddress,
        value: Word,
    ) -> Result<(), Error> {
        let call_id = self.call()?.call_id;
        self.push_op(step, RW::READ, StackOp::new(call_id, address, value));
        Ok(())
    }

    /// First check the validity and consistency of the rw operation against the
    /// account in the StateDB, then if the rw operation is a write, apply
    /// it to the corresponding account in the StateDB.
    fn check_update_sdb_account(&mut self, rw: RW, op: &AccountOp) {
        let account = self.sdb.get_account_mut(&op.address).1;
        // -- sanity check begin --
        // Verify that a READ doesn't change the field value
        if matches!(rw, RW::READ) && op.value_prev != op.value {
            log::error!(
                "RWTable Account field read where value_prev != value rwc: {}, op: {:?}",
                self.block_ctx.rwc.0,
                op
            )
        }
        // NOTE: In the State Circuit we use code_hash=0 to encode non-existing
        // accounts, but the corresponding account in the state DB is empty
        // (which means code_hash=EMPTY_HASH).
        let account_value_prev = match op.field {
            AccountField::Nonce => account.nonce,
            AccountField::Balance => account.balance,
            AccountField::KeccakCodeHash => {
                if account.is_empty() {
                    if op.value.is_zero() {
                        // Writing code_hash=0 to empty account is a noop to the StateDB.
                        return;
                    }
                    // Reading a code_hash=EMPTY_HASH of an empty account in the StateDB is encoded
                    // as code_hash=0 (non-existing account encoding) in the State Circuit.
                    Word::zero()
                } else {
                    account.keccak_code_hash.to_word()
                }
            }
            AccountField::PoseidonCodeHash => {
                if account.is_empty() {
                    if op.value.is_zero() {
                        // Writing code_hash=0 to empty account is a noop to the StateDB.
                        return;
                    }
                    // Reading a code_hash=EMPTY_HASH of an empty account in the StateDB is encoded
                    // as code_hash=0 (non-existing account encoding) in the State Circuit.
                    Word::zero()
                } else {
                    account.poseidon_code_hash.to_word()
                }
            }
            AccountField::CodeSize => account.code_size,
        };

        // Verify that the previous value matches the account field value in the StateDB
        if op.value_prev != account_value_prev {
            log::error!(
                "RWTable Account field {:?} lookup doesn't match account value
        account: {:?}, rwc: {}, op: {:?}",
                rw,
                account,
                self.block_ctx.rwc.0,
                op
            );
        }
        // Verify that no read is done to a field other than CodeHash to a non-existing
        // account (only CodeHash reads with value=0 can be done to non-existing
        // accounts, which the State Circuit translates to MPT
        // AccountNonExisting proofs lookups).
        if (!matches!(
            op.field,
            AccountField::PoseidonCodeHash | AccountField::KeccakCodeHash
        ) && (matches!(rw, RW::READ) || (op.value_prev.is_zero() && op.value.is_zero())))
            && account.is_empty()
        {
            log::error!(
                "RWTable Account field {:?} lookup to non-existing account rwc: {}, op: {:?}",
                rw,
                self.block_ctx.rwc.0,
                op
            );
        }
        // -- sanity check end --
        // Perform the write to the account in the StateDB
        if matches!(rw, RW::WRITE) {
            match op.field {
                AccountField::Nonce => account.nonce = op.value,
                AccountField::Balance => account.balance = op.value,
                AccountField::KeccakCodeHash => {
                    account.keccak_code_hash = H256::from(op.value.to_be_bytes())
                }
                AccountField::PoseidonCodeHash => {
                    account.poseidon_code_hash = H256::from(op.value.to_be_bytes())
                }
                AccountField::CodeSize => account.code_size = op.value,
            }
        }
    }

    /// Push a read type [`AccountOp`] into the
    /// [`OperationContainer`](crate::operation::OperationContainer) with the
    /// next [`RWCounter`](crate::operation::RWCounter), and then
    /// adds a reference to the stored operation ([`OperationRef`]) inside
    /// the bus-mapping instance of the current [`ExecStep`].  Then increase
    /// the `block_ctx` [`RWCounter`](crate::operation::RWCounter)  by one.
    pub fn account_read(
        &mut self,
        step: &mut ExecStep,
        address: Address,
        field: AccountField,
        value: Word,
    ) {
        let op = AccountOp::new(address, field, value, value);
        self.push_op(step, RW::READ, op);
    }

    /// Push a write type [`AccountOp`] into the
    /// [`OperationContainer`](crate::operation::OperationContainer) with the
    /// next [`RWCounter`](crate::operation::RWCounter), and then
    /// adds a reference to the stored operation ([`OperationRef`]) inside
    /// the bus-mapping instance of the current [`ExecStep`].  Then increase
    /// the `block_ctx` [`RWCounter`](crate::operation::RWCounter)  by one.
    pub fn account_write(
        &mut self,
        step: &mut ExecStep,
        address: Address,
        field: AccountField,
        value: Word,
        value_prev: Word,
    ) -> Result<(), Error> {
        let op = AccountOp::new(address, field, value, value_prev);
        self.push_op(step, RW::WRITE, op);
        Ok(())
    }

    /// Push a write type [`TxLogOp`] into the
    /// [`OperationContainer`](crate::operation::OperationContainer) with the
    /// next [`RWCounter`](crate::operation::RWCounter), and then
    /// adds a reference to the stored operation ([`OperationRef`]) inside
    /// the bus-mapping instance of the current [`ExecStep`].  Then increase
    /// the `block_ctx` [`RWCounter`](crate::operation::RWCounter)  by one.
    pub fn tx_log_write(
        &mut self,
        step: &mut ExecStep,
        tx_id: usize,
        log_id: usize,
        field: TxLogField,
        index: usize,
        value: Word,
    ) -> Result<(), Error> {
        self.push_op(
            step,
            RW::WRITE,
            TxLogOp::new(tx_id, log_id, field, index, value),
        );
        Ok(())
    }

    /// Push a read type [`TxReceiptOp`] into the
    /// [`OperationContainer`](crate::operation::OperationContainer) with the
    /// next [`RWCounter`](crate::operation::RWCounter), and then
    /// adds a reference to the stored operation ([`OperationRef`]) inside
    /// the bus-mapping instance of the current [`ExecStep`].  Then increase
    /// the `block_ctx` [`RWCounter`](crate::operation::RWCounter)  by one.
    pub fn tx_receipt_read(
        &mut self,
        step: &mut ExecStep,
        tx_id: usize,
        field: TxReceiptField,
        value: u64,
    ) -> Result<(), Error> {
        self.push_op(
            step,
            RW::READ,
            TxReceiptOp {
                tx_id,
                field,
                value,
            },
        );
        Ok(())
    }

    /// Push a write type [`TxReceiptOp`] into the
    /// [`OperationContainer`](crate::operation::OperationContainer) with the
    /// next [`RWCounter`](crate::operation::RWCounter), and then
    /// adds a reference to the stored operation ([`OperationRef`]) inside
    /// the bus-mapping instance of the current [`ExecStep`].  Then increase
    /// the `block_ctx` [`RWCounter`](crate::operation::RWCounter)  by one.
    pub fn tx_receipt_write(
        &mut self,
        step: &mut ExecStep,
        tx_id: usize,
        field: TxReceiptField,
        value: u64,
    ) -> Result<(), Error> {
        self.push_op(
            step,
            RW::WRITE,
            TxReceiptOp {
                tx_id,
                field,
                value,
            },
        );
        Ok(())
    }

    /// Add address to access list for the current transaction.
    pub fn tx_access_list_write(
        &mut self,
        step: &mut ExecStep,
        address: Address,
    ) -> Result<(), Error> {
        let is_warm = self.sdb.check_account_in_access_list(&address);
        self.push_op_reversible(
            step,
            TxAccessListAccountOp {
                tx_id: self.tx_ctx.id(),
                address,
                is_warm: true,
                is_warm_prev: is_warm,
            },
        )
    }

    /// Push a write type [`TxAccessListAccountOp`] into the
    /// [`OperationContainer`](crate::operation::OperationContainer) with the
    /// next [`RWCounter`](crate::operation::RWCounter), and then
    /// adds a reference to the stored operation ([`OperationRef`]) inside
    /// the bus-mapping instance of the current [`ExecStep`].  Then increase
    /// the `block_ctx` [`RWCounter`](crate::operation::RWCounter)  by one.
    pub fn tx_accesslist_account_write(
        &mut self,
        step: &mut ExecStep,
        tx_id: usize,
        address: Address,
        is_warm: bool,
        is_warm_prev: bool,
    ) -> Result<(), Error> {
        self.push_op(
            step,
            RW::WRITE,
            TxAccessListAccountOp {
                tx_id,
                address,
                is_warm,
                is_warm_prev,
            },
        );
        Ok(())
    }

    /// Push 2 reversible [`AccountOp`] to update `sender` and `receiver`'s
    /// balance by `value`. If `fee` is existing (not None), also need to push 1
    /// non-reversible [`AccountOp`] to update `sender` balance by `fee`.
    #[allow(clippy::too_many_arguments)]
    pub fn transfer_with_fee(
        &mut self,
        step: &mut ExecStep,
        sender: Address,
        receiver: Address,
        receiver_exists: bool,
        must_create: bool,
        value: Word,
        fee: Option<Word>,
    ) -> Result<(), Error> {
        let (found, sender_account) = self.sdb.get_account(&sender);
        if !found {
            return Err(Error::AccountNotFound(sender));
        }
        let mut sender_balance_prev = sender_account.balance;
        debug_assert!(
            sender_account.balance >= value + fee.unwrap_or_default(),
            "invalid amount balance {:?} value {:?} fee {:?}",
            sender_balance_prev,
            value,
            fee
        );
        if let Some(fee) = fee {
            let sender_balance = sender_balance_prev - fee;
            log::trace!(
                "sender balance update with fee (not reversible): {:?} {:?}->{:?}",
                sender,
                sender_balance_prev,
                sender_balance
            );
            self.push_op(
                step,
                RW::WRITE,
                AccountOp {
                    address: sender,
                    field: AccountField::Balance,
                    value: sender_balance,
                    value_prev: sender_balance_prev,
                },
            );
            sender_balance_prev = sender_balance;
        }
        let sender_balance = sender_balance_prev - value;
        log::trace!(
            "sender balance update with value: {:?} {:?}->{:?}",
            sender,
            sender_balance_prev,
            sender_balance
        );
        // If receiver doesn't exist, create it
        if (!receiver_exists && !value.is_zero()) || must_create {
            self.push_op_reversible(
                step,
                AccountOp {
                    address: receiver,
<<<<<<< HEAD
                    field: AccountField::PoseidonCodeHash,
                    value: POSEIDON_CODE_HASH_ZERO.to_word(),
=======
                    field: AccountField::CodeHash,
                    value: CodeDB::empty_code_hash().to_word(),
>>>>>>> d9e10b8d
                    value_prev: Word::zero(),
                },
            )?;
        }
        if value.is_zero() {
            // Skip transfer if value == 0
            return Ok(());
        }

        self.push_op_reversible(
            step,
            AccountOp {
                address: sender,
                field: AccountField::Balance,
                value: sender_balance,
                value_prev: sender_balance_prev,
            },
        )?;

        let (_found, receiver_account) = self.sdb.get_account(&receiver);
        let receiver_balance_prev = receiver_account.balance;
        let receiver_balance = receiver_account.balance + value;
        log::trace!(
            "receiver balance update: {:?} {:?}->{:?}",
            receiver,
            receiver_balance_prev,
            receiver_balance
        );
        self.push_op_reversible(
            step,
            AccountOp {
                address: receiver,
                field: AccountField::Balance,
                value: receiver_balance,
                value_prev: receiver_balance_prev,
            },
        )?;

        Ok(())
    }

    /// Same functionality with `transfer_with_fee` but with `fee` set zero.
    pub fn transfer(
        &mut self,
        step: &mut ExecStep,
        sender: Address,
        receiver: Address,
        receiver_exists: bool,
        must_create: bool,
        value: Word,
    ) -> Result<(), Error> {
        self.transfer_with_fee(
            step,
            sender,
            receiver,
            receiver_exists,
            must_create,
            value,
            None,
        )
    }

    /// Fetch and return code for the given code hash from the code DB.
    pub fn code(&self, code_hash: H256) -> Result<Vec<u8>, Error> {
        self.code_db
            .0
            .get(&code_hash)
            .cloned()
            .ok_or(Error::CodeNotFound(code_hash))
    }

    /// Reference to the caller's Call
    pub fn caller(&self) -> Result<&Call, Error> {
        self.tx_ctx
            .caller_index()
            .map(|caller_idx| &self.tx.calls()[caller_idx])
    }

    /// Mutable reference to the current call's caller Call
    pub fn caller_mut(&mut self) -> Result<&mut Call, Error> {
        self.tx_ctx
            .caller_index()
            .map(|caller_idx| &mut self.tx.calls_mut()[caller_idx])
    }

    /// Reference to the current Call
    pub fn call(&self) -> Result<&Call, Error> {
        self.tx_ctx
            .call_index()
            .map(|call_idx| &self.tx.calls()[call_idx])
    }

    /// Mutable reference to the current Call
    pub fn call_mut(&mut self) -> Result<&mut Call, Error> {
        self.tx_ctx
            .call_index()
            .map(|call_idx| &mut self.tx.calls_mut()[call_idx])
    }

    /// Reference to the current CallContext
    pub fn caller_ctx(&self) -> Result<&CallContext, Error> {
        self.tx_ctx.caller_ctx()
    }

    /// Reference to the current CallContext
    pub fn call_ctx(&self) -> Result<&CallContext, Error> {
        self.tx_ctx.call_ctx()
    }

    /// Mutable reference to the call CallContext
    pub fn call_ctx_mut(&mut self) -> Result<&mut CallContext, Error> {
        self.tx_ctx.call_ctx_mut()
    }

    /// Mutable reference to the caller CallContext
    pub fn caller_ctx_mut(&mut self) -> Result<&mut CallContext, Error> {
        self.tx_ctx
            .calls
            .iter_mut()
            .rev()
            .nth(1)
            .ok_or(Error::InternalError("caller id not found in call map"))
    }

    /// Push a new [`Call`] into the [`Transaction`], and add its index and
    /// [`CallContext`] in the `call_stack` of the [`TransactionContext`]
    pub fn push_call(&mut self, call: Call) {
        let current_call = self.call_ctx().expect("current call not found");
        let call_data = match call.kind {
            CallKind::Call | CallKind::CallCode | CallKind::DelegateCall | CallKind::StaticCall => {
                current_call
                    .memory
                    .read_chunk(call.call_data_offset.into(), call.call_data_length.into())
            }
            CallKind::Create | CallKind::Create2 => Vec::new(),
        };

        let call_id = call.call_id;
        let call_idx = self.tx.calls().len();

        self.tx_ctx.push_call_ctx(call_idx, call_data);
        self.tx.push_call(call);

        self.block_ctx
            .call_map
            .insert(call_id, (self.block.txs.len(), call_idx));
    }

    /// Return the contract address of a CREATE step.  This is calculated by
    /// inspecting the current address and its nonce from the StateDB.
    pub(crate) fn create_address(&self) -> Result<Address, Error> {
        let sender = self.call()?.address;
        let (found, account) = self.sdb.get_account(&sender);
        if !found {
            return Err(Error::AccountNotFound(sender));
        }
        let address = get_contract_address(sender, account.nonce);
        log::trace!(
            "create_address {:?}, from {:?}, nonce {:?}",
            address,
            self.call()?.address,
            account.nonce
        );
        Ok(address)
    }

    /// Return the contract address of a CREATE2 step.  This is calculated
    /// deterministically from the arguments in the stack.
    pub(crate) fn create2_address(&self, step: &GethExecStep) -> Result<Address, Error> {
        let salt = step.stack.nth_last(3)?;
        let call_ctx = self.call_ctx()?;
        let init_code = get_create_init_code(call_ctx, step)?.to_vec();
        let address =
            get_create2_address(self.call()?.address, salt.to_be_bytes().to_vec(), init_code);
        log::trace!(
            "create2_address {:?}, from {:?}, salt {:?}",
            address,
            self.call()?.address,
            salt
        );
        Ok(address)
    }

    pub(crate) fn reversion_info_read(&mut self, step: &mut ExecStep, call: &Call) {
        for (field, value) in [
            (
                CallContextField::RwCounterEndOfReversion,
                call.rw_counter_end_of_reversion.to_word(),
            ),
            (CallContextField::IsPersistent, call.is_persistent.to_word()),
        ] {
            self.call_context_read(step, call.call_id, field, value);
        }
    }

    /// Check if address is a precompiled or not.
    pub fn is_precompiled(&self, address: &Address) -> bool {
        address.0[0..19] == [0u8; 19] && (1..=9).contains(&address.0[19])
    }

    /// Parse [`Call`] from a *CALL*/CREATE* step.
    pub fn parse_call(&mut self, step: &GethExecStep) -> Result<Call, Error> {
        let is_success = *self
            .tx_ctx
            .call_is_success
            .get(self.tx.calls().len())
            .unwrap();
        let kind = CallKind::try_from(step.op)?;
        let caller = self.call()?;
        let caller_ctx = self.call_ctx()?;

        let (caller_address, address, value) = match kind {
            CallKind::Call => (
                caller.address,
                step.stack.nth_last(1)?.to_address(),
                step.stack.nth_last(2)?,
            ),
            CallKind::CallCode => (caller.address, caller.address, step.stack.nth_last(2)?),
            CallKind::DelegateCall => (caller.caller_address, caller.address, caller.value),
            CallKind::StaticCall => (
                caller.address,
                step.stack.nth_last(1)?.to_address(),
                Word::zero(),
            ),
            CallKind::Create => (caller.address, self.create_address()?, step.stack.last()?),
            CallKind::Create2 => (
                caller.address,
                self.create2_address(step)?,
                step.stack.last()?,
            ),
        };

        let (code_source, code_hash) = match kind {
            CallKind::Create | CallKind::Create2 => {
                let init_code = get_create_init_code(caller_ctx, step)?.to_vec();
                let code_hash = self.code_db.insert(init_code);
                (CodeSource::Memory, code_hash)
            }
            _ => {
                let code_address = match kind {
                    CallKind::CallCode | CallKind::DelegateCall => {
                        step.stack.nth_last(1)?.to_address()
                    }
                    _ => address,
                };
                if is_precompiled(&code_address) {
<<<<<<< HEAD
                    (CodeSource::Address(code_address), *POSEIDON_CODE_HASH_ZERO)
                } else {
                    let (found, account) = self.sdb.get_account(&code_address);
                    if !found {
                        (CodeSource::Address(code_address), *POSEIDON_CODE_HASH_ZERO)
=======
                    (CodeSource::Address(code_address), CodeDB::empty_code_hash())
                } else {
                    let (found, account) = self.sdb.get_account(&code_address);
                    if !found {
                        (CodeSource::Address(code_address), CodeDB::empty_code_hash())
>>>>>>> d9e10b8d
                    } else {
                        (
                            CodeSource::Address(code_address),
                            account.poseidon_code_hash,
                        )
                    }
                }
            }
        };

        let (call_data_offset, call_data_length, return_data_offset, return_data_length) =
            match kind {
                CallKind::Call | CallKind::CallCode => {
                    let call_data = get_call_memory_offset_length(step, 3)?;
                    let return_data = get_call_memory_offset_length(step, 5)?;
                    (call_data.0, call_data.1, return_data.0, return_data.1)
                }
                CallKind::DelegateCall | CallKind::StaticCall => {
                    let call_data = get_call_memory_offset_length(step, 2)?;
                    let return_data = get_call_memory_offset_length(step, 4)?;
                    (call_data.0, call_data.1, return_data.0, return_data.1)
                }
                CallKind::Create | CallKind::Create2 => (0, 0, 0, 0),
            };

        let caller = self.call()?;
        let call = Call {
            call_id: self.block_ctx.rwc.0,
            caller_id: caller.call_id,
            last_callee_id: 0,
            kind,
            is_static: kind == CallKind::StaticCall || caller.is_static,
            is_root: false,
            is_persistent: caller.is_persistent && is_success,
            is_success,
            rw_counter_end_of_reversion: 0,
            caller_address,
            address,
            code_source,
            code_hash,
            depth: caller.depth + 1,
            value,
            call_data_offset,
            call_data_length,
            return_data_offset,
            return_data_length,
            last_callee_return_data_offset: 0,
            last_callee_return_data_length: 0,
        };

        Ok(call)
    }

    /// Return the reverted version of an op by op_ref only if the original op
    /// was reversible.
    fn get_rev_op_by_ref(&self, op_ref: &OperationRef) -> Option<OpEnum> {
        match op_ref {
            OperationRef(Target::Storage, idx) => {
                let operation = &self.block.container.storage[*idx];
                if operation.rw().is_write() && operation.reversible() {
                    Some(OpEnum::Storage(operation.op().reverse()))
                } else {
                    None
                }
            }
            OperationRef(Target::TxAccessListAccount, idx) => {
                let operation = &self.block.container.tx_access_list_account[*idx];
                if operation.rw().is_write() && operation.reversible() {
                    Some(OpEnum::TxAccessListAccount(operation.op().reverse()))
                } else {
                    None
                }
            }
            OperationRef(Target::TxAccessListAccountStorage, idx) => {
                let operation = &self.block.container.tx_access_list_account_storage[*idx];
                if operation.rw().is_write() && operation.reversible() {
                    Some(OpEnum::TxAccessListAccountStorage(operation.op().reverse()))
                } else {
                    None
                }
            }
            OperationRef(Target::TxRefund, idx) => {
                let operation = &self.block.container.tx_refund[*idx];
                if operation.rw().is_write() && operation.reversible() {
                    Some(OpEnum::TxRefund(operation.op().reverse()))
                } else {
                    None
                }
            }
            OperationRef(Target::Account, idx) => {
                let operation = &self.block.container.account[*idx];
                if operation.rw().is_write() && operation.reversible() {
                    Some(OpEnum::Account(operation.op().reverse()))
                } else {
                    None
                }
            }
            _ => None,
        }
    }

    /// Check and apply op to state.
    fn check_apply_op(&mut self, op: &OpEnum) {
        match &op {
            OpEnum::Storage(op) => {
                self.sdb.set_storage(&op.address, &op.key, &op.value);
            }
            OpEnum::TxAccessListAccount(op) => {
                if !op.is_warm_prev && op.is_warm {
                    self.sdb.add_account_to_access_list(op.address);
                }
                if op.is_warm_prev && !op.is_warm {
                    self.sdb.remove_account_from_access_list(&op.address);
                }
            }
            OpEnum::TxAccessListAccountStorage(op) => {
                if !op.is_warm_prev && op.is_warm {
                    self.sdb
                        .add_account_storage_to_access_list((op.address, op.key));
                }
                if op.is_warm_prev && !op.is_warm {
                    self.sdb
                        .remove_account_storage_from_access_list(&(op.address, op.key));
                }
            }
            OpEnum::Account(op) => self.check_update_sdb_account(RW::WRITE, op),
            OpEnum::TxRefund(op) => {
                self.sdb.set_refund(op.value);
            }
            _ => unreachable!(),
        };
    }

    /// Handle a reversion group
    fn handle_reversion(&mut self) {
        let reversion_group = self
            .tx_ctx
            .reversion_groups
            .pop()
            .expect("reversion_groups should not be empty for non-persistent call");

        // Apply reversions
        for (step_index, op_ref) in reversion_group.op_refs.iter().rev().copied() {
            if let Some(op) = self.get_rev_op_by_ref(&op_ref) {
                self.check_apply_op(&op);
                let rev_op_ref = self.block.container.insert_op_enum(
                    self.block_ctx.rwc.inc_pre(),
                    RW::WRITE,
                    false,
                    op,
                );
                self.tx.steps_mut()[step_index]
                    .bus_mapping_instance
                    .push(rev_op_ref);
            }
        }

        // Set calls' `rw_counter_end_of_reversion`
        let rwc = self.block_ctx.rwc.0 - 1;
        for (call_idx, reversible_write_counter_offset) in reversion_group.calls {
            self.tx.calls_mut()[call_idx].rw_counter_end_of_reversion =
                rwc - reversible_write_counter_offset;
        }
    }

    /// Handle a return step caused by any opcode that causes a return to the
    /// previous call context.
    pub fn handle_return(&mut self, step: &GethExecStep) -> Result<(), Error> {
        // handle return_data
        let (return_data_offset, return_data_length) = {
            if !self.call()?.is_root {
                let (offset, length) = match step.op {
                    OpcodeId::RETURN | OpcodeId::REVERT => {
                        let (offset, length) = if step.error.is_some()
                            || (self.call()?.is_create() && step.op == OpcodeId::RETURN)
                        {
                            (0, 0)
                        } else {
                            (
                                step.stack.nth_last(0)?.low_u64() as usize,
                                step.stack.nth_last(1)?.as_usize(),
                            )
                        };
                        // At the moment it conflicts with `call_ctx` and `caller_ctx`.
                        let callee_memory = self.call_ctx()?.memory.clone();
                        let caller_ctx = self.caller_ctx_mut()?;
                        caller_ctx.return_data.resize(length, 0);
                        if length != 0 {
                            caller_ctx.return_data[0..length]
                                .copy_from_slice(&callee_memory.0[offset..offset + length]);
                        }
                        (offset, length)
                    }
                    OpcodeId::CALL
                    | OpcodeId::CALLCODE
                    | OpcodeId::STATICCALL
                    | OpcodeId::DELEGATECALL => {
                        if self
                            .call()?
                            .code_address()
                            .map(|ref addr| is_precompiled(addr))
                            .unwrap_or(false)
                        {
                            let caller_ctx = self.caller_ctx_mut()?;
                            (0, caller_ctx.return_data.len())
                        } else {
                            let caller_ctx = self.caller_ctx_mut()?;
                            caller_ctx.return_data.truncate(0);
                            (0, 0)
                        }
                    }
                    _ => {
                        let caller_ctx = self.caller_ctx_mut()?;
                        caller_ctx.return_data.truncate(0);
                        (0, 0)
                    }
                };

                (offset.try_into().unwrap(), length.try_into().unwrap())
            } else {
                (0, 0)
            }
        };

        let call = self.call()?.clone();
        let call_ctx = self.call_ctx()?;
        let call_success_create: bool =
            call.is_create() && call.is_success && step.op == OpcodeId::RETURN;

        // Store deployed code if it's a successful create
        if call_success_create {
            let offset = step.stack.nth_last(0)?;
            let length = step.stack.nth_last(1)?;
            let code = call_ctx
                .memory
                .read_chunk(offset.low_u64().into(), length.low_u64().into());
            let code_hash = H256(keccak256(&code));
            let poseidon_code_hash = self.code_db.insert(code);
            let (found, callee_account) = self.sdb.get_account_mut(&call.address);
            if !found {
                return Err(Error::AccountNotFound(call.address));
            }
            callee_account.poseidon_code_hash = poseidon_code_hash;
            callee_account.keccak_code_hash = code_hash;
            callee_account.code_size = length;
        }

        // Handle reversion if this call doesn't end successfully
        if !call.is_success {
            self.handle_reversion();
        }

        // If current call has caller.
        if let Ok(caller) = self.caller_mut() {
            caller.last_callee_id = call.call_id;
            // EIP-211 CREATE/CREATE2 call successful case should set RETURNDATASIZE = 0
            if call_success_create {
                caller.last_callee_return_data_length = 0u64;
                caller.last_callee_return_data_offset = 0u64;
            } else {
                caller.last_callee_return_data_length = return_data_length;
                caller.last_callee_return_data_offset = return_data_offset;
            }
        }

        // If current call has caller_ctx (has caller)
        if let Ok(caller_ctx) = self.caller_ctx_mut() {
            // EIP-211 CREATE/CREATE2 call successful case should set RETURNDATASIZE = 0
            if call_success_create {
                caller_ctx.return_data.truncate(0);
            }
        }

        self.tx_ctx.pop_call_ctx();

        Ok(())
    }

    /// Bus mapping for the RestoreContextGadget as used in RETURN.
    // TODO: unify this with restore context bus mapping for STOP.
    // TODO: unify this with the `handle return function above.`
    pub fn handle_restore_context(
        &mut self,
        steps: &[GethExecStep],
        exec_step: &mut ExecStep,
    ) -> Result<(), Error> {
        let call = self.call()?.clone();

        if call.is_root {
            return Ok(());
        }
        let caller = self.caller()?.clone();
        self.call_context_read(
            exec_step,
            call.call_id,
            CallContextField::CallerId,
            caller.call_id.into(),
        );

        let geth_step = &steps[0];
        let geth_step_next = &steps[1];

        let [last_callee_return_data_offset, last_callee_return_data_length] = match geth_step.op {
            OpcodeId::STOP => [Word::zero(); 2],
            OpcodeId::REVERT | OpcodeId::RETURN => {
                let offset = geth_step.stack.nth_last(0)?;
                let length = geth_step.stack.nth_last(1)?;
                // This is the convention we are using for memory addresses so that there is no
                // memory expansion cost when the length is 0.
                if length.is_zero() {
                    [Word::zero(); 2]
                } else {
                    [offset, length]
                }
            }
            _ => unreachable!(),
        };

        let curr_memory_word_size = (exec_step.memory_size as u64) / 32;
        let next_memory_word_size = if !last_callee_return_data_length.is_zero() {
            std::cmp::max(
                (last_callee_return_data_offset + last_callee_return_data_length + 31).as_u64()
                    / 32,
                curr_memory_word_size,
            )
        } else {
            curr_memory_word_size
        };

        let memory_expansion_gas_cost =
            memory_expansion_gas_cost(curr_memory_word_size, next_memory_word_size);
        let code_deposit_cost = if call.is_create() && call.is_success {
            GasCost::CODE_DEPOSIT_BYTE_COST.as_u64() * last_callee_return_data_length.as_u64()
        } else {
            0
        };
        let gas_refund = geth_step.gas.0 - memory_expansion_gas_cost - code_deposit_cost;

        // revert also make call.is_success = false, check for only RETURN in create for
        // oog code store. maybe better check here.
        let caller_gas_left = if !call.is_success && geth_step.op == OpcodeId::RETURN {
            geth_step_next.gas.0
        } else {
            geth_step_next.gas.0 - gas_refund
        };

        for (field, value) in [
            (CallContextField::IsRoot, (caller.is_root as u64).into()),
            (
                CallContextField::IsCreate,
                (caller.is_create() as u64).into(),
            ),
            (CallContextField::CodeHash, caller.code_hash.to_word()),
            (CallContextField::ProgramCounter, geth_step_next.pc.0.into()),
            (
                CallContextField::StackPointer,
                geth_step_next.stack.stack_pointer().0.into(),
            ),
            (CallContextField::GasLeft, caller_gas_left.into()),
            (
                CallContextField::MemorySize,
                self.caller_ctx()?.memory.word_size().into(),
            ),
            (
                CallContextField::ReversibleWriteCounter,
                self.caller_ctx()?.reversible_write_counter.into(),
            ),
        ] {
            self.call_context_read(exec_step, caller.call_id, field, value);
        }

        // EIP-211: CREATE/CREATE2 call successful case should set RETURNDATASIZE = 0
        for (field, value) in [
            (CallContextField::LastCalleeId, call.call_id.into()),
            (
                CallContextField::LastCalleeReturnDataOffset,
                if call.is_create() && geth_step.op == OpcodeId::RETURN {
                    U256::zero()
                } else {
                    last_callee_return_data_offset
                },
            ),
            (
                CallContextField::LastCalleeReturnDataLength,
                if call.is_create() && geth_step.op == OpcodeId::RETURN {
                    U256::zero()
                } else {
                    last_callee_return_data_length
                },
            ),
        ] {
            self.call_context_write(exec_step, caller.call_id, field, value);
        }

        Ok(())
    }

    /// Push a copy event to the state.
    pub fn push_copy(&mut self, step: &mut ExecStep, event: CopyEvent) {
        step.copy_rw_counter_delta = event.rw_counter_delta();
        self.block.add_copy_event(event);
    }

    /// Push a exponentiation event to the state.
    pub fn push_exponentiation(&mut self, event: ExpEvent) {
        self.block.add_exp_event(event)
    }

    pub(crate) fn get_step_err(
        &self,
        step: &GethExecStep,
        next_step: Option<&GethExecStep>,
    ) -> Result<Option<ExecError>, Error> {
        if let Some(error) = &step.error {
            return Ok(Some(get_step_reported_error(&step.op, error)));
        }

        if matches!(step.op, OpcodeId::INVALID(_)) {
            return Ok(Some(ExecError::InvalidOpcode));
        }

        let call = self.call()?;

        if matches!(next_step, None) {
            // enumerating call scope successful cases
            // case 1: call with normal halt opcode termination
            if matches!(
                step.op,
                OpcodeId::STOP | OpcodeId::REVERT | OpcodeId::SELFDESTRUCT
            ) {
                return Ok(None);
            }
            // case 2: call is NOT Create (Create represented by empty tx.to) and halt by
            // opcode::Return
            if !call.is_create() && step.op == OpcodeId::RETURN {
                return Ok(None);
            }
            // case 3 Create with successful RETURN
            if call.is_create() && call.is_success && step.op == OpcodeId::RETURN {
                return Ok(None);
            }
            // more other case...
        }

        let next_depth = next_step.map(|s| s.depth).unwrap_or(0);
        let next_result = next_step
            .map(|s| s.stack.last().unwrap_or_else(|_| Word::zero()))
            .unwrap_or_else(Word::zero);

        let call_ctx = self.call_ctx()?;
        // get value first if call/create
        let value = match step.op {
            OpcodeId::CALL | OpcodeId::CALLCODE => step.stack.nth_last(2)?,
            OpcodeId::CREATE | OpcodeId::CREATE2 => step.stack.nth_last(0)?,
            _ => Word::zero(),
        };

        // Return from a call with a failure
        if step.depth == next_depth + 1 && next_result.is_zero() {
            if !matches!(step.op, OpcodeId::RETURN) {
                // Without calling RETURN
                return Ok(match step.op {
                    OpcodeId::JUMP | OpcodeId::JUMPI => Some(ExecError::InvalidJump),
                    OpcodeId::RETURNDATACOPY => Some(ExecError::ReturnDataOutOfBounds),
                    // Break write protection (CALL with value will be handled below)
                    OpcodeId::SSTORE
                    | OpcodeId::CREATE
                    | OpcodeId::CREATE2
                    | OpcodeId::SELFDESTRUCT
                    | OpcodeId::LOG0
                    | OpcodeId::LOG1
                    | OpcodeId::LOG2
                    | OpcodeId::LOG3
                    | OpcodeId::LOG4
                        if call.is_static =>
                    {
                        Some(ExecError::WriteProtection)
                    }
                    OpcodeId::CALL if call.is_static && !value.is_zero() => {
                        Some(ExecError::WriteProtection)
                    }

                    OpcodeId::REVERT => None,
                    _ => {
                        return Err(Error::UnexpectedExecStepError(
                            "call failure without return",
                            step.clone(),
                        ));
                    }
                });
            } else {
                // Return from a {CREATE, CREATE2} with a failure, via RETURN
                if call.is_create() {
                    let offset = step.stack.nth_last(0)?;
                    let length = step.stack.nth_last(1)?;
                    if length > Word::from(0x6000u64) {
                        return Ok(Some(ExecError::MaxCodeSizeExceeded));
                    } else if length > Word::zero()
                        && !call_ctx.memory.is_empty()
                        && call_ctx.memory.0.get(offset.low_u64() as usize) == Some(&0xef)
                    {
                        return Ok(Some(ExecError::InvalidCreationCode));
                    } else if Word::from(200u64) * length > Word::from(step.gas.0) {
                        return Ok(Some(ExecError::CodeStoreOutOfGas));
                    } else {
                        return Err(Error::UnexpectedExecStepError(
                            "failure in RETURN from {CREATE, CREATE2}",
                            step.clone(),
                        ));
                    }
                } else {
                    return Err(Error::UnexpectedExecStepError(
                        "failure in RETURN",
                        step.clone(),
                    ));
                }
            }
        }

        // Return from a call via RETURN or STOP and having a success result is
        // OK.

        // Return from a call without calling RETURN or STOP and having success
        // is unexpected.
        if step.depth == next_depth + 1
            && next_result != Word::zero()
            && !matches!(
                step.op,
                OpcodeId::RETURN | OpcodeId::STOP | OpcodeId::SELFDESTRUCT
            )
        {
            return Err(Error::UnexpectedExecStepError(
                "success result without {RETURN, STOP, SELFDESTRUCT}",
                step.clone(),
            ));
        }

        // The *CALL*/CREATE* code was not executed

        let next_pc = next_step.map(|s| s.pc.0).unwrap_or(1);
        if matches!(
            step.op,
            OpcodeId::CALL
                | OpcodeId::CALLCODE
                | OpcodeId::DELEGATECALL
                | OpcodeId::STATICCALL
                | OpcodeId::CREATE
                | OpcodeId::CREATE2
        ) && next_result.is_zero()
            && next_pc != 0
        {
            if step.depth == 1025 {
                return Ok(Some(ExecError::Depth));
            }

            let sender = self.call()?.address;
            let (found, account) = self.sdb.get_account(&sender);
            if !found {
                return Err(Error::AccountNotFound(sender));
            }
            if account.balance < value {
                return Ok(Some(ExecError::InsufficientBalance));
            }

            // Address collision
            if matches!(step.op, OpcodeId::CREATE | OpcodeId::CREATE2) {
                let address = match step.op {
                    OpcodeId::CREATE => self.create_address()?,
                    OpcodeId::CREATE2 => self.create2_address(step)?,
                    _ => unreachable!(),
                };
                let (found, _) = self.sdb.get_account(&address);
                if found {
                    log::error!(
                        "create address collision at {:?}, step {:?}, next_step {:?}",
                        address,
                        step,
                        next_step
                    );
                    return Ok(Some(ExecError::ContractAddressCollision));
                }
            }

            if matches!(
                step.op,
                OpcodeId::CALL | OpcodeId::CALLCODE | OpcodeId::DELEGATECALL | OpcodeId::STATICCALL
            ) {
                let code_address = step.stack.nth_last(1)?.to_address();
                if is_precompiled(&code_address) {
                    // Log the precompile address and gas left. Since this failure is mainly caused
                    // by out of gas.
                    log::trace!(
                        "Precompile failed: code_address = {}, step.gas = {}",
                        code_address,
                        step.gas.0,
                    );
                    return Ok(Some(ExecError::PrecompileFailed));
                }
            }

            if matches!(step.op, OpcodeId::CREATE | OpcodeId::CREATE2) {
                let addr = call.address;
                let acc = self.sdb.get_account(&addr).1;
                let max_nonce = (-1i64 as u64).into();
                if acc.nonce == max_nonce {
                    return Ok(Some(ExecError::NonceUintOverflow));
                }
            }

            return Err(Error::UnexpectedExecStepError(
                "*CALL*/CREATE* code not executed",
                step.clone(),
            ));
        }

        Ok(None)
    }

    /// Expand memory of the call context when entering a new call context in
    /// case the call arguments or return arguments go beyond the call
    /// context current memory.
    pub(crate) fn call_expand_memory(
        &mut self,
        args_offset: usize,
        args_length: usize,
        ret_offset: usize,
        ret_length: usize,
    ) -> Result<(), Error> {
        let call_ctx = self.call_ctx_mut()?;
        let args_minimal = if args_length != 0 {
            args_offset + args_length
        } else {
            0
        };
        let ret_minimal = if ret_length != 0 {
            ret_offset + ret_length
        } else {
            0
        };
        if args_minimal != 0 || ret_minimal != 0 {
            let minimal_length = max(args_minimal, ret_minimal);
            call_ctx.memory.extend_at_least(minimal_length);
        }
        Ok(())
    }

    /// gen bus mapping operations for context restore purpose
    pub(crate) fn gen_restore_context_ops(
        &mut self,
        exec_step: &mut ExecStep,
        geth_steps: &[GethExecStep],
    ) -> Result<(), Error> {
        let geth_step = &geth_steps[0];
        let call = self.call()?.clone();
        if !call.is_success {
            // add call failure ops for exception cases
            self.call_context_read(
                exec_step,
                call.call_id,
                CallContextField::IsSuccess,
                0u64.into(),
            );

            // Even call.rw_counter_end_of_reversion is zero for now, it will set in
            // set_value_ops_call_context_rwc_eor later
            // if call fails, no matter root or internal, read RwCounterEndOfReversion for
            // circuit constraint.
            self.call_context_read(
                exec_step,
                call.call_id,
                CallContextField::RwCounterEndOfReversion,
                call.rw_counter_end_of_reversion.into(),
            );

            if call.is_root {
                return Ok(());
            }
        }

        let caller = self.caller()?.clone();
        self.call_context_read(
            exec_step,
            call.call_id,
            CallContextField::CallerId,
            caller.call_id.into(),
        );

        let geth_step_next = &geth_steps[1];
        let caller_ctx = self.caller_ctx()?;
        let caller_gas_left = if call.is_success {
            geth_step_next.gas.0 - geth_step.gas.0
        } else {
            geth_step_next.gas.0
        };

        for (field, value) in [
            (CallContextField::IsRoot, (caller.is_root as u64).into()),
            (
                CallContextField::IsCreate,
                (caller.is_create() as u64).into(),
            ),
            (CallContextField::CodeHash, caller.code_hash.to_word()),
            (CallContextField::ProgramCounter, geth_step_next.pc.0.into()),
            (
                CallContextField::StackPointer,
                geth_step_next.stack.stack_pointer().0.into(),
            ),
            (CallContextField::GasLeft, caller_gas_left.into()),
            (
                CallContextField::MemorySize,
                caller_ctx.memory.word_size().into(),
            ),
            (
                CallContextField::ReversibleWriteCounter,
                self.caller_ctx()?.reversible_write_counter.into(),
            ),
        ] {
            self.call_context_read(exec_step, caller.call_id, field, value);
        }

        for (field, value) in [
            (CallContextField::LastCalleeId, call.call_id.into()),
            (CallContextField::LastCalleeReturnDataOffset, 0.into()),
            (CallContextField::LastCalleeReturnDataLength, 0.into()),
        ] {
            self.call_context_write(exec_step, caller.call_id, field, value);
        }

        Ok(())
    }

    /// Generate copy steps for bytecode.
    pub(crate) fn gen_copy_steps_for_bytecode(
        &mut self,
        exec_step: &mut ExecStep,
        bytecode: &Bytecode,
        src_addr: u64,
        dst_addr: u64,
        src_addr_end: u64,
        bytes_left: u64,
    ) -> Result<Vec<(u8, bool)>, Error> {
        let mut copy_steps = Vec::with_capacity(bytes_left as usize);
        for idx in 0..bytes_left {
            let addr = src_addr.checked_add(idx).unwrap_or(src_addr_end);
            let step = if addr < src_addr_end {
                let code = bytecode.code.get(addr as usize).unwrap();
                (code.value, code.is_code)
            } else {
                (0, false)
            };
            copy_steps.push(step);
            self.memory_write(exec_step, (dst_addr + idx).into(), step.0)?;
        }

        Ok(copy_steps)
    }

    /// Generate copy steps for call data.
    pub(crate) fn gen_copy_steps_for_call_data(
        &mut self,
        exec_step: &mut ExecStep,
        src_addr: u64,
        dst_addr: u64,
        src_addr_end: u64,
        bytes_left: u64,
    ) -> Result<Vec<(u8, bool)>, Error> {
        let mut copy_steps = Vec::with_capacity(bytes_left as usize);
        for idx in 0..bytes_left {
            let addr = src_addr.checked_add(idx).unwrap_or(src_addr_end);
            let value = if addr < src_addr_end {
                let byte =
                    self.call_ctx()?.call_data[(addr - self.call()?.call_data_offset) as usize];
                if !self.call()?.is_root {
                    self.push_op(
                        exec_step,
                        RW::READ,
                        MemoryOp::new(self.call()?.caller_id, addr.into(), byte),
                    );
                }
                byte
            } else {
                0
            };
            copy_steps.push((value, false));
            self.memory_write(exec_step, (dst_addr + idx).into(), value)?;
        }

        Ok(copy_steps)
    }

    pub(crate) fn gen_copy_steps_for_log(
        &mut self,
        exec_step: &mut ExecStep,
        src_addr: u64,
        bytes_left: u64,
    ) -> Result<Vec<(u8, bool)>, Error> {
        // Get memory data
        let mem = self
            .call_ctx()?
            .memory
            .read_chunk(src_addr.into(), bytes_left.into());

        let mut copy_steps = Vec::with_capacity(bytes_left as usize);
        for (idx, byte) in mem.iter().enumerate() {
            let addr = src_addr + idx as u64;

            // Read memory
            self.memory_read(exec_step, (addr as usize).into(), *byte)?;

            copy_steps.push((*byte, false));

            // Write log
            self.tx_log_write(
                exec_step,
                self.tx_ctx.id(),
                self.tx_ctx.log_id + 1,
                TxLogField::Data,
                idx,
                Word::from(*byte),
            )?;
        }

        Ok(copy_steps)
    }
}<|MERGE_RESOLUTION|>--- conflicted
+++ resolved
@@ -24,11 +24,7 @@
     },
     Address, Bytecode, GethExecStep, ToAddress, ToBigEndian, ToWord, Word, H256, U256,
 };
-<<<<<<< HEAD
 use ethers_core::utils::{get_contract_address, get_create2_address, keccak256};
-=======
-use ethers_core::utils::{get_contract_address, get_create2_address};
->>>>>>> d9e10b8d
 use std::cmp::max;
 
 /// Reference to the internal state of the CircuitInputBuilder in a particular
@@ -586,13 +582,8 @@
                 step,
                 AccountOp {
                     address: receiver,
-<<<<<<< HEAD
                     field: AccountField::PoseidonCodeHash,
-                    value: POSEIDON_CODE_HASH_ZERO.to_word(),
-=======
-                    field: AccountField::CodeHash,
                     value: CodeDB::empty_code_hash().to_word(),
->>>>>>> d9e10b8d
                     value_prev: Word::zero(),
                 },
             )?;
@@ -839,19 +830,11 @@
                     _ => address,
                 };
                 if is_precompiled(&code_address) {
-<<<<<<< HEAD
-                    (CodeSource::Address(code_address), *POSEIDON_CODE_HASH_ZERO)
-                } else {
-                    let (found, account) = self.sdb.get_account(&code_address);
-                    if !found {
-                        (CodeSource::Address(code_address), *POSEIDON_CODE_HASH_ZERO)
-=======
                     (CodeSource::Address(code_address), CodeDB::empty_code_hash())
                 } else {
                     let (found, account) = self.sdb.get_account(&code_address);
                     if !found {
                         (CodeSource::Address(code_address), CodeDB::empty_code_hash())
->>>>>>> d9e10b8d
                     } else {
                         (
                             CodeSource::Address(code_address),
