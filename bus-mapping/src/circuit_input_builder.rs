--- conflicted
+++ resolved
@@ -226,18 +226,13 @@
     pub code_db: CodeDB,
     /// Block
     pub block: Block,
-<<<<<<< HEAD
     /// Chunk
     pub chunks: Vec<Chunk>,
-=======
-    /// Circuits Setup Parameters
-    pub circuits_params: C,
->>>>>>> 3bbc757a
     /// Block Context
     pub block_ctx: BlockContext,
     /// Chunk Context
     pub chunk_ctx: ChunkContext,
-    /// Circuit Params before chunking
+    /// Circuits Setup Parameters before chunking
     pub circuits_params: C,
     /// Feature config
     pub feature_config: FeatureConfig,
@@ -934,6 +929,7 @@
             max_bytecode,
             max_evm_rows,
             max_keccak_rows,
+            max_vertical_circuit_rows: 0,
         }
     }
 }
@@ -980,7 +976,6 @@
         eth_block: &EthBlock,
         geth_traces: &[eth_types::GethExecTrace],
     ) -> Result<CircuitInputBuilder<FixedCParams>, Error> {
-<<<<<<< HEAD
         // Run the block without chunking and compute the blockwise params
         let mut target_params = self
             .dry_run(eth_block, geth_traces)
@@ -996,66 +991,6 @@
         // Use a new builder with targeted params to handle the block
         // chunking context is set to dynamic so for the actual param is update per chunk
         let cib = CircuitInputBuilder::<FixedCParams> {
-=======
-        self.begin_handle_block(eth_block, geth_traces)?;
-
-        // Compute subcircuits parameters
-        let c_params = {
-            let max_txs = eth_block.transactions.len();
-            let max_withdrawals = eth_block.withdrawals.as_ref().unwrap().len();
-            let max_bytecode = self.code_db.num_rows_required_for_bytecode_table();
-
-            let max_calldata = eth_block
-                .transactions
-                .iter()
-                .fold(0, |acc, tx| acc + tx.input.len());
-            let max_exp_steps = self
-                .block
-                .exp_events
-                .iter()
-                .fold(0usize, |acc, e| acc + e.steps.len());
-            // The `+ 2` is used to take into account the two extra empty copy rows needed
-            // to satisfy the query at `Rotation(2)` performed inside of the
-            // `rows[2].value == rows[0].value * r + rows[1].value` requirement in the RLC
-            // Accumulation gate.
-            let max_copy_rows = self
-                .block
-                .copy_events
-                .iter()
-                .fold(0, |acc, c| acc + c.bytes.len())
-                * 2
-                + 4; // disabled and unused rows.
-
-            let total_rws_before_padding: usize =
-                <RWCounter as Into<usize>>::into(self.block_ctx.rwc) - 1; // -1 since rwc start from index `1`
-            let max_rws_after_padding = total_rws_before_padding
-                + 1 // fill 1 to have exactly one StartOp padding in below `set_end_block`
-                + if total_rws_before_padding > 0 { 1 /*end_block -> CallContextFieldTag::TxId lookup*/ } else { 0 };
-            // Computing the number of rows for the EVM circuit requires the size of ExecStep,
-            // which is determined in the code of zkevm-circuits and cannot be imported here.
-            // When the evm circuit receives a 0 value it dynamically computes the minimum
-            // number of rows necessary.
-            let max_evm_rows = 0;
-            // Similarly, computing the number of rows for the Keccak circuit requires
-            // constants that cannot be accessed from here (NUM_ROUNDS and KECCAK_ROWS).
-            // With a 0 value the keccak circuit computes dynamically the minimum number of rows
-            // needed.
-            let max_keccak_rows = 0;
-            FixedCParams {
-                max_rws: max_rws_after_padding,
-                max_txs,
-                max_withdrawals,
-                max_calldata,
-                max_copy_rows,
-                max_exp_steps,
-                max_bytecode,
-                max_evm_rows,
-                max_keccak_rows,
-                max_vertical_circuit_rows: 0,
-            }
-        };
-        let mut cib = CircuitInputBuilder::<FixedCParams> {
->>>>>>> 3bbc757a
             sdb: self.sdb,
             code_db: self.code_db,
             block: self.block,
