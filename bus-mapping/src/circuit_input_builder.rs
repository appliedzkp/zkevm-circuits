--- conflicted
+++ resolved
@@ -367,11 +367,7 @@
         // Compute subcircuits parameters
         let c_params = {
             let max_txs = eth_block.transactions.len();
-<<<<<<< HEAD
-            let max_bytecode = self.code_db.0.values().fold(0, |acc, a| acc + a.len() + 1);
-=======
             let max_bytecode = self.code_db.num_rows_required_for_bytecode_table();
->>>>>>> 0ba4fc7b
 
             let max_calldata = eth_block
                 .transactions
