//! This module contains the CircuitInputBuilder, which is an object that takes
//! types from geth / web3 and outputs the circuit inputs.

mod access;
mod block;
mod call;
mod chunk;
mod execution;
mod input_state_ref;
#[cfg(test)]
mod tracer_tests;
mod transaction;
mod withdrawal;

use self::{access::gen_state_access_trace, chunk::Chunk};
use crate::{
    error::Error,
    evm::opcodes::{gen_associated_ops, gen_associated_steps},
    operation::{
        CallContextField, Op, Operation, OperationContainer, PaddingOp, RWCounter, StartOp,
        StepStateField, StepStateOp, RW,
    },
    rpc::GethClient,
    state_db::{self, CodeDB, StateDB},
};
pub use access::{Access, AccessSet, AccessValue, CodeSource};
pub use block::{Block, BlockContext};
pub use call::{Call, CallContext, CallKind};
pub use chunk::ChunkContext;
use core::fmt::Debug;
use eth_types::{
    self, geth_types,
    sign_types::{pk_bytes_le, pk_bytes_swap_endianness, SignData},
    Address, GethExecStep, GethExecTrace, ToWord, Word,
};
use ethers_providers::JsonRpcClient;
pub use execution::{
    CopyDataType, CopyEvent, CopyStep, ExecState, ExecStep, ExpEvent, ExpStep, NumberOrHash,
};
pub use input_state_ref::CircuitInputStateRef;
use itertools::Itertools;
use log::warn;
use std::{
    collections::{HashMap, HashSet},
    ops::Deref,
};
pub use transaction::{Transaction, TransactionContext};
pub use withdrawal::{Withdrawal, WithdrawalContext};

/// Runtime Config
///
/// Default to mainnet block
#[derive(Debug, Clone, Copy)]
pub struct FeatureConfig {
    /// Zero difficulty
    pub zero_difficulty: bool,
    /// Free first transaction
    pub free_first_tx: bool,
    /// Enable EIP1559
    pub enable_eip1559: bool,
    /// Allow invalid transactions to be included in a block
    ///
    /// Transactions with mismatched nonce, insufficient gas limit, or insufficient balance
    /// shouldn't be included in a mainnet block. However, rollup developers might want to
    /// include invalid tx in the L2 block to support forced exit feature.
    pub invalid_tx: bool,
}

impl Default for FeatureConfig {
    fn default() -> Self {
        Self {
            zero_difficulty: true,
            free_first_tx: false,
            enable_eip1559: true,
            invalid_tx: false,
        }
    }
}

impl FeatureConfig {
    /// Check if we are mainnet config
    pub fn is_mainnet(&self) -> bool {
        self.zero_difficulty && !self.free_first_tx && self.enable_eip1559 && !self.invalid_tx
    }
}

const RW_BUFFER: usize = 30;
/// Circuit Setup Parameters
#[derive(Debug, Clone, Copy)]
pub struct FixedCParams {
    ///
    pub total_chunks: usize,
    /// Maximum number of rw operations in the state circuit (RwTable length /
    /// nummber of rows). This must be at least the number of rw operations
    /// + 1, in order to allocate at least a Start row.
    pub max_rws: usize,
    // TODO: evm_rows: Maximum number of rows in the EVM Circuit
    /// Maximum number of txs in the Tx Circuit
    pub max_txs: usize,
    /// Maximum number of withdrawals in the Withdrawal Circuit
    pub max_withdrawals: usize,
    /// Maximum number of bytes from all txs calldata in the Tx Circuit
    pub max_calldata: usize,
    /// Max amount of rows that the CopyCircuit can have.
    pub max_copy_rows: usize,
    /// Max number of steps that the ExpCircuit can have. Each step is further
    /// expressed in 7 rows
    pub max_exp_steps: usize,
    /// Maximum number of bytes supported in the Bytecode Circuit
    pub max_bytecode: usize,
    /// Pad evm circuit number of rows.
    /// When 0, the EVM circuit number of rows will be dynamically calculated,
    /// so the same circuit will not be able to proof different witnesses.
    /// In this case it will contain as many rows for all steps + 1 row
    /// for EndBlock.
    pub max_evm_rows: usize,
    /// Pad the keccak circuit with this number of invocations to a static
    /// capacity.  Number of keccak_f that the Keccak circuit will support.
    /// When 0, the Keccak circuit number of rows will be dynamically
    /// calculated, so the same circuit will not be able to prove different
    /// witnesses.
    pub max_keccak_rows: usize,
}

/// Unset Circuits Parameters
///
/// To reduce the testing overhead, we determine the parameters by the testing inputs.
/// A new [`FixedCParams`] will be computed from the generated circuit witness.
#[derive(Debug, Clone, Copy)]
pub struct DynamicCParams {
    /// Toatal number of chunks
    pub total_chunks: usize,
}
/// Circuit Setup Parameters. These can be fixed/concrete or unset/dynamic.
pub trait CircuitsParams: Debug + Copy {
<<<<<<< HEAD
    /// Return the total number of chunks
    fn total_chunks(&self) -> usize;
    /// Set total number of chunks
    fn set_total_chunk(&mut self, total_chunks: usize);
    /// Return the maximun Rw
    fn max_rws(&self) -> usize;
    /// Return whether the parameters are dynamic.
    /// If true, the `total_chunks` and `max_rws` will serve as a target value for chunking
    /// and [`FixedCParams`] will be recomputed from each generated chunk witness.
    fn dynamic_update(&self) -> bool;
}

impl CircuitsParams for FixedCParams {
    fn total_chunks(&self) -> usize {
        self.total_chunks
    }
    fn set_total_chunk(&mut self, total_chunks: usize) {
        self.total_chunks = total_chunks;
    }
    fn max_rws(&self) -> usize {
        self.max_rws
    }
    fn dynamic_update(&self) -> bool {
        false
    }
}
impl CircuitsParams for DynamicCParams {
    fn total_chunks(&self) -> usize {
        self.total_chunks
    }
    fn set_total_chunk(&mut self, total_chunks: usize) {
        self.total_chunks = total_chunks;
    }
    fn max_rws(&self) -> usize {
        unreachable!()
    }
    fn dynamic_update(&self) -> bool {
        true
=======
    /// Returns the max number of rws allowed
    fn max_rws(&self) -> Option<usize>;
}

impl CircuitsParams for FixedCParams {
    fn max_rws(&self) -> Option<usize> {
        Some(self.max_rws)
    }
}
impl CircuitsParams for DynamicCParams {
    fn max_rws(&self) -> Option<usize> {
        None
>>>>>>> 90eebff7
    }
}

impl Default for DynamicCParams {
    fn default() -> Self {
        DynamicCParams { total_chunks: 1 }
    }
}
impl Default for FixedCParams {
    /// Default values for most of the unit tests of the Circuit Parameters
    fn default() -> Self {
        FixedCParams {
            total_chunks: 1,
            max_rws: 1000,
            max_txs: 1,
            max_withdrawals: 1,
            max_calldata: 256,
            // TODO: Check whether this value is correct or we should increase/decrease based on
            // this lib tests
            max_copy_rows: 1000,
            max_exp_steps: 1000 / 7, // exp_circuit::OFFSET_INCREMENT = 7
            max_bytecode: 512,
            max_evm_rows: 0,
            max_keccak_rows: 0,
        }
    }
}

/// Builder to generate a complete circuit input from data gathered from a geth
/// instance. This structure is the centre of the crate and is intended to be
/// the only entry point to it. The `CircuitInputBuilder` works in several
/// steps:
///
/// 1. Take a [`eth_types::Block`] to build the circuit input associated with
/// the block. 2. For each [`eth_types::Transaction`] in the block, take the
/// [`eth_types::GethExecTrace`] to build the circuit input associated with
/// each transaction, and the bus-mapping operations associated with each
/// [`eth_types::GethExecStep`] in the [`eth_types::GethExecTrace`]. 3. If `Rw`s
/// generated during Transactions exceed the `max_rws` threshold, seperate witness
/// into multiple chunks.
///
/// The generated bus-mapping operations are:
/// [`StackOp`](crate::operation::StackOp)s,
/// [`MemoryOp`](crate::operation::MemoryOp)s and
/// [`StorageOp`](crate::operation::StorageOp), which correspond to each
/// [`OpcodeId`](crate::evm::OpcodeId)s used in each `ExecTrace` step so that
/// the State Proof witnesses are already generated on a structured manner and
/// ready to be added into the State circuit.
#[derive(Debug, Clone)]
pub struct CircuitInputBuilder<C: CircuitsParams> {
    /// StateDB key-value DB
    pub sdb: StateDB,
    /// Map of account codes by code hash
    pub code_db: CodeDB,
    /// Block
    pub block: Block,
    /// Chunk
    pub chunks: Vec<Chunk>,
    /// Block Context
    pub block_ctx: BlockContext,
<<<<<<< HEAD
    /// Chunk Context
    pub chunk_ctx: ChunkContext,
    /// Circuit Params before chunking
    pub circuits_params: C,
=======
    /// Feature config
    pub feature_config: FeatureConfig,
>>>>>>> 90eebff7
}

impl<'a, C: CircuitsParams> CircuitInputBuilder<C> {
    /// Create a new CircuitInputBuilder from the given `eth_block` and
    /// `constants`.
<<<<<<< HEAD
    pub fn new(sdb: StateDB, code_db: CodeDB, block: Block, params: C) -> Self {
        let total_chunks = params.total_chunks();
        let chunks = vec![Chunk::default(); total_chunks];
=======
    pub fn new(
        sdb: StateDB,
        code_db: CodeDB,
        block: Block,
        params: C,
        feature_config: FeatureConfig,
    ) -> Self {
>>>>>>> 90eebff7
        Self {
            sdb,
            code_db,
            block,
            chunks,
            block_ctx: BlockContext::new(),
<<<<<<< HEAD
            chunk_ctx: ChunkContext::new(total_chunks, params.dynamic_update()),
            circuits_params: params,
=======
            feature_config,
>>>>>>> 90eebff7
        }
    }

    /// Set the total number of chunks for existing CircuitInputBuilder,
    /// API for chunking the existing tests then run with a specific chunk
    pub fn set_total_chunk(&mut self, total_chunks: usize) {
        self.circuits_params.set_total_chunk(total_chunks);
        self.chunks = vec![Chunk::default(); total_chunks];
        self.chunk_ctx.total_chunks = total_chunks;
    }

    /// Obtain a mutable reference to the state that the `CircuitInputBuilder`
    /// maintains, contextualized to a particular transaction and a
    /// particular execution step in that transaction.
    pub fn state_ref(
        &'a mut self,
        tx: &'a mut Transaction,
        tx_ctx: &'a mut TransactionContext,
    ) -> CircuitInputStateRef {
        CircuitInputStateRef {
            sdb: &mut self.sdb,
            code_db: &mut self.code_db,
            block: &mut self.block,
            block_ctx: &mut self.block_ctx,
            chunk_ctx: &mut self.chunk_ctx,
            tx,
            tx_ctx,
            max_rws: self.circuits_params.max_rws(),
        }
    }

    /// Create a new Transaction from a [`eth_types::Transaction`].
    pub fn new_tx(
        &mut self,
        id: u64,
        eth_tx: &eth_types::Transaction,
        is_success: bool,
    ) -> Result<Transaction, Error> {
        let call_id = self.block_ctx.rwc.0;

        self.block_ctx.call_map.insert(
            call_id,
            (
                eth_tx
                    .transaction_index
                    .ok_or(Error::EthTypeError(eth_types::Error::IncompleteBlock))?
                    .as_u64() as usize,
                0,
            ),
        );

        Transaction::new(
            id,
            call_id,
            &self.sdb,
            &mut self.code_db,
            eth_tx,
            is_success,
        )
    }

    /// Iterate over all generated CallContext RwCounterEndOfReversion
    /// operations and set the correct value. This is required because when we
    /// generate the RwCounterEndOfReversion operation in
    /// `gen_associated_ops` we don't know yet which value it will take,
    /// so we put a placeholder; so we do it here after the values are known.
    pub fn set_value_ops_call_context_rwc_eor(&mut self) {
        for oper in self.block.container.call_context.iter_mut() {
            let op = oper.op_mut();
            if matches!(op.field, CallContextField::RwCounterEndOfReversion) {
                let (tx_idx, call_idx) = self
                    .block_ctx
                    .call_map
                    .get(&op.call_id)
                    .expect("call_id not found in call_map");
                op.value = self.block.txs[*tx_idx].calls()[*call_idx]
                    .rw_counter_end_of_reversion
                    .into();
            }
        }
    }

    fn check_and_chunk(
        &mut self,
        geth_trace: &GethExecTrace,
        tx: Transaction,
        tx_ctx: TransactionContext,
        geth_steps: Option<(usize, &GethExecStep)>,
        last_call: Option<Call>,
    ) -> Result<(), Error> {
        if !self.chunk_ctx.enable {
            return Ok(());
        }
        let is_last_tx = tx_ctx.is_last_tx();
        let dynamic = self.chunk_ctx.dynamic_update;
        let mut gen_chunk =
            // No lookahead, if chunk_rws exceed max just chunk then update param
            (dynamic && self.chunk_rws() > self.circuits_params.max_rws() - self.rws_reserve())
            // Lookahead, chunk_rws should never exceed, never update param
            || (!dynamic && self.chunk_rws() + RW_BUFFER >= self.circuits_params.max_rws() - self.rws_reserve());

        if gen_chunk {
            // Optain the first op of the next GethExecStep, for fixed case also lookahead
            let (mut cib, mut tx, mut tx_ctx_) = (self.clone(), tx, tx_ctx);
            let mut cib_ref = cib.state_ref(&mut tx, &mut tx_ctx_);
            let ops = if let Some((i, step)) = geth_steps {
                log::trace!("chunk at {}th opcode {:?} ", i, step.op);
                gen_associated_ops(&step.op, &mut cib_ref, &geth_trace.struct_logs[i..])?
            } else {
                log::trace!("chunk at EndTx");
                let end_tx_step = gen_associated_steps(&mut cib_ref, ExecState::EndTx)?;
                // When there's next Tx lined up, also peek BeginTx
                // because we don't check btw EndTx & BeginTx
                if !is_last_tx {
                    gen_associated_steps(&mut cib_ref, ExecState::BeginTx)?;
                }
                vec![end_tx_step]
            };

            // Check again, 1) if dynamic keep chunking 2) if fixed chunk when lookahead exceed
            // 3) gen chunk steps there're more chunks after
            gen_chunk = !self.chunk_ctx.is_last_chunk()
                && (dynamic
                    || cib.chunk_rws() > self.circuits_params.max_rws() - cib.rws_reserve());
            if dynamic {
                self.cur_chunk_mut().fixed_param = self.compute_param(&self.block.eth_block);
            }
            if gen_chunk {
                let last_copy = self.block.copy_events.len();
                // Generate EndChunk and proceed to the next if it's not the last chunk
                // Set next step pre-state as end_chunk state
                self.set_end_chunk(&ops[0]);
                self.commit_chunk(true, tx.id as usize, last_copy, last_call);
                self.set_begin_chunk(&ops[0]);
            }
        }
        Ok(())
    }

    /// Handle a transaction with its corresponding execution trace to generate
    /// all the associated operations.  Each operation is registered in
    /// `self.block.container`, and each step stores the
    /// [`OperationRef`](crate::exec_trace::OperationRef) to each of the
    /// generated operations.
    /// When dynamic builder handles Tx with is_chuncked = false, we don't chunk
    /// When fixed builder handles Tx with is_chuncked = true, we chunk
    fn handle_tx(
        &mut self,
        eth_tx: &eth_types::Transaction,
        geth_trace: &GethExecTrace,
        is_last_tx: bool,
        tx_index: u64,
    ) -> Result<Option<Call>, Error> {
        let mut tx = self.new_tx(tx_index, eth_tx, !geth_trace.failed)?;
        let mut tx_ctx = TransactionContext::new(eth_tx, geth_trace, is_last_tx)?;
        // Prev chunk last call
        let mut last_call = None;

<<<<<<< HEAD
        // Generate BeginTx step
        let begin_tx_step = gen_associated_steps(
            &mut self.state_ref(&mut tx, &mut tx_ctx),
            ExecState::BeginTx,
        )?;
        tx.steps_mut().push(begin_tx_step);

        let mut trace = geth_trace.struct_logs.iter().enumerate().peekable();
        while let Some((peek_i, peek_step)) = trace.peek() {
            // Check the peek_sted and chunk if needed
            self.check_and_chunk(
                geth_trace,
                tx.clone(),
                tx_ctx.clone(),
                Some((*peek_i, peek_step)),
                last_call.clone(),
            )?;
            // Proceed to the next step
            let (i, step) = trace.next().expect("Peeked step should exist");
            log::trace!(
                "handle {}th opcode {:?} rws = {:?}",
                i,
                step.op,
                self.chunk_rws()
            );
            let exec_steps = gen_associated_ops(
                &step.op,
                &mut self.state_ref(&mut tx, &mut tx_ctx),
                &geth_trace.struct_logs[i..],
            )?;
            last_call = exec_steps
                .last()
                .map(|step| tx.calls().get(step.call_index).unwrap().clone());
            tx.steps_mut().extend(exec_steps);
        }
        // Peek the end_tx_step
        self.check_and_chunk(
            geth_trace,
            tx.clone(),
            tx_ctx.clone(),
            None,
            last_call.clone(),
        )?;
=======
        if !geth_trace.invalid {
            // Generate BeginTx step
            let begin_tx_step = gen_associated_steps(
                &mut self.state_ref(&mut tx, &mut tx_ctx),
                ExecState::BeginTx,
            )?;
            tx.steps_mut().push(begin_tx_step);

            for (index, geth_step) in geth_trace.struct_logs.iter().enumerate() {
                let mut state_ref = self.state_ref(&mut tx, &mut tx_ctx);
                log::trace!("handle {}th opcode {:?} ", index, geth_step.op);
                let exec_steps = gen_associated_ops(
                    &geth_step.op,
                    &mut state_ref,
                    &geth_trace.struct_logs[index..],
                )?;
                tx.steps_mut().extend(exec_steps);
            }
>>>>>>> 90eebff7

            // Generate EndTx step
            let end_tx_step =
                gen_associated_steps(&mut self.state_ref(&mut tx, &mut tx_ctx), ExecState::EndTx)?;
            tx.steps_mut().push(end_tx_step);
        } else if self.feature_config.invalid_tx {
            // Generate InvalidTx step
            let invalid_tx_step = gen_associated_steps(
                &mut self.state_ref(&mut tx, &mut tx_ctx),
                ExecState::InvalidTx,
            )?;
            tx.steps_mut().push(invalid_tx_step);
        } else {
            panic!("invalid tx support not enabled")
        }

        self.sdb.commit_tx();
        self.block.txs.push(tx);

        Ok(last_call)
    }

    // TODO Fix this, for current logic on processing `call` is incorrect
    // TODO re-design `gen_chunk_associated_steps` to separate RW
    fn gen_chunk_associated_steps(&mut self, step: &mut ExecStep, rw: RW) {
        let STEP_STATE_LEN = 10;
        let mut dummy_tx = Transaction::default();
        let mut dummy_tx_ctx = TransactionContext::default();

        let rw_counters = (0..STEP_STATE_LEN)
            .map(|_| self.block_ctx.rwc.inc_pre())
            .collect::<Vec<RWCounter>>();
        // just bump rwc in chunk_ctx as block_ctx rwc to assure same delta apply
        let rw_counters_inner_chunk = (0..STEP_STATE_LEN)
            .map(|_| self.chunk_ctx.rwc.inc_pre())
            .collect::<Vec<RWCounter>>();

        let tags = {
            let state = self.state_ref(&mut dummy_tx, &mut dummy_tx_ctx);
            let last_call = state
                .block
                .txs
                .last()
                .map(|tx| tx.calls[0].clone())
                .unwrap_or_else(Call::default);
            [
                (StepStateField::CodeHash, last_call.code_hash.to_word()),
                (StepStateField::CallID, Word::from(last_call.call_id)),
                (StepStateField::IsRoot, Word::from(last_call.is_root as u64)),
                (
                    StepStateField::IsCreate,
                    Word::from(last_call.is_create() as u64),
                ),
                (StepStateField::ProgramCounter, Word::from(step.pc)),
                (
                    StepStateField::StackPointer,
                    Word::from(step.stack_pointer()),
                ),
                (StepStateField::GasLeft, Word::from(step.gas_left)),
                (
                    StepStateField::MemoryWordSize,
                    Word::from(step.memory_word_size()),
                ),
                (
                    StepStateField::ReversibleWriteCounter,
                    Word::from(step.reversible_write_counter),
                ),
                (StepStateField::LogID, Word::from(step.log_id)),
            ]
        };

        debug_assert_eq!(STEP_STATE_LEN, tags.len());
        let state = self.state_ref(&mut dummy_tx, &mut dummy_tx_ctx);

        tags.iter()
            .zip_eq(rw_counters)
            .zip_eq(rw_counters_inner_chunk)
            .for_each(|(((tag, value), rw_counter), inner_rw_counter)| {
                push_op(
                    &mut state.block.container,
                    step,
                    rw_counter,
                    inner_rw_counter,
                    rw,
                    StepStateOp {
                        field: tag.clone(),
                        value: *value,
                    },
                );
            });
    }

    /// Set the end status of a chunk including the current globle rwc
    /// and commit the current chunk context, proceed to the next chunk
    /// if needed
    pub fn commit_chunk(
        &mut self,
        to_next: bool,
        end_tx: usize,
        end_copy: usize,
        last_call: Option<Call>,
    ) {
        self.chunk_ctx.end_rwc = self.block_ctx.rwc.0;
        self.chunk_ctx.end_tx = end_tx;
        self.chunk_ctx.end_copy = end_copy;
        self.chunks[self.chunk_ctx.idx].ctx = self.chunk_ctx.clone();
        if to_next {
            self.chunk_ctx.bump(self.block_ctx.rwc.0, end_tx, end_copy);
            self.cur_chunk_mut().prev_last_call = last_call;
        }
    }

    fn set_begin_chunk(&mut self, last_step: &ExecStep) {
        let mut begin_chunk = last_step.clone();
        begin_chunk.exec_state = ExecState::BeginChunk;
        self.gen_chunk_associated_steps(&mut begin_chunk, RW::READ);
        self.chunks[self.chunk_ctx.idx].begin_chunk = Some(begin_chunk);
    }

    fn set_end_chunk(&mut self, last_step: &ExecStep) {
        let mut end_chunk = last_step.clone();
        end_chunk.exec_state = ExecState::EndChunk;
        end_chunk.rwc = self.block_ctx.rwc;
        end_chunk.rwc_inner_chunk = self.chunk_ctx.rwc;
        self.gen_chunk_associated_steps(&mut end_chunk, RW::WRITE);
        self.gen_chunk_padding(&mut end_chunk);
        self.chunks[self.chunk_ctx.idx].end_chunk = Some(end_chunk);
    }

    fn gen_chunk_padding(&mut self, step: &mut ExecStep) {
        // rwc index start from 1
        let end_rwc = self.chunk_ctx.rwc.0;
        let total_rws = end_rwc - 1;
        let max_rws = self.cur_chunk().fixed_param.max_rws;

        // We need at least 1 extra row at offset 0 for chunk continuous
        // FIXME(Cecilia): adding + 1 fail some tests
        assert!(
            total_rws < max_rws,
            "total_rws <= max_rws, total_rws={}, max_rws={}",
            total_rws,
            max_rws
        );

        let mut padding = step.clone();
        padding.exec_state = ExecState::Padding;
        padding.bus_mapping_instance = vec![]; // there is no rw in padding step

        if self.chunk_ctx.is_first_chunk() {
            push_op(
                &mut self.block.container,
                step,
                RWCounter(1),
                RWCounter(1),
                RW::READ,
                StartOp {},
            );
        }

        if max_rws - total_rws > 1 {
            let (padding_start, padding_end) = (total_rws + 1, max_rws - 1);
            push_op(
                &mut self.block.container,
                step,
                RWCounter(padding_start),
                RWCounter(padding_start),
                RW::READ,
                PaddingOp {},
            );
            if padding_end != padding_start {
                push_op(
                    &mut self.block.container,
                    step,
                    RWCounter(padding_end),
                    RWCounter(padding_end),
                    RW::READ,
                    PaddingOp {},
                );
            }
        }
        self.chunks[self.chunk_ctx.idx].padding = Some(padding);
    }

    /// Get the i-th chunk
    pub fn get_chunk(&self, i: usize) -> Chunk {
        self.chunks.get(i).expect("Chunk does not exist").clone()
    }

    /// Get the current chunk
    pub fn cur_chunk(&self) -> Chunk {
        self.chunks[self.chunk_ctx.idx].clone()
    }

    /// Get a mutable reference of current chunk
    pub fn cur_chunk_mut(&mut self) -> &mut Chunk {
        &mut self.chunks[self.chunk_ctx.idx]
    }

    /// Get the previous chunk
    pub fn prev_chunk(&self) -> Option<Chunk> {
        if self.chunk_ctx.idx == 0 {
            return None;
        }
        self.chunks.get(self.chunk_ctx.idx - 1).cloned()
    }

    /// Total Rw in this chunk
    pub fn chunk_rws(&self) -> usize {
        self.chunk_ctx.rwc.0 - 1
    }
}

impl CircuitInputBuilder<FixedCParams> {
    /// Handle a block by handling each transaction to generate all the
    /// associated operations.
    pub fn handle_block(
        mut self,
        eth_block: &EthBlock,
        geth_traces: &[eth_types::GethExecTrace],
    ) -> Result<CircuitInputBuilder<FixedCParams>, Error> {
        println!("--------------{:?}", self.circuits_params);
        // accumulates gas across all txs in the block
<<<<<<< HEAD
        let last_call = self.begin_handle_block(eth_block, geth_traces)?;
        // At the last chunk fixed param also need to be updated
        if self.chunk_ctx.dynamic_update {
            self.cur_chunk_mut().fixed_param = self.compute_param(&self.block.eth_block);
        } else {
            self.cur_chunk_mut().fixed_param = self.circuits_params;
        }
        self.set_end_block();
        let last_copy = self.block.copy_events.len();
        self.commit_chunk(false, eth_block.transactions.len(), last_copy, last_call);

        let used_chunks = self.chunk_ctx.idx + 1;
        assert!(
            used_chunks <= self.circuits_params.total_chunks(),
            "Used more chunks than given total_chunks"
        );

        // Truncate chunks to the actual used amount & correct ctx.total_chunks
        // Set length to the actual used amount of chunks
        self.chunks.truncate(self.chunk_ctx.idx + 1);
        self.chunks.iter_mut().for_each(|chunk| {
            chunk.ctx.total_chunks = used_chunks;
        });

        Ok(self)
    }

    fn set_end_block(&mut self) {
        let mut end_block = self.block.end_block.clone();
        end_block.rwc = self.block_ctx.rwc;
        end_block.rwc_inner_chunk = self.chunk_ctx.rwc;
=======
        self.begin_handle_block(eth_block, geth_traces)?;
        self.set_end_block(self.circuits_params.max_rws)?;
        Ok(self)
    }

    fn set_end_block(&mut self, max_rws: usize) -> Result<(), Error> {
        let mut end_block_not_last = self.block.block_steps.end_block_not_last.clone();
        let mut end_block_last = self.block.block_steps.end_block_last.clone();
        end_block_not_last.rwc = self.block_ctx.rwc;
        end_block_last.rwc = self.block_ctx.rwc;
>>>>>>> 90eebff7

        let mut dummy_tx = Transaction::default();
        let mut dummy_tx_ctx = TransactionContext::default();
        let mut state = self.state_ref(&mut dummy_tx, &mut dummy_tx_ctx);

        if let Some(call_id) = state.block.txs.last().map(|tx| tx.calls[0].call_id) {
            state.call_context_read(
                &mut end_block,
                call_id,
                CallContextField::TxId,
                Word::from(state.block.txs.len() as u64),
            )?;
        }

<<<<<<< HEAD
        // EndBlock step should also be padded to max_rws similar to EndChunk
        self.gen_chunk_padding(&mut end_block);
        self.block.end_block = end_block;
=======
        let mut push_op = |step: &mut ExecStep, rwc: RWCounter, rw: RW, op: StartOp| {
            let op_ref = state.block.container.insert(Operation::new(rwc, rw, op));
            step.bus_mapping_instance.push(op_ref);
        };

        // rwc index start from 1
        let total_rws = state.block_ctx.rwc.0 - 1;
        // We need at least 1 extra Start row
        #[allow(clippy::int_plus_one)]
        {
            assert!(
                total_rws + 1 <= max_rws,
                "total_rws + 1 <= max_rws, total_rws={}, max_rws={}",
                total_rws,
                max_rws
            );
        }
        let (padding_start, padding_end) = (1, max_rws - total_rws); // rw counter start from 1
        push_op(
            &mut end_block_last,
            RWCounter(padding_start),
            RW::READ,
            StartOp {},
        );
        if padding_end != padding_start {
            push_op(
                &mut end_block_last,
                RWCounter(padding_end),
                RW::READ,
                StartOp {},
            );
        }

        self.block.block_steps.end_block_not_last = end_block_not_last;
        self.block.block_steps.end_block_last = end_block_last;
        Ok(())
>>>>>>> 90eebff7
    }
}

fn push_op<T: Op>(
    container: &mut OperationContainer,
    step: &mut ExecStep,
    rwc: RWCounter,
    rwc_inner_chunk: RWCounter,
    rw: RW,
    op: T,
) {
    let op_ref = container.insert(Operation::new(rwc, rwc_inner_chunk, rw, op));
    step.bus_mapping_instance.push(op_ref);
}

impl<C: CircuitsParams> CircuitInputBuilder<C> {
    /// First part of handle_block, only called by fixed Builder
    pub fn begin_handle_block(
        &mut self,
        eth_block: &EthBlock,
        geth_traces: &[eth_types::GethExecTrace],
    ) -> Result<Option<Call>, Error> {
        assert!(
            self.circuits_params.max_rws() > self.rws_reserve(),
            "Fixed max_rws not enough for rws reserve"
        );
        self.chunk_ctx.enable = true;
        if !self.chunk_ctx.is_first_chunk() {
            // Last step of previous chunk contains the same transition witness
            // needed for current begin_chunk step
            let last_step = &self
                .prev_chunk()
                .unwrap()
                .end_chunk
                .expect("Last chunk is incomplete");
            self.set_begin_chunk(last_step);
        }

        // accumulates gas across all txs in the block
        let mut last_call = None;
        for (idx, tx) in eth_block.transactions.iter().enumerate() {
            let geth_trace = &geth_traces[idx];
            // Transaction index starts from 1
            let tx_id = idx + 1;
            last_call = self.handle_tx(
                tx,
                geth_trace,
                tx_id == eth_block.transactions.len(),
                tx_id as u64,
            )?;
        }
        // set eth_block
        self.block.eth_block = eth_block.clone();
        self.set_value_ops_call_context_rwc_eor();
        Ok(last_call)
    }

    ///
    pub fn rws_reserve(&self) -> usize {
        // This is the last chunk of a block, reserve for EndBlock, not EndChunk
        let end_block_rws = if self.chunk_ctx.is_last_chunk() && self.chunk_rws() > 0 {
            1
        } else {
            0
        };
        // This is not the last chunk, reserve for EndChunk
        let end_chunk_rws = if !self.chunk_ctx.is_last_chunk() {
            10
        } else {
            0
        };
        end_block_rws + end_chunk_rws + 1
    }

    fn compute_param(&self, eth_block: &EthBlock) -> FixedCParams {
        let max_txs = eth_block.transactions.len();
        let max_bytecode = self.code_db.num_rows_required_for_bytecode_table();

        let max_calldata = eth_block
            .transactions
            .iter()
            .fold(0, |acc, tx| acc + tx.input.len());
        let max_exp_steps = self
            .block
            .exp_events
            .iter()
            .fold(0usize, |acc, e| acc + e.steps.len());
        // The `+ 2` is used to take into account the two extra empty copy rows needed
        // to satisfy the query at `Rotation(2)` performed inside of the
        // `rows[2].value == rows[0].value * r + rows[1].value` requirement in the RLC
        // Accumulation gate.
        let max_copy_rows = self
            .block
            .copy_events
            .iter()
            .fold(0, |acc, c| acc + c.bytes.len())
            * 2
            + 4; // disabled and unused rows.

        let max_rws = self.chunk_rws() + self.rws_reserve();

        // Computing the number of rows for the EVM circuit requires the size of ExecStep,
        // which is determined in the code of zkevm-circuits and cannot be imported here.
        // When the evm circuit receives a 0 value it dynamically computes the minimum
        // number of rows necessary.
        let max_evm_rows = 0;
        // Similarly, computing the number of rows for the Keccak circuit requires
        // constants that cannot be accessed from here (NUM_ROUNDS and KECCAK_ROWS).
        // With a 0 value the keccak circuit computes dynamically the minimum number of rows
        // needed.
        let max_keccak_rows = 0;
        FixedCParams {
            total_chunks: self.circuits_params.total_chunks(),
            max_rws,
            max_txs,
            max_calldata,
            max_copy_rows,
            max_exp_steps,
            max_bytecode,
            max_evm_rows,
            max_keccak_rows,
        }
    }
}

impl CircuitInputBuilder<DynamicCParams> {
    fn dry_run(
        &self,
        eth_block: &EthBlock,
        geth_traces: &[eth_types::GethExecTrace],
    ) -> Result<CircuitInputBuilder<DynamicCParams>, Error> {
        let mut cib = self.clone();
        cib.circuits_params.total_chunks = 1;
        cib.chunk_ctx.total_chunks = 1;
        cib.chunk_ctx.enable = false;
        // accumulates gas across all txs in the block
        for (idx, tx) in eth_block.transactions.iter().enumerate() {
            let geth_trace = &geth_traces[idx];
            // Transaction index starts from 1
            let tx_id = idx + 1;
            cib.handle_tx(
                tx,
                geth_trace,
                tx_id == eth_block.transactions.len(),
                tx_id as u64,
            )?;
        }
        // set eth_block
        cib.block.eth_block = eth_block.clone();
        cib.set_value_ops_call_context_rwc_eor();

        Ok(cib)
    }

    /// Handle a block by handling each transaction to generate all the
    /// associated operations. Dry run the block to determind the target
    /// [`FixedCParams`] from to total number of chunks.
    pub fn handle_block(
        self,
        eth_block: &EthBlock,
        geth_traces: &[eth_types::GethExecTrace],
    ) -> Result<CircuitInputBuilder<FixedCParams>, Error> {
<<<<<<< HEAD
        // Run the block without chunking and compute the blockwise params
        let mut target_params = self
            .dry_run(eth_block, geth_traces)
            .expect("Dry run failure")
            .compute_param(eth_block);

        // Calculate the chunkwise params from total number of chunks
        let total_chunks = self.circuits_params.total_chunks;
        target_params.total_chunks = total_chunks;
        target_params.max_rws = (target_params.max_rws + 1) / total_chunks;

        // Use a new builder with targeted params to handle the block
        // chunking context is set to dynamic so for the actual param is update per chunk
        let cib = CircuitInputBuilder::<FixedCParams> {
=======
        self.begin_handle_block(eth_block, geth_traces)?;

        // Compute subcircuits parameters
        let c_params = {
            let max_txs = eth_block.transactions.len();
            let max_withdrawals = eth_block.withdrawals.as_ref().unwrap().len();
            let max_bytecode = self.code_db.num_rows_required_for_bytecode_table();

            let max_calldata = eth_block
                .transactions
                .iter()
                .fold(0, |acc, tx| acc + tx.input.len());
            let max_exp_steps = self
                .block
                .exp_events
                .iter()
                .fold(0usize, |acc, e| acc + e.steps.len());
            // The `+ 2` is used to take into account the two extra empty copy rows needed
            // to satisfy the query at `Rotation(2)` performed inside of the
            // `rows[2].value == rows[0].value * r + rows[1].value` requirement in the RLC
            // Accumulation gate.
            let max_copy_rows = self
                .block
                .copy_events
                .iter()
                .fold(0, |acc, c| acc + c.bytes.len())
                * 2
                + 4; // disabled and unused rows.

            let total_rws_before_padding: usize =
                <RWCounter as Into<usize>>::into(self.block_ctx.rwc) - 1; // -1 since rwc start from index `1`
            let max_rws_after_padding = total_rws_before_padding
                + 1 // fill 1 to have exactly one StartOp padding in below `set_end_block`
                + if total_rws_before_padding > 0 { 1 /*end_block -> CallContextFieldTag::TxId lookup*/ } else { 0 };
            // Computing the number of rows for the EVM circuit requires the size of ExecStep,
            // which is determined in the code of zkevm-circuits and cannot be imported here.
            // When the evm circuit receives a 0 value it dynamically computes the minimum
            // number of rows necessary.
            let max_evm_rows = 0;
            // Similarly, computing the number of rows for the Keccak circuit requires
            // constants that cannot be accessed from here (NUM_ROUNDS and KECCAK_ROWS).
            // With a 0 value the keccak circuit computes dynamically the minimum number of rows
            // needed.
            let max_keccak_rows = 0;
            FixedCParams {
                max_rws: max_rws_after_padding,
                max_txs,
                max_withdrawals,
                max_calldata,
                max_copy_rows,
                max_exp_steps,
                max_bytecode,
                max_evm_rows,
                max_keccak_rows,
            }
        };
        let mut cib = CircuitInputBuilder::<FixedCParams> {
>>>>>>> 90eebff7
            sdb: self.sdb,
            code_db: self.code_db,
            block: self.block,
            chunks: self.chunks,
            block_ctx: self.block_ctx,
<<<<<<< HEAD
            chunk_ctx: ChunkContext::new(total_chunks, true),
            circuits_params: target_params,
        };
        cib.handle_block(eth_block, geth_traces)
=======
            feature_config: self.feature_config,
        };

        cib.set_end_block(c_params.max_rws)?;
        Ok(cib)
>>>>>>> 90eebff7
    }
}

/// Return all the keccak inputs used during the processing of the current
/// block.
pub fn keccak_inputs(block: &Block, code_db: &CodeDB) -> Result<Vec<Vec<u8>>, Error> {
    let mut keccak_inputs: HashSet<Vec<u8>> = HashSet::new();
    // Tx Circuit
    let txs: Vec<geth_types::Transaction> = block.txs.iter().map(|tx| tx.deref().clone()).collect();
    for input in keccak_inputs_tx_circuit(&txs, block.chain_id.as_u64())? {
        keccak_inputs.insert(input);
    }
    // Bytecode Circuit
    for bytecode in code_db.clone().into_iter() {
        keccak_inputs.insert(bytecode.code());
    }
    // EVM Circuit
    for input in &block.sha3_inputs {
        keccak_inputs.insert(input.clone());
    }
    // MPT Circuit
    // TODO https://github.com/privacy-scaling-explorations/zkevm-circuits/issues/696
    Ok(keccak_inputs.into_iter().collect_vec())
}

/// Generate the keccak inputs required by the SignVerify Chip from the
/// signature datas.
pub fn keccak_inputs_sign_verify(sigs: &[SignData]) -> Vec<Vec<u8>> {
    let mut inputs = Vec::new();
    for sig in sigs {
        let pk_le = pk_bytes_le(&sig.pk);
        let pk_be = pk_bytes_swap_endianness(&pk_le);
        inputs.push(pk_be.to_vec());
    }
    // Padding signature
    let pk_le = pk_bytes_le(&SignData::default().pk);
    let pk_be = pk_bytes_swap_endianness(&pk_le);
    inputs.push(pk_be.to_vec());
    inputs
}

/// Generate the keccak inputs required by the Tx Circuit from the transactions.
pub fn keccak_inputs_tx_circuit(
    txs: &[geth_types::Transaction],
    chain_id: u64,
) -> Result<Vec<Vec<u8>>, Error> {
    let mut inputs = Vec::new();
    let sign_datas: Vec<SignData> = txs
        .iter()
        .enumerate()
        .filter(|(i, tx)| {
            if tx.v == 0 && tx.r.is_zero() && tx.s.is_zero() {
                warn!("tx {} is not signed, skipping tx circuit keccak input", i);
                false
            } else {
                true
            }
        })
        .map(|(_, tx)| tx.sign_data(chain_id))
        .try_collect()?;
    // Keccak inputs from SignVerify Chip
    let sign_verify_inputs = keccak_inputs_sign_verify(&sign_datas);
    inputs.extend_from_slice(&sign_verify_inputs);
    // NOTE: We don't verify the Tx Hash in the circuit yet, so we don't have more
    // hash inputs.
    Ok(inputs)
}

/// Retrieve the init_code from memory for {CREATE, CREATE2}
pub fn get_create_init_code(call_ctx: &CallContext, step: &GethExecStep) -> Result<Vec<u8>, Error> {
    let offset = step.stack.nth_last(1)?.low_u64() as usize;
    let length = step.stack.nth_last(2)?.as_usize();

    let mem_len = call_ctx.memory.0.len();
    let mut result = vec![0u8; length];
    if length > 0 && offset < mem_len {
        let offset_end = offset
            .checked_add(length)
            .expect("overflow should be handled using OOG error")
            .min(mem_len);
        let copy_len = offset_end - offset;
        result[..copy_len].copy_from_slice(&call_ctx.memory.0[offset..offset_end]);
    }
    Ok(result)
}

/// Retrieve the memory offset and length of call.
pub fn get_call_memory_offset_length(step: &GethExecStep, nth: usize) -> Result<(u64, u64), Error> {
    let offset = step.stack.nth_last(nth)?;
    let length = step.stack.nth_last(nth + 1)?;
    if length.is_zero() {
        Ok((0, 0))
    } else {
        Ok((offset.low_u64(), length.low_u64()))
    }
}

type EthBlock = eth_types::Block<eth_types::Transaction>;

/// Struct that wraps a GethClient and contains methods to perform all the steps
/// necessary to generate the circuit inputs for a block by querying geth for
/// the necessary information and using the CircuitInputBuilder.
pub struct BuilderClient<P: JsonRpcClient> {
    cli: GethClient<P>,
    chain_id: Word,
    circuits_params: FixedCParams,
    feature_config: FeatureConfig,
}

/// Get State Accesses from TxExecTraces
pub fn get_state_accesses(
    eth_block: &EthBlock,
    geth_traces: &[eth_types::GethExecTrace],
) -> Result<AccessSet, Error> {
    let mut block_access_trace = vec![Access::new(
        None,
        RW::WRITE,
        AccessValue::Account {
            address: eth_block
                .author
                .ok_or(Error::EthTypeError(eth_types::Error::IncompleteBlock))?,
        },
    )];
    for (tx_index, tx) in eth_block.transactions.iter().enumerate() {
        let geth_trace = &geth_traces[tx_index];
        let tx_access_trace = gen_state_access_trace(eth_block, tx, geth_trace)?;
        block_access_trace.extend(tx_access_trace);
    }

    Ok(AccessSet::from(block_access_trace))
}

/// Build a partial StateDB from step 3
pub fn build_state_code_db(
    proofs: Vec<eth_types::EIP1186ProofResponse>,
    codes: HashMap<Address, Vec<u8>>,
) -> (StateDB, CodeDB) {
    let mut sdb = StateDB::new();
    for proof in proofs {
        let mut storage = HashMap::new();
        for storage_proof in proof.storage_proof {
            storage.insert(storage_proof.key, storage_proof.value);
        }
        sdb.set_account(
            &proof.address,
            state_db::Account {
                nonce: proof.nonce.as_u64(),
                balance: proof.balance,
                storage,
                code_hash: proof.code_hash,
            },
        )
    }

    let mut code_db = CodeDB::default();
    for (_address, code) in codes {
        code_db.insert(code.clone());
    }
    (sdb, code_db)
}

impl<P: JsonRpcClient> BuilderClient<P> {
    /// Create a new BuilderClient
    pub async fn new(client: GethClient<P>, circuits_params: FixedCParams) -> Result<Self, Error> {
        Self::new_with_features(client, circuits_params, FeatureConfig::default()).await
    }

    /// Create a new BuilderClient
    pub async fn new_with_features(
        client: GethClient<P>,
        circuits_params: FixedCParams,
        feature_config: FeatureConfig,
    ) -> Result<Self, Error> {
        let chain_id = client.get_chain_id().await?;

        Ok(Self {
            cli: client,
            chain_id: chain_id.into(),
            circuits_params,
            feature_config,
        })
    }

    /// Step 1. Query geth for Block, Txs, TxExecTraces, history block hashes
    /// and previous state root.
    pub async fn get_block(
        &self,
        block_num: u64,
    ) -> Result<(EthBlock, Vec<eth_types::GethExecTrace>, Vec<Word>, Word), Error> {
        let eth_block = self.cli.get_block_by_number(block_num.into()).await?;
        let geth_traces = self.cli.trace_block_by_number(block_num.into()).await?;

        // fetch up to 256 blocks
        let mut n_blocks = std::cmp::min(256, block_num as usize);
        let mut next_hash = eth_block.parent_hash;
        let mut prev_state_root: Option<Word> = None;
        let mut history_hashes = vec![Word::default(); n_blocks];
        while n_blocks > 0 {
            n_blocks -= 1;

            // TODO: consider replacing it with `eth_getHeaderByHash`, it's faster
            let header = self.cli.get_block_by_hash(next_hash).await?;

            // set the previous state root
            if prev_state_root.is_none() {
                prev_state_root = Some(header.state_root.to_word());
            }

            // latest block hash is the last item
            let block_hash = header
                .hash
                .ok_or(Error::EthTypeError(eth_types::Error::IncompleteBlock))?
                .to_word();
            history_hashes[n_blocks] = block_hash;

            // continue
            next_hash = header.parent_hash;
        }

        Ok((
            eth_block,
            geth_traces,
            history_hashes,
            prev_state_root.unwrap_or_default(),
        ))
    }

    /// Step 2. Get State Accesses from TxExecTraces
    pub fn get_state_accesses(
        eth_block: &EthBlock,
        geth_traces: &[eth_types::GethExecTrace],
    ) -> Result<AccessSet, Error> {
        get_state_accesses(eth_block, geth_traces)
    }

    /// Step 3. Query geth for all accounts, storage keys, and codes from
    /// Accesses
    pub async fn get_state(
        &self,
        block_num: u64,
        access_set: AccessSet,
    ) -> Result<
        (
            Vec<eth_types::EIP1186ProofResponse>,
            HashMap<Address, Vec<u8>>,
        ),
        Error,
    > {
        let mut proofs = Vec::new();
        for (address, key_set) in access_set.state {
            let mut keys: Vec<Word> = key_set.iter().cloned().collect();
            keys.sort();
            let proof = self
                .cli
                .get_proof(address, keys, (block_num - 1).into())
                .await
                .unwrap();
            proofs.push(proof);
        }
        let mut codes: HashMap<Address, Vec<u8>> = HashMap::new();
        for address in access_set.code {
            let code = self
                .cli
                .get_code(address, (block_num - 1).into())
                .await
                .unwrap();
            codes.insert(address, code);
        }
        Ok((proofs, codes))
    }

    /// Step 4. Build a partial StateDB from step 3
    pub fn build_state_code_db(
        proofs: Vec<eth_types::EIP1186ProofResponse>,
        codes: HashMap<Address, Vec<u8>>,
    ) -> (StateDB, CodeDB) {
        build_state_code_db(proofs, codes)
    }

    /// Step 5. For each step in TxExecTraces, gen the associated ops and state
    /// circuit inputs
    pub fn gen_inputs_from_state(
        &self,
        sdb: StateDB,
        code_db: CodeDB,
        eth_block: &EthBlock,
        geth_traces: &[eth_types::GethExecTrace],
        history_hashes: Vec<Word>,
        prev_state_root: Word,
    ) -> Result<CircuitInputBuilder<FixedCParams>, Error> {
        let block = Block::new(self.chain_id, history_hashes, prev_state_root, eth_block)?;
<<<<<<< HEAD
        let builder = CircuitInputBuilder::new(sdb, code_db, block, self.circuits_params);
        builder.handle_block(eth_block, geth_traces)
=======
        let mut builder = CircuitInputBuilder::new(
            sdb,
            code_db,
            block,
            self.circuits_params,
            self.feature_config,
        );
        builder.handle_block(eth_block, geth_traces)?;
        Ok(builder)
>>>>>>> 90eebff7
    }

    /// Perform all the steps to generate the circuit inputs
    pub async fn gen_inputs(
        &self,
        block_num: u64,
    ) -> Result<
        (
            CircuitInputBuilder<FixedCParams>,
            eth_types::Block<eth_types::Transaction>,
        ),
        Error,
    > {
        let (eth_block, geth_traces, history_hashes, prev_state_root) =
            self.get_block(block_num).await?;
        let access_set = Self::get_state_accesses(&eth_block, &geth_traces)?;
        let (proofs, codes) = self.get_state(block_num, access_set).await?;
        let (state_db, code_db) = Self::build_state_code_db(proofs, codes);
        let builder = self.gen_inputs_from_state(
            state_db,
            code_db,
            &eth_block,
            &geth_traces,
            history_hashes,
            prev_state_root,
        )?;
        Ok((builder, eth_block))
    }
}<|MERGE_RESOLUTION|>--- conflicted
+++ resolved
@@ -133,13 +133,12 @@
 }
 /// Circuit Setup Parameters. These can be fixed/concrete or unset/dynamic.
 pub trait CircuitsParams: Debug + Copy {
-<<<<<<< HEAD
     /// Return the total number of chunks
     fn total_chunks(&self) -> usize;
     /// Set total number of chunks
     fn set_total_chunk(&mut self, total_chunks: usize);
     /// Return the maximun Rw
-    fn max_rws(&self) -> usize;
+    fn max_rws(&self) -> Option<usize>;
     /// Return whether the parameters are dynamic.
     /// If true, the `total_chunks` and `max_rws` will serve as a target value for chunking
     /// and [`FixedCParams`] will be recomputed from each generated chunk witness.
@@ -153,8 +152,8 @@
     fn set_total_chunk(&mut self, total_chunks: usize) {
         self.total_chunks = total_chunks;
     }
-    fn max_rws(&self) -> usize {
-        self.max_rws
+    fn max_rws(&self) -> Option<usize> {
+        Some(self.max_rws)
     }
     fn dynamic_update(&self) -> bool {
         false
@@ -167,25 +166,11 @@
     fn set_total_chunk(&mut self, total_chunks: usize) {
         self.total_chunks = total_chunks;
     }
-    fn max_rws(&self) -> usize {
-        unreachable!()
+    fn max_rws(&self) -> Option<usize> {
+        None
     }
     fn dynamic_update(&self) -> bool {
         true
-=======
-    /// Returns the max number of rws allowed
-    fn max_rws(&self) -> Option<usize>;
-}
-
-impl CircuitsParams for FixedCParams {
-    fn max_rws(&self) -> Option<usize> {
-        Some(self.max_rws)
-    }
-}
-impl CircuitsParams for DynamicCParams {
-    fn max_rws(&self) -> Option<usize> {
-        None
->>>>>>> 90eebff7
     }
 }
 
@@ -246,25 +231,17 @@
     pub chunks: Vec<Chunk>,
     /// Block Context
     pub block_ctx: BlockContext,
-<<<<<<< HEAD
     /// Chunk Context
     pub chunk_ctx: ChunkContext,
     /// Circuit Params before chunking
     pub circuits_params: C,
-=======
     /// Feature config
     pub feature_config: FeatureConfig,
->>>>>>> 90eebff7
 }
 
 impl<'a, C: CircuitsParams> CircuitInputBuilder<C> {
     /// Create a new CircuitInputBuilder from the given `eth_block` and
     /// `constants`.
-<<<<<<< HEAD
-    pub fn new(sdb: StateDB, code_db: CodeDB, block: Block, params: C) -> Self {
-        let total_chunks = params.total_chunks();
-        let chunks = vec![Chunk::default(); total_chunks];
-=======
     pub fn new(
         sdb: StateDB,
         code_db: CodeDB,
@@ -272,19 +249,17 @@
         params: C,
         feature_config: FeatureConfig,
     ) -> Self {
->>>>>>> 90eebff7
+        let total_chunks = params.total_chunks();
+        let chunks = vec![Chunk::default(); total_chunks];
         Self {
             sdb,
             code_db,
             block,
             chunks,
             block_ctx: BlockContext::new(),
-<<<<<<< HEAD
             chunk_ctx: ChunkContext::new(total_chunks, params.dynamic_update()),
             circuits_params: params,
-=======
             feature_config,
->>>>>>> 90eebff7
         }
     }
 
@@ -382,9 +357,9 @@
         let dynamic = self.chunk_ctx.dynamic_update;
         let mut gen_chunk =
             // No lookahead, if chunk_rws exceed max just chunk then update param
-            (dynamic && self.chunk_rws() > self.circuits_params.max_rws() - self.rws_reserve())
+            (dynamic && self.chunk_rws() > self.circuits_params.max_rws().unwrap_or_default() - self.rws_reserve())
             // Lookahead, chunk_rws should never exceed, never update param
-            || (!dynamic && self.chunk_rws() + RW_BUFFER >= self.circuits_params.max_rws() - self.rws_reserve());
+            || (!dynamic && self.chunk_rws() + RW_BUFFER >= self.circuits_params.max_rws().unwrap_or_default() - self.rws_reserve());
 
         if gen_chunk {
             // Optain the first op of the next GethExecStep, for fixed case also lookahead
@@ -408,7 +383,8 @@
             // 3) gen chunk steps there're more chunks after
             gen_chunk = !self.chunk_ctx.is_last_chunk()
                 && (dynamic
-                    || cib.chunk_rws() > self.circuits_params.max_rws() - cib.rws_reserve());
+                    || cib.chunk_rws()
+                        > self.circuits_params.max_rws().unwrap_or_default() - cib.rws_reserve());
             if dynamic {
                 self.cur_chunk_mut().fixed_param = self.compute_param(&self.block.eth_block);
             }
@@ -443,51 +419,6 @@
         // Prev chunk last call
         let mut last_call = None;
 
-<<<<<<< HEAD
-        // Generate BeginTx step
-        let begin_tx_step = gen_associated_steps(
-            &mut self.state_ref(&mut tx, &mut tx_ctx),
-            ExecState::BeginTx,
-        )?;
-        tx.steps_mut().push(begin_tx_step);
-
-        let mut trace = geth_trace.struct_logs.iter().enumerate().peekable();
-        while let Some((peek_i, peek_step)) = trace.peek() {
-            // Check the peek_sted and chunk if needed
-            self.check_and_chunk(
-                geth_trace,
-                tx.clone(),
-                tx_ctx.clone(),
-                Some((*peek_i, peek_step)),
-                last_call.clone(),
-            )?;
-            // Proceed to the next step
-            let (i, step) = trace.next().expect("Peeked step should exist");
-            log::trace!(
-                "handle {}th opcode {:?} rws = {:?}",
-                i,
-                step.op,
-                self.chunk_rws()
-            );
-            let exec_steps = gen_associated_ops(
-                &step.op,
-                &mut self.state_ref(&mut tx, &mut tx_ctx),
-                &geth_trace.struct_logs[i..],
-            )?;
-            last_call = exec_steps
-                .last()
-                .map(|step| tx.calls().get(step.call_index).unwrap().clone());
-            tx.steps_mut().extend(exec_steps);
-        }
-        // Peek the end_tx_step
-        self.check_and_chunk(
-            geth_trace,
-            tx.clone(),
-            tx_ctx.clone(),
-            None,
-            last_call.clone(),
-        )?;
-=======
         if !geth_trace.invalid {
             // Generate BeginTx step
             let begin_tx_step = gen_associated_steps(
@@ -496,17 +427,43 @@
             )?;
             tx.steps_mut().push(begin_tx_step);
 
-            for (index, geth_step) in geth_trace.struct_logs.iter().enumerate() {
-                let mut state_ref = self.state_ref(&mut tx, &mut tx_ctx);
-                log::trace!("handle {}th opcode {:?} ", index, geth_step.op);
+            let mut trace = geth_trace.struct_logs.iter().enumerate().peekable();
+            while let Some((peek_i, peek_step)) = trace.peek() {
+                // Check the peek_sted and chunk if needed
+                self.check_and_chunk(
+                    geth_trace,
+                    tx.clone(),
+                    tx_ctx.clone(),
+                    Some((*peek_i, peek_step)),
+                    last_call.clone(),
+                )?;
+                // Proceed to the next step
+                let (i, step) = trace.next().expect("Peeked step should exist");
+                log::trace!(
+                    "handle {}th opcode {:?} rws = {:?}",
+                    i,
+                    step.op,
+                    self.chunk_rws()
+                );
                 let exec_steps = gen_associated_ops(
-                    &geth_step.op,
-                    &mut state_ref,
-                    &geth_trace.struct_logs[index..],
+                    &step.op,
+                    &mut self.state_ref(&mut tx, &mut tx_ctx),
+                    &geth_trace.struct_logs[i..],
                 )?;
+                last_call = exec_steps
+                    .last()
+                    .map(|step| tx.calls().get(step.call_index).unwrap().clone());
                 tx.steps_mut().extend(exec_steps);
             }
->>>>>>> 90eebff7
+
+            // Peek the end_tx_step
+            self.check_and_chunk(
+                geth_trace,
+                tx.clone(),
+                tx_ctx.clone(),
+                None,
+                last_call.clone(),
+            )?;
 
             // Generate EndTx step
             let end_tx_step =
@@ -729,7 +686,6 @@
     ) -> Result<CircuitInputBuilder<FixedCParams>, Error> {
         println!("--------------{:?}", self.circuits_params);
         // accumulates gas across all txs in the block
-<<<<<<< HEAD
         let last_call = self.begin_handle_block(eth_block, geth_traces)?;
         // At the last chunk fixed param also need to be updated
         if self.chunk_ctx.dynamic_update {
@@ -737,7 +693,7 @@
         } else {
             self.cur_chunk_mut().fixed_param = self.circuits_params;
         }
-        self.set_end_block();
+        self.set_end_block()?;
         let last_copy = self.block.copy_events.len();
         self.commit_chunk(false, eth_block.transactions.len(), last_copy, last_call);
 
@@ -757,22 +713,10 @@
         Ok(self)
     }
 
-    fn set_end_block(&mut self) {
+    fn set_end_block(&mut self) -> Result<(), Error> {
         let mut end_block = self.block.end_block.clone();
         end_block.rwc = self.block_ctx.rwc;
         end_block.rwc_inner_chunk = self.chunk_ctx.rwc;
-=======
-        self.begin_handle_block(eth_block, geth_traces)?;
-        self.set_end_block(self.circuits_params.max_rws)?;
-        Ok(self)
-    }
-
-    fn set_end_block(&mut self, max_rws: usize) -> Result<(), Error> {
-        let mut end_block_not_last = self.block.block_steps.end_block_not_last.clone();
-        let mut end_block_last = self.block.block_steps.end_block_last.clone();
-        end_block_not_last.rwc = self.block_ctx.rwc;
-        end_block_last.rwc = self.block_ctx.rwc;
->>>>>>> 90eebff7
 
         let mut dummy_tx = Transaction::default();
         let mut dummy_tx_ctx = TransactionContext::default();
@@ -787,48 +731,10 @@
             )?;
         }
 
-<<<<<<< HEAD
         // EndBlock step should also be padded to max_rws similar to EndChunk
         self.gen_chunk_padding(&mut end_block);
         self.block.end_block = end_block;
-=======
-        let mut push_op = |step: &mut ExecStep, rwc: RWCounter, rw: RW, op: StartOp| {
-            let op_ref = state.block.container.insert(Operation::new(rwc, rw, op));
-            step.bus_mapping_instance.push(op_ref);
-        };
-
-        // rwc index start from 1
-        let total_rws = state.block_ctx.rwc.0 - 1;
-        // We need at least 1 extra Start row
-        #[allow(clippy::int_plus_one)]
-        {
-            assert!(
-                total_rws + 1 <= max_rws,
-                "total_rws + 1 <= max_rws, total_rws={}, max_rws={}",
-                total_rws,
-                max_rws
-            );
-        }
-        let (padding_start, padding_end) = (1, max_rws - total_rws); // rw counter start from 1
-        push_op(
-            &mut end_block_last,
-            RWCounter(padding_start),
-            RW::READ,
-            StartOp {},
-        );
-        if padding_end != padding_start {
-            push_op(
-                &mut end_block_last,
-                RWCounter(padding_end),
-                RW::READ,
-                StartOp {},
-            );
-        }
-
-        self.block.block_steps.end_block_not_last = end_block_not_last;
-        self.block.block_steps.end_block_last = end_block_last;
         Ok(())
->>>>>>> 90eebff7
     }
 }
 
@@ -852,7 +758,7 @@
         geth_traces: &[eth_types::GethExecTrace],
     ) -> Result<Option<Call>, Error> {
         assert!(
-            self.circuits_params.max_rws() > self.rws_reserve(),
+            self.circuits_params.max_rws().unwrap_or_default() > self.rws_reserve(),
             "Fixed max_rws not enough for rws reserve"
         );
         self.chunk_ctx.enable = true;
@@ -905,6 +811,7 @@
 
     fn compute_param(&self, eth_block: &EthBlock) -> FixedCParams {
         let max_txs = eth_block.transactions.len();
+        let max_withdrawals = eth_block.withdrawals.as_ref().unwrap().len();
         let max_bytecode = self.code_db.num_rows_required_for_bytecode_table();
 
         let max_calldata = eth_block
@@ -944,6 +851,7 @@
             total_chunks: self.circuits_params.total_chunks(),
             max_rws,
             max_txs,
+            max_withdrawals,
             max_calldata,
             max_copy_rows,
             max_exp_steps,
@@ -991,7 +899,6 @@
         eth_block: &EthBlock,
         geth_traces: &[eth_types::GethExecTrace],
     ) -> Result<CircuitInputBuilder<FixedCParams>, Error> {
-<<<<<<< HEAD
         // Run the block without chunking and compute the blockwise params
         let mut target_params = self
             .dry_run(eth_block, geth_traces)
@@ -1006,82 +913,16 @@
         // Use a new builder with targeted params to handle the block
         // chunking context is set to dynamic so for the actual param is update per chunk
         let cib = CircuitInputBuilder::<FixedCParams> {
-=======
-        self.begin_handle_block(eth_block, geth_traces)?;
-
-        // Compute subcircuits parameters
-        let c_params = {
-            let max_txs = eth_block.transactions.len();
-            let max_withdrawals = eth_block.withdrawals.as_ref().unwrap().len();
-            let max_bytecode = self.code_db.num_rows_required_for_bytecode_table();
-
-            let max_calldata = eth_block
-                .transactions
-                .iter()
-                .fold(0, |acc, tx| acc + tx.input.len());
-            let max_exp_steps = self
-                .block
-                .exp_events
-                .iter()
-                .fold(0usize, |acc, e| acc + e.steps.len());
-            // The `+ 2` is used to take into account the two extra empty copy rows needed
-            // to satisfy the query at `Rotation(2)` performed inside of the
-            // `rows[2].value == rows[0].value * r + rows[1].value` requirement in the RLC
-            // Accumulation gate.
-            let max_copy_rows = self
-                .block
-                .copy_events
-                .iter()
-                .fold(0, |acc, c| acc + c.bytes.len())
-                * 2
-                + 4; // disabled and unused rows.
-
-            let total_rws_before_padding: usize =
-                <RWCounter as Into<usize>>::into(self.block_ctx.rwc) - 1; // -1 since rwc start from index `1`
-            let max_rws_after_padding = total_rws_before_padding
-                + 1 // fill 1 to have exactly one StartOp padding in below `set_end_block`
-                + if total_rws_before_padding > 0 { 1 /*end_block -> CallContextFieldTag::TxId lookup*/ } else { 0 };
-            // Computing the number of rows for the EVM circuit requires the size of ExecStep,
-            // which is determined in the code of zkevm-circuits and cannot be imported here.
-            // When the evm circuit receives a 0 value it dynamically computes the minimum
-            // number of rows necessary.
-            let max_evm_rows = 0;
-            // Similarly, computing the number of rows for the Keccak circuit requires
-            // constants that cannot be accessed from here (NUM_ROUNDS and KECCAK_ROWS).
-            // With a 0 value the keccak circuit computes dynamically the minimum number of rows
-            // needed.
-            let max_keccak_rows = 0;
-            FixedCParams {
-                max_rws: max_rws_after_padding,
-                max_txs,
-                max_withdrawals,
-                max_calldata,
-                max_copy_rows,
-                max_exp_steps,
-                max_bytecode,
-                max_evm_rows,
-                max_keccak_rows,
-            }
-        };
-        let mut cib = CircuitInputBuilder::<FixedCParams> {
->>>>>>> 90eebff7
             sdb: self.sdb,
             code_db: self.code_db,
             block: self.block,
             chunks: self.chunks,
             block_ctx: self.block_ctx,
-<<<<<<< HEAD
             chunk_ctx: ChunkContext::new(total_chunks, true),
             circuits_params: target_params,
+            feature_config: self.feature_config,
         };
         cib.handle_block(eth_block, geth_traces)
-=======
-            feature_config: self.feature_config,
-        };
-
-        cib.set_end_block(c_params.max_rws)?;
-        Ok(cib)
->>>>>>> 90eebff7
     }
 }
 
@@ -1373,20 +1214,15 @@
         prev_state_root: Word,
     ) -> Result<CircuitInputBuilder<FixedCParams>, Error> {
         let block = Block::new(self.chain_id, history_hashes, prev_state_root, eth_block)?;
-<<<<<<< HEAD
-        let builder = CircuitInputBuilder::new(sdb, code_db, block, self.circuits_params);
-        builder.handle_block(eth_block, geth_traces)
-=======
-        let mut builder = CircuitInputBuilder::new(
+        let builder = CircuitInputBuilder::new(
             sdb,
             code_db,
             block,
             self.circuits_params,
             self.feature_config,
         );
-        builder.handle_block(eth_block, geth_traces)?;
+        let builder = builder.handle_block(eth_block, geth_traces)?;
         Ok(builder)
->>>>>>> 90eebff7
     }
 
     /// Perform all the steps to generate the circuit inputs
