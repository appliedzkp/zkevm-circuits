//! Definition of each opcode of the EVM.
use crate::{
    circuit_input_builder::{CircuitInputStateRef, ExecStep},
    error::{ExecError, OogError},
    evm::OpcodeId,
    operation::{
        AccountField, CallContextField, TxAccessListAccountOp, TxReceiptField, TxRefundOp, RW,
    },
    Error,
};
use core::fmt::Debug;
use eth_types::{
    evm_types::{GasCost, MAX_REFUND_QUOTIENT_OF_GAS_USED},
    evm_unimplemented, GethExecStep, ToAddress, ToWord, Word,
};
use keccak256::EMPTY_HASH;

#[cfg(any(feature = "test", test))]
pub use self::sha3::sha3_tests::{gen_sha3_code, MemoryKind};

mod address;
mod balance;
mod calldatacopy;
mod calldataload;
mod calldatasize;
mod caller;
mod callop;
mod callvalue;
mod chainid;
mod codecopy;
mod codesize;
mod create;
mod dup;
mod exp;
mod extcodecopy;
mod extcodehash;
mod extcodesize;
mod gasprice;
mod logs;
mod mload;
mod mstore;
mod number;
mod origin;
mod return_revert;
mod returndatacopy;
mod returndatasize;
mod selfbalance;
mod sha3;
mod sload;
mod sstore;
mod stackonlyop;
mod stop;
mod swap;

mod error_invalid_jump;
mod error_oog_call;

#[cfg(test)]
mod memory_expansion_test;

use self::sha3::Sha3;
use address::Address;
use balance::Balance;
use calldatacopy::Calldatacopy;
use calldataload::Calldataload;
use calldatasize::Calldatasize;
use caller::Caller;
use callop::CallOpcode;
use callvalue::Callvalue;
use codecopy::Codecopy;
use codesize::Codesize;
use create::DummyCreate;
use dup::Dup;
use error_invalid_jump::ErrorInvalidJump;
use error_oog_call::OOGCall;
use exp::Exponentiation;
use extcodecopy::Extcodecopy;
use extcodehash::Extcodehash;
use extcodesize::Extcodesize;
use gasprice::GasPrice;
use logs::Log;
use mload::Mload;
use mstore::Mstore;
use origin::Origin;
use return_revert::ReturnRevert;
use returndatacopy::Returndatacopy;
use returndatasize::Returndatasize;
use selfbalance::Selfbalance;
use sload::Sload;
use sstore::Sstore;
use stackonlyop::StackOnlyOpcode;
use stop::Stop;
use swap::Swap;

/// Generic opcode trait which defines the logic of the
/// [`Operation`](crate::operation::Operation) that should be generated for one
/// or multiple [`ExecStep`](crate::circuit_input_builder::ExecStep) depending
/// of the [`OpcodeId`] it contains.
pub trait Opcode: Debug {
    /// Generate the associated [`MemoryOp`](crate::operation::MemoryOp)s,
    /// [`StackOp`](crate::operation::StackOp)s, and
    /// [`StorageOp`](crate::operation::StorageOp)s associated to the Opcode
    /// is implemented for.
    fn gen_associated_ops(
        state: &mut CircuitInputStateRef,
        geth_steps: &[GethExecStep],
    ) -> Result<Vec<ExecStep>, Error>;
}

#[derive(Debug, Copy, Clone)]
struct Dummy;

impl Opcode for Dummy {
    fn gen_associated_ops(
        state: &mut CircuitInputStateRef,
        geth_steps: &[GethExecStep],
    ) -> Result<Vec<ExecStep>, Error> {
        Ok(vec![state.new_step(&geth_steps[0])?])
    }
}

type FnGenAssociatedOps = fn(
    state: &mut CircuitInputStateRef,
    geth_steps: &[GethExecStep],
) -> Result<Vec<ExecStep>, Error>;

fn fn_gen_associated_ops(opcode_id: &OpcodeId) -> FnGenAssociatedOps {
    if opcode_id.is_push() {
        return StackOnlyOpcode::<0, 1>::gen_associated_ops;
    }

    match opcode_id {
        OpcodeId::STOP => Stop::gen_associated_ops,
        OpcodeId::ADD => StackOnlyOpcode::<2, 1>::gen_associated_ops,
        OpcodeId::MUL => StackOnlyOpcode::<2, 1>::gen_associated_ops,
        OpcodeId::SUB => StackOnlyOpcode::<2, 1>::gen_associated_ops,
        OpcodeId::DIV => StackOnlyOpcode::<2, 1>::gen_associated_ops,
        OpcodeId::SDIV => StackOnlyOpcode::<2, 1>::gen_associated_ops,
        OpcodeId::MOD => StackOnlyOpcode::<2, 1>::gen_associated_ops,
        OpcodeId::SMOD => StackOnlyOpcode::<2, 1>::gen_associated_ops,
        OpcodeId::ADDMOD => StackOnlyOpcode::<3, 1>::gen_associated_ops,
        OpcodeId::MULMOD => StackOnlyOpcode::<3, 1>::gen_associated_ops,
        OpcodeId::SIGNEXTEND => StackOnlyOpcode::<2, 1>::gen_associated_ops,
        OpcodeId::LT => StackOnlyOpcode::<2, 1>::gen_associated_ops,
        OpcodeId::GT => StackOnlyOpcode::<2, 1>::gen_associated_ops,
        OpcodeId::SLT => StackOnlyOpcode::<2, 1>::gen_associated_ops,
        OpcodeId::SGT => StackOnlyOpcode::<2, 1>::gen_associated_ops,
        OpcodeId::EQ => StackOnlyOpcode::<2, 1>::gen_associated_ops,
        OpcodeId::ISZERO => StackOnlyOpcode::<1, 1>::gen_associated_ops,
        OpcodeId::AND => StackOnlyOpcode::<2, 1>::gen_associated_ops,
        OpcodeId::OR => StackOnlyOpcode::<2, 1>::gen_associated_ops,
        OpcodeId::XOR => StackOnlyOpcode::<2, 1>::gen_associated_ops,
        OpcodeId::NOT => StackOnlyOpcode::<1, 1>::gen_associated_ops,
        OpcodeId::BYTE => StackOnlyOpcode::<2, 1>::gen_associated_ops,
        OpcodeId::SHL => StackOnlyOpcode::<2, 1>::gen_associated_ops,
        OpcodeId::SHR => StackOnlyOpcode::<2, 1>::gen_associated_ops,
        OpcodeId::SAR => StackOnlyOpcode::<2, 1>::gen_associated_ops,
        OpcodeId::SHA3 => Sha3::gen_associated_ops,
        OpcodeId::ADDRESS => Address::gen_associated_ops,
        OpcodeId::BALANCE => Balance::gen_associated_ops,
        OpcodeId::ORIGIN => Origin::gen_associated_ops,
        OpcodeId::CALLER => Caller::gen_associated_ops,
        OpcodeId::CALLVALUE => Callvalue::gen_associated_ops,
        OpcodeId::CALLDATASIZE => Calldatasize::gen_associated_ops,
        OpcodeId::CALLDATALOAD => Calldataload::gen_associated_ops,
        OpcodeId::CALLDATACOPY => Calldatacopy::gen_associated_ops,
        OpcodeId::GASPRICE => GasPrice::gen_associated_ops,
        OpcodeId::CODECOPY => Codecopy::gen_associated_ops,
        OpcodeId::CODESIZE => Codesize::gen_associated_ops,
        OpcodeId::EXP => Exponentiation::gen_associated_ops,
        OpcodeId::EXTCODESIZE => Extcodesize::gen_associated_ops,
        OpcodeId::EXTCODECOPY => Extcodecopy::gen_associated_ops,
        OpcodeId::RETURNDATASIZE => Returndatasize::gen_associated_ops,
        OpcodeId::RETURNDATACOPY => Returndatacopy::gen_associated_ops,
        OpcodeId::EXTCODEHASH => Extcodehash::gen_associated_ops,
        OpcodeId::BLOCKHASH => StackOnlyOpcode::<1, 1>::gen_associated_ops,
        OpcodeId::COINBASE => StackOnlyOpcode::<0, 1>::gen_associated_ops,
        OpcodeId::TIMESTAMP => StackOnlyOpcode::<0, 1>::gen_associated_ops,
        OpcodeId::NUMBER => StackOnlyOpcode::<0, 1>::gen_associated_ops,
        OpcodeId::DIFFICULTY => StackOnlyOpcode::<0, 1>::gen_associated_ops,
        OpcodeId::GASLIMIT => StackOnlyOpcode::<0, 1>::gen_associated_ops,
        OpcodeId::CHAINID => StackOnlyOpcode::<0, 1>::gen_associated_ops,
        OpcodeId::SELFBALANCE => Selfbalance::gen_associated_ops,
        OpcodeId::BASEFEE => StackOnlyOpcode::<0, 1>::gen_associated_ops,
        OpcodeId::POP => StackOnlyOpcode::<1, 0>::gen_associated_ops,
        OpcodeId::MLOAD => Mload::gen_associated_ops,
        OpcodeId::MSTORE => Mstore::<false>::gen_associated_ops,
        OpcodeId::MSTORE8 => Mstore::<true>::gen_associated_ops,
        OpcodeId::SLOAD => Sload::gen_associated_ops,
        OpcodeId::SSTORE => Sstore::gen_associated_ops,
        OpcodeId::JUMP => StackOnlyOpcode::<1, 0>::gen_associated_ops,
        OpcodeId::JUMPI => StackOnlyOpcode::<2, 0>::gen_associated_ops,
        OpcodeId::PC => StackOnlyOpcode::<0, 1>::gen_associated_ops,
        OpcodeId::MSIZE => StackOnlyOpcode::<0, 1>::gen_associated_ops,
        OpcodeId::GAS => StackOnlyOpcode::<0, 1>::gen_associated_ops,
        OpcodeId::JUMPDEST => Dummy::gen_associated_ops,
        OpcodeId::DUP1 => Dup::<1>::gen_associated_ops,
        OpcodeId::DUP2 => Dup::<2>::gen_associated_ops,
        OpcodeId::DUP3 => Dup::<3>::gen_associated_ops,
        OpcodeId::DUP4 => Dup::<4>::gen_associated_ops,
        OpcodeId::DUP5 => Dup::<5>::gen_associated_ops,
        OpcodeId::DUP6 => Dup::<6>::gen_associated_ops,
        OpcodeId::DUP7 => Dup::<7>::gen_associated_ops,
        OpcodeId::DUP8 => Dup::<8>::gen_associated_ops,
        OpcodeId::DUP9 => Dup::<9>::gen_associated_ops,
        OpcodeId::DUP10 => Dup::<10>::gen_associated_ops,
        OpcodeId::DUP11 => Dup::<11>::gen_associated_ops,
        OpcodeId::DUP12 => Dup::<12>::gen_associated_ops,
        OpcodeId::DUP13 => Dup::<13>::gen_associated_ops,
        OpcodeId::DUP14 => Dup::<14>::gen_associated_ops,
        OpcodeId::DUP15 => Dup::<15>::gen_associated_ops,
        OpcodeId::DUP16 => Dup::<16>::gen_associated_ops,
        OpcodeId::SWAP1 => Swap::<1>::gen_associated_ops,
        OpcodeId::SWAP2 => Swap::<2>::gen_associated_ops,
        OpcodeId::SWAP3 => Swap::<3>::gen_associated_ops,
        OpcodeId::SWAP4 => Swap::<4>::gen_associated_ops,
        OpcodeId::SWAP5 => Swap::<5>::gen_associated_ops,
        OpcodeId::SWAP6 => Swap::<6>::gen_associated_ops,
        OpcodeId::SWAP7 => Swap::<7>::gen_associated_ops,
        OpcodeId::SWAP8 => Swap::<8>::gen_associated_ops,
        OpcodeId::SWAP9 => Swap::<9>::gen_associated_ops,
        OpcodeId::SWAP10 => Swap::<10>::gen_associated_ops,
        OpcodeId::SWAP11 => Swap::<11>::gen_associated_ops,
        OpcodeId::SWAP12 => Swap::<12>::gen_associated_ops,
        OpcodeId::SWAP13 => Swap::<13>::gen_associated_ops,
        OpcodeId::SWAP14 => Swap::<14>::gen_associated_ops,
        OpcodeId::SWAP15 => Swap::<15>::gen_associated_ops,
        OpcodeId::SWAP16 => Swap::<16>::gen_associated_ops,
        OpcodeId::LOG0 => Log::gen_associated_ops,
        OpcodeId::LOG1 => Log::gen_associated_ops,
        OpcodeId::LOG2 => Log::gen_associated_ops,
        OpcodeId::LOG3 => Log::gen_associated_ops,
        OpcodeId::LOG4 => Log::gen_associated_ops,
        OpcodeId::CALL | OpcodeId::CALLCODE => CallOpcode::<7>::gen_associated_ops,
        OpcodeId::DELEGATECALL | OpcodeId::STATICCALL => CallOpcode::<6>::gen_associated_ops,
        OpcodeId::RETURN | OpcodeId::REVERT => ReturnRevert::gen_associated_ops,
        OpcodeId::SELFDESTRUCT => {
            evm_unimplemented!("Using dummy gen_selfdestruct_ops for opcode SELFDESTRUCT");
            DummySelfDestruct::gen_associated_ops
        }
        OpcodeId::CREATE => {
            evm_unimplemented!("Using dummy gen_create_ops for opcode {:?}", opcode_id);
            DummyCreate::<false>::gen_associated_ops
        }
        OpcodeId::CREATE2 => {
            evm_unimplemented!("Using dummy gen_create_ops for opcode {:?}", opcode_id);
            DummyCreate::<true>::gen_associated_ops
        }
        _ => {
            evm_unimplemented!("Using dummy gen_associated_ops for opcode {:?}", opcode_id);
            Dummy::gen_associated_ops
        }
    }
}

fn fn_gen_error_state_associated_ops(error: &ExecError) -> Option<FnGenAssociatedOps> {
    match error {
        ExecError::InvalidJump => Some(ErrorInvalidJump::gen_associated_ops),
        ExecError::OutOfGas(OogError::Call) => Some(OOGCall::gen_associated_ops),
        // call & callcode can encounter InsufficientBalance error, Use pop-7 generic CallOpcode
        ExecError::InsufficientBalance => Some(CallOpcode::<7>::gen_associated_ops),
        // more future errors place here
        _ => {
            evm_unimplemented!("TODO: error state {:?} not implemented", error);
            None
        }
    }
}
#[allow(clippy::collapsible_else_if)]
/// Generate the associated operations according to the particular
/// [`OpcodeId`].
pub fn gen_associated_ops(
    opcode_id: &OpcodeId,
    state: &mut CircuitInputStateRef,
    geth_steps: &[GethExecStep],
) -> Result<Vec<ExecStep>, Error> {
    let fn_gen_associated_ops = fn_gen_associated_ops(opcode_id);

    let memory_enabled = !geth_steps.iter().all(|s| s.memory.is_empty());
    if memory_enabled {
        assert_eq!(
            &state.call_ctx()?.memory,
            &geth_steps[0].memory,
            "last step of {:?} goes wrong",
            opcode_id
        );
    }

    // check if have error
    let geth_step = &geth_steps[0];
    let mut exec_step = state.new_step(geth_step)?;
    let next_step = if geth_steps.len() > 1 {
        Some(&geth_steps[1])
    } else {
        None
    };
    if let Some(exec_error) = state.get_step_err(geth_step, next_step).unwrap() {
        log::warn!(
            "geth error {:?} occurred in  {:?}",
            exec_error,
            geth_step.op
        );

        exec_step.error = Some(exec_error.clone());
        // TODO: after more error state handled, refactor all error handling in
        // fn_gen_error_state_associated_ops method
        // For exceptions that have been implemented
        if let Some(fn_gen_error_ops) = fn_gen_error_state_associated_ops(&exec_error) {
            return fn_gen_error_ops(state, geth_steps);
        } else {
            // For exceptions that already enter next call context, but fail immediately
            // (e.g. Depth, InsufficientBalance), we still need to parse the call.
            if geth_step.op.is_call_or_create() && !exec_step.oog_or_stack_error() {
                let call = state.parse_call(geth_step)?;
                state.push_call(call);
            // For exceptions that fail to enter next call context, we need
            // to restore call context of current caller
            } else {
                state.gen_restore_context_ops(&mut exec_step, geth_steps)?;
            }
            state.handle_return(geth_step)?;
            return Ok(vec![exec_step]);
        }
    }
    // if no errors, continue as normal
    fn_gen_associated_ops(state, geth_steps)
}

pub fn gen_begin_tx_ops(state: &mut CircuitInputStateRef) -> Result<ExecStep, Error> {
    let mut exec_step = state.new_begin_tx_step();
    let call = state.call()?.clone();

    for (field, value) in [
        (CallContextField::TxId, state.tx_ctx.id().into()),
        (
            CallContextField::RwCounterEndOfReversion,
            call.rw_counter_end_of_reversion.into(),
        ),
        (
            CallContextField::IsPersistent,
            (call.is_persistent as usize).into(),
        ),
        (CallContextField::IsSuccess, call.is_success.to_word()),
    ] {
        state.call_context_write(&mut exec_step, call.call_id, field, value);
    }

    let caller_address = call.caller_address;
<<<<<<< HEAD
    let nonce_prev = state.sdb.get_nonce(&caller_address);
    // Increase caller's nonce when the tx is not invalid
    let nonce = if !state.tx.invalid_tx {
        state.sdb.increase_nonce(&caller_address) + 1
    } else {
        nonce_prev
    };
=======
    let nonce_prev = state.sdb.get_account(&caller_address).1.nonce;
>>>>>>> 1d35a1ff
    state.account_write(
        &mut exec_step,
        caller_address,
        AccountField::Nonce,
<<<<<<< HEAD
        nonce.into(),
        nonce_prev.into(),
=======
        nonce_prev + 1,
        nonce_prev,
>>>>>>> 1d35a1ff
    )?;

    // Add caller and callee into access list
    for address in [call.caller_address, call.address] {
        state.sdb.add_account_to_access_list(address);
        state.tx_accesslist_account_write(
            &mut exec_step,
            state.tx_ctx.id(),
            address,
            true,
            false,
        )?;
    }

    // Calculate intrinsic gas cost
    let call_data_gas_cost = state
        .tx
        .input
        .iter()
        .fold(0, |acc, byte| acc + if *byte == 0 { 4 } else { 16 });
    let intrinsic_gas_cost = if state.tx.is_create() {
        GasCost::CREATION_TX.as_u64()
    } else {
        GasCost::TX.as_u64()
    } + call_data_gas_cost;

    // Don't pay any fee or transfer any ETH for invalid transactions
    let (gas_cost, value, fee) = if !state.tx.invalid_tx {
        (
            intrinsic_gas_cost,
            call.value,
            state.tx.gas_price * state.tx.gas,
        )
    } else {
        (0, Word::zero(), Word::zero())
    };

    // Set the gas cost
    exec_step.gas_cost = GasCost(gas_cost);

    // Transfer with fee
    state.transfer_with_fee(
        &mut exec_step,
        call.caller_address,
        call.address,
        value,
        fee,
    )?;

    // Get code_hash of callee
    let callee_code_hash = call.code_hash;
    let callee_exists = !state.sdb.get_account(&call.address).1.is_empty();
    let (callee_code_hash_word, is_empty_code_hash) = if callee_exists {
        (
            callee_code_hash.to_word(),
            callee_code_hash.to_fixed_bytes() == *EMPTY_HASH,
        )
    } else {
        (Word::zero(), true)
    };

    // There are 4 branches from here.
    match (
        call.is_create(),
        state.is_precompiled(&call.address),
<<<<<<< HEAD
        code_hash.to_fixed_bytes() == *EMPTY_HASH || state.tx.invalid_tx,
=======
        is_empty_code_hash,
>>>>>>> 1d35a1ff
    ) {
        // 1. Creation transaction.
        (true, _, _) => {
            for (field, value) in [
                (CallContextField::Depth, call.depth.into()),
                (
                    CallContextField::CallerAddress,
                    call.caller_address.to_word(),
                ),
                (CallContextField::CalleeAddress, call.address.to_word()),
                (
                    CallContextField::CallDataOffset,
                    call.call_data_offset.into(),
                ),
                (
                    CallContextField::CallDataLength,
                    state.tx.input.len().into(),
                ),
                (CallContextField::Value, call.value),
                (CallContextField::IsStatic, (call.is_static as usize).into()),
                (CallContextField::LastCalleeId, 0.into()),
                (CallContextField::LastCalleeReturnDataOffset, 0.into()),
                (CallContextField::LastCalleeReturnDataLength, 0.into()),
                (CallContextField::IsRoot, 1.into()),
                (CallContextField::IsCreate, 1.into()),
                (CallContextField::CodeHash, call.code_hash.to_word()),
            ] {
                state.call_context_write(&mut exec_step, call.call_id, field, value);
            }
            Ok(exec_step)
        }
        // 2. Call to precompiled.
        (_, true, _) => {
            evm_unimplemented!("Call to precompiled is left unimplemented");
            Ok(exec_step)
        }
        (_, _, do_not_run_code) => {
            state.account_read(
                &mut exec_step,
                call.address,
                AccountField::CodeHash,
                callee_code_hash_word,
                callee_code_hash_word,
            )?;

            // 3. Call to account with empty code/invalid tx.
            if do_not_run_code {
                return Ok(exec_step);
            }

            // 4. Call to account with non-empty code.
            for (field, value) in [
                (CallContextField::Depth, call.depth.into()),
                (
                    CallContextField::CallerAddress,
                    call.caller_address.to_word(),
                ),
                (CallContextField::CalleeAddress, call.address.to_word()),
                (
                    CallContextField::CallDataOffset,
                    call.call_data_offset.into(),
                ),
                (
                    CallContextField::CallDataLength,
                    call.call_data_length.into(),
                ),
                (CallContextField::Value, call.value),
                (CallContextField::IsStatic, (call.is_static as usize).into()),
                (CallContextField::LastCalleeId, 0.into()),
                (CallContextField::LastCalleeReturnDataOffset, 0.into()),
                (CallContextField::LastCalleeReturnDataLength, 0.into()),
                (CallContextField::IsRoot, 1.into()),
                (CallContextField::IsCreate, 0.into()),
                (CallContextField::CodeHash, callee_code_hash_word),
            ] {
                state.call_context_write(&mut exec_step, call.call_id, field, value);
            }

            Ok(exec_step)
        }
    }
}

pub fn gen_end_tx_ops(state: &mut CircuitInputStateRef) -> Result<ExecStep, Error> {
    let mut exec_step = state.new_end_tx_step();
    let call = state.tx.calls()[0].clone();

    state.call_context_read(
        &mut exec_step,
        call.call_id,
        CallContextField::TxId,
        state.tx_ctx.id().into(),
    );
    state.call_context_read(
        &mut exec_step,
        call.call_id,
        CallContextField::IsPersistent,
        Word::from(call.is_persistent as u8),
    );

    let refund = state.sdb.refund();
    state.push_op(
        &mut exec_step,
        RW::READ,
        TxRefundOp {
            tx_id: state.tx_ctx.id(),
            value: refund,
            value_prev: refund,
        },
    );

    let effective_refund =
        refund.min((state.tx.gas - exec_step.gas_left.0) / MAX_REFUND_QUOTIENT_OF_GAS_USED as u64);
    let (found, caller_account) = state.sdb.get_account(&call.caller_address);
    if !found {
        return Err(Error::AccountNotFound(call.caller_address));
    }
    let caller_balance_prev = caller_account.balance;
    let caller_balance =
        caller_balance_prev + state.tx.gas_price * (exec_step.gas_left.0 + effective_refund);
    state.account_write(
        &mut exec_step,
        call.caller_address,
        AccountField::Balance,
        caller_balance,
        caller_balance_prev,
    )?;

    let effective_tip = state.tx.gas_price - state.block.base_fee;
    let (found, coinbase_account) = state.sdb.get_account(&state.block.coinbase);
    if !found {
        return Err(Error::AccountNotFound(state.block.coinbase));
    }
    let coinbase_balance_prev = coinbase_account.balance;
    let coinbase_balance =
        coinbase_balance_prev + effective_tip * (state.tx.gas - exec_step.gas_left.0);
    state.account_write(
        &mut exec_step,
        state.block.coinbase,
        AccountField::Balance,
        coinbase_balance,
        coinbase_balance_prev,
    )?;

    // handle tx receipt tag
    state.tx_receipt_write(
        &mut exec_step,
        state.tx_ctx.id(),
        TxReceiptField::PostStateOrStatus,
        call.is_persistent as u64,
    )?;

    let log_id = exec_step.log_id;
    state.tx_receipt_write(
        &mut exec_step,
        state.tx_ctx.id(),
        TxReceiptField::LogLength,
        log_id as u64,
    )?;

    if state.tx_ctx.id() > 1 {
        // query pre tx cumulative gas
        state.tx_receipt_read(
            &mut exec_step,
            state.tx_ctx.id() - 1,
            TxReceiptField::CumulativeGasUsed,
            state.block_ctx.cumulative_gas_used,
        )?;
    }

    state.block_ctx.cumulative_gas_used += state.tx.gas - exec_step.gas_left.0;
    state.tx_receipt_write(
        &mut exec_step,
        state.tx_ctx.id(),
        TxReceiptField::CumulativeGasUsed,
        state.block_ctx.cumulative_gas_used,
    )?;

    if !state.tx_ctx.is_last_tx() {
        state.call_context_write(
            &mut exec_step,
            state.block_ctx.rwc.0 + 1,
            CallContextField::TxId,
            (state.tx_ctx.id() + 1).into(),
        );
    }

    Ok(exec_step)
}

#[derive(Debug, Copy, Clone)]
struct DummySelfDestruct;

impl Opcode for DummySelfDestruct {
    fn gen_associated_ops(
        state: &mut CircuitInputStateRef,
        geth_steps: &[GethExecStep],
    ) -> Result<Vec<ExecStep>, Error> {
        dummy_gen_selfdestruct_ops(state, geth_steps)
    }
}
fn dummy_gen_selfdestruct_ops(
    state: &mut CircuitInputStateRef,
    geth_steps: &[GethExecStep],
) -> Result<Vec<ExecStep>, Error> {
    let geth_step = &geth_steps[0];
    let mut exec_step = state.new_step(geth_step)?;
    let sender = state.call()?.address;
    let receiver = geth_step.stack.last()?.to_address();

    let is_warm = state.sdb.check_account_in_access_list(&receiver);
    state.push_op_reversible(
        &mut exec_step,
        RW::WRITE,
        TxAccessListAccountOp {
            tx_id: state.tx_ctx.id(),
            address: receiver,
            is_warm: true,
            is_warm_prev: is_warm,
        },
    )?;

    let (found, _) = state.sdb.get_account(&receiver);
    if !found {
        return Err(Error::AccountNotFound(receiver));
    }
    let (found, sender_account) = state.sdb.get_account(&sender);
    if !found {
        return Err(Error::AccountNotFound(sender));
    }
    let value = sender_account.balance;
    state.transfer(&mut exec_step, sender, receiver, value)?;

    if state.call()?.is_persistent {
        state.sdb.destruct_account(sender);
    }

    state.handle_return(geth_step)?;
    Ok(vec![exec_step])
}<|MERGE_RESOLUTION|>--- conflicted
+++ resolved
@@ -346,28 +346,19 @@
     }
 
     let caller_address = call.caller_address;
-<<<<<<< HEAD
-    let nonce_prev = state.sdb.get_nonce(&caller_address);
+    let nonce_prev = state.sdb.get_account(&caller_address).1.nonce.as_u64();
     // Increase caller's nonce when the tx is not invalid
     let nonce = if !state.tx.invalid_tx {
         state.sdb.increase_nonce(&caller_address) + 1
     } else {
         nonce_prev
     };
-=======
-    let nonce_prev = state.sdb.get_account(&caller_address).1.nonce;
->>>>>>> 1d35a1ff
     state.account_write(
         &mut exec_step,
         caller_address,
         AccountField::Nonce,
-<<<<<<< HEAD
         nonce.into(),
         nonce_prev.into(),
-=======
-        nonce_prev + 1,
-        nonce_prev,
->>>>>>> 1d35a1ff
     )?;
 
     // Add caller and callee into access list
@@ -433,11 +424,7 @@
     match (
         call.is_create(),
         state.is_precompiled(&call.address),
-<<<<<<< HEAD
-        code_hash.to_fixed_bytes() == *EMPTY_HASH || state.tx.invalid_tx,
-=======
-        is_empty_code_hash,
->>>>>>> 1d35a1ff
+        is_empty_code_hash || state.tx.invalid_tx,
     ) {
         // 1. Creation transaction.
         (true, _, _) => {
