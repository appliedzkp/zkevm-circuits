--- conflicted
+++ resolved
@@ -130,15 +130,9 @@
         OpcodeId::COINBASE => StackOnlyOpcode::<0, 1>::gen_associated_ops,
         OpcodeId::TIMESTAMP => StackOnlyOpcode::<0, 1>::gen_associated_ops,
         OpcodeId::NUMBER => StackOnlyOpcode::<0, 1>::gen_associated_ops,
-<<<<<<< HEAD
         OpcodeId::DIFFICULTY => StackOnlyOpcode::<0, 1>::gen_associated_ops,
         OpcodeId::GASLIMIT => StackOnlyOpcode::<0, 1>::gen_associated_ops,
-        // OpcodeId::CHAINID => {},
-=======
-        // OpcodeId::DIFFICULTY => {},
-        // OpcodeId::GASLIMIT => {},
         OpcodeId::CHAINID => StackOnlyOpcode::<0, 1>::gen_associated_ops,
->>>>>>> 358b3a60
         OpcodeId::SELFBALANCE => Selfbalance::gen_associated_ops,
         OpcodeId::BASEFEE => StackOnlyOpcode::<0, 1>::gen_associated_ops,
         OpcodeId::POP => StackOnlyOpcode::<1, 0>::gen_associated_ops,
