<<<<<<< HEAD
use crate::circuit_input_builder::{CircuitInputStateRef, ExecStep};
use crate::evm::Opcode;
use crate::operation::CallContextField;
use crate::Error;
use eth_types::GethExecStep;
=======
use super::Opcode;
use crate::circuit_input_builder::{CopyDataType, CopyEvent, NumberOrHash};
use crate::operation::MemoryOp;
use crate::{
    circuit_input_builder::CircuitInputStateRef,
    evm::opcodes::ExecStep,
    operation::{CallContextField, RW},
    Error,
};
use eth_types::{Bytecode, GethExecStep, ToWord, H256};
use ethers_core::utils::keccak256;
>>>>>>> 5549e71e

#[derive(Debug, Copy, Clone)]
pub(crate) struct Return;

// TODO: rename to indicate this handles REVERT (and maybe STOP)?
impl Opcode for Return {
    fn gen_associated_ops(
        state: &mut CircuitInputStateRef,
        steps: &[GethExecStep],
    ) -> Result<Vec<ExecStep>, Error> {
<<<<<<< HEAD
        let geth_step = &geth_steps[0];
        let mut exec_step = state.new_step(geth_step)?;

        let current_call = state.call()?.clone();
        let offset = geth_step.stack.nth_last(0)?.as_usize();
        let length = geth_step.stack.nth_last(1)?.as_usize();

        // can we use ref here?
        let memory = state.call_ctx()?.memory.clone();
        // skip reconstruction for root-level return/revert
        if !current_call.is_root {
            if !current_call.is_create() {
                // handle normal return/revert
                // copy return data
                // update to the caller memory
=======
        let step = &steps[0];
        let mut exec_step = state.new_step(step)?;

        let offset = step.stack.nth_last(0)?;
        let length = step.stack.nth_last(1)?;
        state.stack_read(&mut exec_step, step.stack.nth_last_filled(0), offset)?;
        state.stack_read(&mut exec_step, step.stack.nth_last_filled(1), length)?;

        if !length.is_zero() {
            state
                .call_ctx_mut()?
                .memory
                .extend_at_least((offset.low_u64() + length.low_u64()).try_into().unwrap());
        }

        let call = state.call()?.clone();
        state.call_context_read(
            &mut exec_step,
            call.call_id,
            CallContextField::IsSuccess,
            call.is_success.to_word(),
        );

        let offset = offset.as_usize();
        let length = length.as_usize();

        // Case A in the spec.
        if call.is_create() && call.is_success && length > 0 {
            // Note: handle_return updates state.code_db. All we need to do here is push the
            // copy event.
            handle_create(
                state,
                &mut exec_step,
                Source {
                    id: call.call_id,
                    offset,
                    length,
                },
            )?;
        }

        // Case B in the specs.
        if call.is_root {
            state.call_context_read(
                &mut exec_step,
                call.call_id,
                CallContextField::IsPersistent,
                call.is_persistent.to_word(),
            );
        }

        // Case C in the specs.
        if !call.is_root {
            state.handle_restore_context(steps, &mut exec_step)?;
        }

        // Case D in the specs.
        if !call.is_root && !call.is_create() {
            for (field, value) in [
                (CallContextField::ReturnDataOffset, call.return_data_offset),
                (CallContextField::ReturnDataLength, call.return_data_length),
            ] {
                state.call_context_read(&mut exec_step, call.call_id, field, value.into());
            }

            let return_data_length = usize::try_from(call.return_data_length).unwrap();
            let copy_length = std::cmp::min(return_data_length, length);
            if copy_length > 0 {
                // reconstruction
                let callee_memory = state.call_ctx()?.memory.clone();
>>>>>>> 5549e71e
                let caller_ctx = state.caller_ctx_mut()?;
                let return_offset = call.return_data_offset.try_into().unwrap();

                caller_ctx.memory.0[return_offset..return_offset + copy_length]
                    .copy_from_slice(&callee_memory.0[offset..offset + copy_length]);
                caller_ctx.return_data.resize(length, 0);
                caller_ctx.return_data[0..copy_length]
                    .copy_from_slice(&callee_memory.0[offset..offset + copy_length]);

                handle_copy(
                    state,
                    &mut exec_step,
                    Source {
                        id: call.call_id,
                        offset,
                        length,
                    },
                    Destination {
                        id: call.caller_id,
                        offset: return_offset,
                        length: return_data_length,
                    },
                )?;
            }

            state.call_context_write(
                &mut exec_step,
                state.caller()?.call_id,
                CallContextField::LastCalleeId,
                state.call()?.call_id.into(),
            );

            state.call_context_write(
                &mut exec_step,
                state.caller()?.call_id,
                CallContextField::LastCalleeReturnDataOffset,
                offset.into(),
            );

            state.call_context_write(
                &mut exec_step,
                state.caller()?.call_id,
                CallContextField::LastCalleeReturnDataLength,
                length.into(),
            );
        }

        state.handle_return(step)?;
        Ok(vec![exec_step])
    }
}

struct Source {
    id: usize,
    offset: usize,
    length: usize,
}

struct Destination {
    id: usize,
    offset: usize,
    length: usize,
}

fn handle_copy(
    state: &mut CircuitInputStateRef,
    step: &mut ExecStep,
    source: Source,
    destination: Destination,
) -> Result<(), Error> {
    let copy_length = std::cmp::min(source.length, destination.length);
    let bytes: Vec<_> = state.call_ctx()?.memory.0[source.offset..source.offset + copy_length]
        .iter()
        .map(|byte| (*byte, false))
        .collect();

    let rw_counter_start = state.block_ctx.rwc;
    for (i, (byte, _is_code)) in bytes.iter().enumerate() {
        state.push_op(
            step,
            RW::READ,
            MemoryOp::new(source.id, (source.offset + i).into(), *byte),
        );
        state.push_op(
            step,
            RW::WRITE,
            MemoryOp::new(destination.id, (destination.offset + i).into(), *byte),
        );
    }

    state.push_copy(CopyEvent {
        rw_counter_start,
        src_type: CopyDataType::Memory,
        src_id: NumberOrHash::Number(source.id),
        src_addr: source.offset.try_into().unwrap(),
        src_addr_end: (source.offset + source.length).try_into().unwrap(),
        dst_type: CopyDataType::Memory,
        dst_id: NumberOrHash::Number(destination.id),
        dst_addr: destination.offset.try_into().unwrap(),
        log_id: None,
        bytes,
    });

    Ok(())
}

fn handle_create(
    state: &mut CircuitInputStateRef,
    step: &mut ExecStep,
    source: Source,
) -> Result<(), Error> {
    let values = state.call_ctx()?.memory.0[source.offset..source.offset + source.length].to_vec();
    let dst_id = NumberOrHash::Hash(H256(keccak256(&values)));
    let bytes: Vec<_> = Bytecode::from(values)
        .code
        .iter()
        .map(|element| (element.value, element.is_code))
        .collect();

    let rw_counter_start = state.block_ctx.rwc;
    for (i, (byte, _)) in bytes.iter().enumerate() {
        state.push_op(
            step,
            RW::READ,
            MemoryOp::new(source.id, (source.offset + i).into(), *byte),
        );
    }

    state.push_copy(CopyEvent {
        rw_counter_start,
        src_type: CopyDataType::Memory,
        src_id: NumberOrHash::Number(source.id),
        src_addr: source.offset.try_into().unwrap(),
        src_addr_end: (source.offset + source.length).try_into().unwrap(),
        dst_type: CopyDataType::Bytecode,
        dst_id,
        dst_addr: 0,
        log_id: None,
        bytes,
    });

    Ok(())
}<|MERGE_RESOLUTION|>--- conflicted
+++ resolved
@@ -1,10 +1,3 @@
-<<<<<<< HEAD
-use crate::circuit_input_builder::{CircuitInputStateRef, ExecStep};
-use crate::evm::Opcode;
-use crate::operation::CallContextField;
-use crate::Error;
-use eth_types::GethExecStep;
-=======
 use super::Opcode;
 use crate::circuit_input_builder::{CopyDataType, CopyEvent, NumberOrHash};
 use crate::operation::MemoryOp;
@@ -16,7 +9,6 @@
 };
 use eth_types::{Bytecode, GethExecStep, ToWord, H256};
 use ethers_core::utils::keccak256;
->>>>>>> 5549e71e
 
 #[derive(Debug, Copy, Clone)]
 pub(crate) struct Return;
@@ -27,23 +19,6 @@
         state: &mut CircuitInputStateRef,
         steps: &[GethExecStep],
     ) -> Result<Vec<ExecStep>, Error> {
-<<<<<<< HEAD
-        let geth_step = &geth_steps[0];
-        let mut exec_step = state.new_step(geth_step)?;
-
-        let current_call = state.call()?.clone();
-        let offset = geth_step.stack.nth_last(0)?.as_usize();
-        let length = geth_step.stack.nth_last(1)?.as_usize();
-
-        // can we use ref here?
-        let memory = state.call_ctx()?.memory.clone();
-        // skip reconstruction for root-level return/revert
-        if !current_call.is_root {
-            if !current_call.is_create() {
-                // handle normal return/revert
-                // copy return data
-                // update to the caller memory
-=======
         let step = &steps[0];
         let mut exec_step = state.new_step(step)?;
 
@@ -114,7 +89,6 @@
             if copy_length > 0 {
                 // reconstruction
                 let callee_memory = state.call_ctx()?.memory.clone();
->>>>>>> 5549e71e
                 let caller_ctx = state.caller_ctx_mut()?;
                 let return_offset = call.return_data_offset.try_into().unwrap();
 
