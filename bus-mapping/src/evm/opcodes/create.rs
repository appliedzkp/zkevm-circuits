--- conflicted
+++ resolved
@@ -206,7 +206,6 @@
 
             state.block.sha3_inputs.push(keccak_input);
             state.block.sha3_inputs.push(initialization_code);
-<<<<<<< HEAD
 
             // Transfer function will skip transfer if the value is zero
             state.transfer(
@@ -229,30 +228,6 @@
                 },
             )?;
 
-=======
-
-            // Transfer function will skip transfer if the value is zero
-            state.transfer(
-                &mut exec_step,
-                caller.address,
-                callee.address,
-                callee_exists,
-                !callee_exists,
-                callee.value,
-            )?;
-
-            // EIP 161, increase callee's nonce
-            state.push_op_reversible(
-                &mut exec_step,
-                AccountOp {
-                    address: callee.address,
-                    field: AccountField::Nonce,
-                    value: 1.into(),
-                    value_prev: 0.into(),
-                },
-            )?;
-
->>>>>>> 0ba4fc7b
             if length > 0 {
                 for (field, value) in [
                     (CallContextField::CallerId, caller.call_id.into()),
@@ -316,19 +291,10 @@
     length: usize,
 ) -> Result<(Vec<u8>, H256), Error> {
     let initialization_bytes = state.caller_ctx()?.memory.0[offset..(offset + length)].to_vec();
-<<<<<<< HEAD
-    let code_hash = CodeDB::hash(&initialization_bytes);
-    let bytes: Vec<_> = Bytecode::from(initialization_bytes.clone())
-        .code
-        .iter()
-        .map(|element| (element.value, element.is_code))
-        .collect();
-=======
 
     let initialization = Bytecode::from(initialization_bytes.clone());
     let code_hash = initialization.hash_h256();
     let bytes = initialization.code_vec();
->>>>>>> 0ba4fc7b
 
     let rw_counter_start = state.block_ctx.rwc;
     for (i, (byte, _)) in bytes.iter().enumerate() {
