use super::TxExecSteps;
use crate::{
    circuit_input_builder::{CircuitInputStateRef, ExecState, ExecStep},
    operation::{AccountField, AccountOp, CallContextField, TxReceiptField, TxRefundOp, RW},
    state_db::CodeDB,
    Error,
};
use eth_types::{
    evm_types::{GasCost, MAX_REFUND_QUOTIENT_OF_GAS_USED},
    evm_unimplemented, ToWord, Word,
};
use ethers_core::utils::get_contract_address;

#[derive(Clone, Copy, Debug)]
pub(crate) struct BeginEndTx;

impl TxExecSteps for BeginEndTx {
    fn gen_associated_steps(
        state: &mut CircuitInputStateRef,
        execution_step: ExecState,
    ) -> Result<ExecStep, Error> {
        match execution_step {
            ExecState::BeginTx => gen_begin_tx_steps(state),
            ExecState::EndTx => gen_end_tx_steps(state),
            _ => {
                unreachable!()
            }
        }
    }
}

fn gen_begin_tx_steps(state: &mut CircuitInputStateRef) -> Result<ExecStep, Error> {
    let mut exec_step = state.new_begin_tx_step();
    let call = state.call()?.clone();

    for (field, value) in [
        (CallContextField::TxId, state.tx_ctx.id().into()),
        (
            CallContextField::RwCounterEndOfReversion,
            call.rw_counter_end_of_reversion.into(),
        ),
        (
            CallContextField::IsPersistent,
            (call.is_persistent as usize).into(),
        ),
        (CallContextField::IsSuccess, call.is_success.to_word()),
    ] {
        state.call_context_write(&mut exec_step, call.call_id, field, value);
    }

    // Increase caller's nonce
    let caller_address = call.caller_address;
    let nonce_prev = state.sdb.get_account(&caller_address).1.nonce;
    state.account_write(
        &mut exec_step,
        caller_address,
        AccountField::Nonce,
        (nonce_prev + 1).into(),
        nonce_prev.into(),
    )?;

    // Add caller, callee and coinbase (for EIP-3651) to access list.
    for address in [call.caller_address, call.address, state.block.coinbase] {
        let is_warm_prev = !state.sdb.add_account_to_access_list(address);
        state.tx_accesslist_account_write(
            &mut exec_step,
            state.tx_ctx.id(),
            address,
            true,
            is_warm_prev,
        )?;
    }

    let init_code_gas_cost = if state.tx.is_create() {
        // Calculate gas cost of init code for EIP-3860.
        (state.tx.tx.call_data.len() as u64 + 31) / 32 * eth_types::evm_types::INIT_CODE_WORD_GAS
    } else {
        0
    };

    let intrinsic_gas_cost = if state.tx.is_create() {
        GasCost::CREATION_TX
    } else {
<<<<<<< HEAD
        GasCost::TX.as_u64()
    } + state.tx.tx.call_data_gas_cost()
        + init_code_gas_cost;
    exec_step.gas_cost = GasCost(intrinsic_gas_cost);
=======
        GasCost::TX
    } + state.tx.tx.call_data_gas_cost();
    exec_step.gas_cost = intrinsic_gas_cost;
>>>>>>> 7715ef2b

    // Get code_hash of callee
    let (_, callee_account) = state.sdb.get_account(&call.address);
    let callee_exists = !callee_account.is_empty();
    let (callee_code_hash, is_empty_code_hash) = if callee_exists {
        (
            call.code_hash.to_word(),
            call.code_hash == CodeDB::empty_code_hash(),
        )
    } else {
        (Word::zero(), true)
    };
    if !state.is_precompiled(&call.address) && !call.is_create() {
        state.account_read(
            &mut exec_step,
            call.address,
            AccountField::CodeHash,
            callee_code_hash,
        );
    }

    // Transfer with fee
    state.transfer_with_fee(
        &mut exec_step,
        call.caller_address,
        call.address,
        callee_exists,
        call.is_create(),
        call.value,
        Some(state.tx.tx.gas_price * state.tx.gas()),
    )?;

    // In case of contract creation we wish to verify the correctness of the
    // contract's address (callee). This address is defined as:
    //
    // Keccak256(RLP([tx_caller, tx_nonce]))[12:]
    //
    // We feed the RLP-encoded bytes to the block's SHA3 inputs, which gets assigned
    // to the Keccak circuit, so that the BeginTxGadget can do a lookup to the
    // Keccak table and verify the contract address.
    if state.tx.is_create() {
        state.block.sha3_inputs.push({
            let mut stream = ethers_core::utils::rlp::RlpStream::new();
            stream.begin_list(2);
            stream.append(&caller_address);
            stream.append(&nonce_prev);
            stream.out().to_vec()
        });
    }

    // There are 4 branches from here.
    match (
        call.is_create(),
        state.is_precompiled(&call.address),
        is_empty_code_hash,
    ) {
        // 1. Creation transaction.
        (true, _, _) => {
            state.push_op_reversible(
                &mut exec_step,
                AccountOp {
                    address: call.address,
                    field: AccountField::Nonce,
                    value: 1.into(),
                    value_prev: 0.into(),
                },
            )?;
            for (field, value) in [
                (CallContextField::Depth, call.depth.into()),
                (
                    CallContextField::CallerAddress,
                    call.caller_address.to_word(),
                ),
                (
                    CallContextField::CalleeAddress,
                    get_contract_address(caller_address, nonce_prev).to_word(),
                ),
                (
                    CallContextField::CallDataOffset,
                    call.call_data_offset.into(),
                ),
                (
                    CallContextField::CallDataLength,
                    state.tx.tx.call_data.len().into(),
                ),
                (CallContextField::Value, call.value),
                (CallContextField::IsStatic, (call.is_static as usize).into()),
                (CallContextField::LastCalleeId, 0.into()),
                (CallContextField::LastCalleeReturnDataOffset, 0.into()),
                (CallContextField::LastCalleeReturnDataLength, 0.into()),
                (CallContextField::IsRoot, 1.into()),
                (CallContextField::IsCreate, 1.into()),
                (CallContextField::CodeHash, call.code_hash.to_word()),
            ] {
                state.call_context_write(&mut exec_step, call.call_id, field, value);
            }
            Ok(exec_step)
        }
        // 2. Call to precompiled.
        (_, true, _) => {
            evm_unimplemented!("Call to precompiled is left unimplemented");
            Ok(exec_step)
        }
        (_, _, is_empty_code_hash) => {
            // 3. Call to account with empty code.
            if is_empty_code_hash {
                return Ok(exec_step);
            }

            // 4. Call to account with non-empty code.
            for (field, value) in [
                (CallContextField::Depth, call.depth.into()),
                (
                    CallContextField::CallerAddress,
                    call.caller_address.to_word(),
                ),
                (CallContextField::CalleeAddress, call.address.to_word()),
                (
                    CallContextField::CallDataOffset,
                    call.call_data_offset.into(),
                ),
                (
                    CallContextField::CallDataLength,
                    call.call_data_length.into(),
                ),
                (CallContextField::Value, call.value),
                (CallContextField::IsStatic, (call.is_static as usize).into()),
                (CallContextField::LastCalleeId, 0.into()),
                (CallContextField::LastCalleeReturnDataOffset, 0.into()),
                (CallContextField::LastCalleeReturnDataLength, 0.into()),
                (CallContextField::IsRoot, 1.into()),
                (CallContextField::IsCreate, 0.into()),
                (CallContextField::CodeHash, callee_code_hash),
            ] {
                state.call_context_write(&mut exec_step, call.call_id, field, value);
            }

            Ok(exec_step)
        }
    }
}

fn gen_end_tx_steps(state: &mut CircuitInputStateRef) -> Result<ExecStep, Error> {
    let mut exec_step = state.new_end_tx_step();
    let call = state.tx.calls()[0].clone();

    state.call_context_read(
        &mut exec_step,
        call.call_id,
        CallContextField::TxId,
        state.tx_ctx.id().into(),
    );
    state.call_context_read(
        &mut exec_step,
        call.call_id,
        CallContextField::IsPersistent,
        Word::from(call.is_persistent as u8),
    );

    let refund = state.sdb.refund();
    state.push_op(
        &mut exec_step,
        RW::READ,
        TxRefundOp {
            tx_id: state.tx_ctx.id(),
            value: refund,
            value_prev: refund,
        },
    );

    let effective_refund =
        refund.min((state.tx.gas() - exec_step.gas_left) / MAX_REFUND_QUOTIENT_OF_GAS_USED as u64);
    let (found, caller_account) = state.sdb.get_account(&call.caller_address);
    if !found {
        return Err(Error::AccountNotFound(call.caller_address));
    }
    let caller_balance_prev = caller_account.balance;
    let caller_balance =
        caller_balance_prev + state.tx.tx.gas_price * (exec_step.gas_left + effective_refund);
    state.account_write(
        &mut exec_step,
        call.caller_address,
        AccountField::Balance,
        caller_balance,
        caller_balance_prev,
    )?;

    let effective_tip = state.tx.tx.gas_price - state.block.base_fee;
    let (found, coinbase_account) = state.sdb.get_account(&state.block.coinbase);
    if !found {
        return Err(Error::AccountNotFound(state.block.coinbase));
    }
    let coinbase_balance_prev = coinbase_account.balance;
    let coinbase_balance =
        coinbase_balance_prev + effective_tip * (state.tx.gas() - exec_step.gas_left);
    state.account_write(
        &mut exec_step,
        state.block.coinbase,
        AccountField::Balance,
        coinbase_balance,
        coinbase_balance_prev,
    )?;

    // handle tx receipt tag
    state.tx_receipt_write(
        &mut exec_step,
        state.tx_ctx.id(),
        TxReceiptField::PostStateOrStatus,
        call.is_persistent as u64,
    )?;

    let log_id = exec_step.log_id;
    state.tx_receipt_write(
        &mut exec_step,
        state.tx_ctx.id(),
        TxReceiptField::LogLength,
        log_id as u64,
    )?;

    if state.tx_ctx.id() > 1 {
        // query pre tx cumulative gas
        state.tx_receipt_read(
            &mut exec_step,
            state.tx_ctx.id() - 1,
            TxReceiptField::CumulativeGasUsed,
            state.block_ctx.cumulative_gas_used,
        )?;
    }

    state.block_ctx.cumulative_gas_used += state.tx.gas() - exec_step.gas_left;
    state.tx_receipt_write(
        &mut exec_step,
        state.tx_ctx.id(),
        TxReceiptField::CumulativeGasUsed,
        state.block_ctx.cumulative_gas_used,
    )?;

    if !state.tx_ctx.is_last_tx() {
        state.call_context_write(
            &mut exec_step,
            state.block_ctx.rwc.0 + 1,
            CallContextField::TxId,
            (state.tx_ctx.id() + 1).into(),
        );
    }

    Ok(exec_step)
}<|MERGE_RESOLUTION|>--- conflicted
+++ resolved
@@ -81,16 +81,10 @@
     let intrinsic_gas_cost = if state.tx.is_create() {
         GasCost::CREATION_TX
     } else {
-<<<<<<< HEAD
-        GasCost::TX.as_u64()
+        GasCost::TX
     } + state.tx.tx.call_data_gas_cost()
         + init_code_gas_cost;
-    exec_step.gas_cost = GasCost(intrinsic_gas_cost);
-=======
-        GasCost::TX
-    } + state.tx.tx.call_data_gas_cost();
     exec_step.gas_cost = intrinsic_gas_cost;
->>>>>>> 7715ef2b
 
     // Get code_hash of callee
     let (_, callee_account) = state.sdb.get_account(&call.address);
