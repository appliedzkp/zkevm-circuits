--- conflicted
+++ resolved
@@ -20,19 +20,6 @@
         };
         let block_number = 0xcafeu64;
         // Get the execution steps from the external tracer
-<<<<<<< HEAD
-        let block =
-            TestContext::new_from_geth_data(new_single_tx_trace_code_at_start(&code).unwrap());
-
-        let mut builder = block.new_circuit_input_builder();
-        builder
-            .handle_tx(&block.eth_tx, &block.geth_trace)
-            .unwrap();
-
-        let mut test_builder = block.new_circuit_input_builder();
-        let mut tx = test_builder
-            .new_tx(&block.eth_tx, !block.geth_trace.failed)
-=======
         let block: GethData = TestContext::<2, 1>::new(
             None,
             account_0_code_account_1_no_code(code),
@@ -45,7 +32,6 @@
         let mut builder = BlockData::new_from_geth_data(block.clone()).new_circuit_input_builder();
         builder
             .handle_block(&block.eth_block, &block.geth_traces)
->>>>>>> 946f455d
             .unwrap();
 
         let step = builder.block.txs()[0]
