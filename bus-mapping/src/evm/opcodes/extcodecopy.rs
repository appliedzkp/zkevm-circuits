--- conflicted
+++ resolved
@@ -6,11 +6,6 @@
     operation::{AccountField, CallContextField, TxAccessListAccountOp, RW},
     Error,
 };
-<<<<<<< HEAD
-=======
-use crate::operation::{AccountField, CallContextField, TxAccessListAccountOp};
-use crate::Error;
->>>>>>> 5f79b10e
 use eth_types::{Bytecode, GethExecStep, ToAddress, ToWord, H256, U256};
 
 #[derive(Clone, Copy, Debug)]
