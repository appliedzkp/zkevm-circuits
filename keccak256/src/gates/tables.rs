--- conflicted
+++ resolved
@@ -286,11 +286,7 @@
 }
 
 impl<F: FieldExt> FromBase9TableConfig<F> {
-<<<<<<< HEAD
     pub fn load(&self, layouter: &mut impl Layouter<F>) -> Result<(), Error> {
-=======
-    pub(crate) fn load(&self, layouter: &mut impl Layouter<F>) -> Result<(), Error> {
->>>>>>> 4732717f
         layouter.assign_table(
             || "9 -> (2 and 13)",
             |mut table| {
