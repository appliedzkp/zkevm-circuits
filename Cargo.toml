--- conflicted
+++ resolved
@@ -9,11 +9,7 @@
     "circuit-benchmarks",
     "eth-types",
     "external-tracer",
-<<<<<<< HEAD
-    "mock",
-=======
     "mock"
->>>>>>> 1e9bc96a
 ]
 
 [patch.crates-io]
