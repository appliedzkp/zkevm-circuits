--- conflicted
+++ resolved
@@ -29,9 +29,7 @@
 keccak256 = { path = "../keccak256"}
 log = "0.4"
 env_logger = "0.9"
-<<<<<<< HEAD
 mock = { path = "../mock" }
-=======
 ecdsa = { git = "https://github.com/privacy-scaling-explorations/halo2wrong", tag = "v2022_06_03", features = ["kzg"] }
 secp256k1 = { git = "https://github.com/privacy-scaling-explorations/halo2wrong", tag = "v2022_06_03", features = ["kzg"] }
 ecc =       { git = "https://github.com/privacy-scaling-explorations/halo2wrong", tag = "v2022_06_03", features = ["kzg"] }
@@ -42,7 +40,6 @@
 rlp = "0.5"
 num-bigint = { version = "0.4" }
 subtle = "2.4"
->>>>>>> 948a9039
 
 [dev-dependencies]
 criterion = "0.3"
