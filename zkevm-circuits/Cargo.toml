--- conflicted
+++ resolved
@@ -16,6 +16,8 @@
 eth-types = { path = "../eth-types" }
 gadgets = { path = "../gadgets" }
 ethers-core = "0.17.0"
+ethers-signers = "0.17.0"
+mock = { path = "../mock" }
 strum = "0.24"
 strum_macros = "0.24"
 rand_xorshift = "0.3"
@@ -25,20 +27,10 @@
 keccak256 = { path = "../keccak256"}
 log = "0.4"
 env_logger = "0.9"
-<<<<<<< HEAD
-group = "0.11"
-ethers-signers = "0.17.0"
-mock = { path = "../mock" }
-ecdsa = { git = "https://github.com/privacy-scaling-explorations/halo2wrong", tag = "v2022_08_24" }
-ecc =       { git = "https://github.com/privacy-scaling-explorations/halo2wrong", tag = "v2022_08_24" }
-maingate =  { git = "https://github.com/privacy-scaling-explorations/halo2wrong", tag = "v2022_08_24" }
-integer =   { git = "https://github.com/privacy-scaling-explorations/halo2wrong", tag = "v2022_08_24" }
-=======
 ecdsa = { git = "https://github.com/privacy-scaling-explorations/halo2wrong", tag = "v2022_09_09" }
 ecc =       { git = "https://github.com/privacy-scaling-explorations/halo2wrong", tag = "v2022_09_09" }
 maingate =  { git = "https://github.com/privacy-scaling-explorations/halo2wrong", tag = "v2022_09_09" }
 integer =   { git = "https://github.com/privacy-scaling-explorations/halo2wrong", tag = "v2022_09_09" }
->>>>>>> f3320827
 libsecp256k1 = "0.7"
 num-bigint = { version = "0.4" }
 subtle = "2.4"
@@ -50,10 +42,7 @@
 hex = "0.4.3"
 itertools = "0.10.1"
 pretty_assertions = "1.0.0"
-<<<<<<< HEAD
-=======
 ethers-signers = "0.17.0"
->>>>>>> f3320827
 rand_chacha = "0.3"
 
 [features]
