[package]
name = "zkevm-circuits"
version = "0.1.0"
authors = ["therealyingtong <yingtong@z.cash>"]
edition = "2021"
license = "MIT OR Apache-2.0"

# See more keys and their definitions at https://doc.rust-lang.org/cargo/reference/manifest.html

[dependencies]
halo2_proofs = { git = "https://github.com/privacy-scaling-explorations/halo2.git", tag = "v2023_02_02" }
num = "0.4"
sha3 = "0.10"
array-init = "2.0.0"
bus-mapping = { path = "../bus-mapping" }
eth-types = { path = "../eth-types" }
gadgets = { path = "../gadgets" }
ethers-core = "0.17.0"
ethers-signers = { version = "0.17.0", optional = true }
mock = { path = "../mock", optional = true }
strum = "0.24"
strum_macros = "0.24"
rand_xorshift = "0.3"
rand = "0.8"
itertools = "0.10.3"
lazy_static = "1.4"
mpt-zktrie = { path = "../zktrie" }
keccak256 = { path = "../keccak256"}
log = "0.4"
env_logger = "0.9"

halo2_base = { git = "https://github.com/scroll-tech/halo2-lib", branch = "halo2-ecc-ecdsa-0129", default-features = false }
halo2_ecc = { git = "https://github.com/scroll-tech/halo2-lib", branch = "halo2-ecc-ecdsa-0129", default-features = false }

maingate = { git = "https://github.com/privacy-scaling-explorations/halo2wrong", tag = "v2023_02_02" }

libsecp256k1 = "0.7"
num-bigint = { version = "0.4" }
subtle = "2.4"
rand_chacha = "0.3"
snark-verifier = { git = "https://github.com/privacy-scaling-explorations/snark-verifier", tag = "v2023_02_02", default-features = false, features = ["loader_halo2", "system_halo2"] }
hex = "0.4.3"
rayon = "1.5"
once_cell = "1.17.0"

[dev-dependencies]
bus-mapping = { path = "../bus-mapping", features = ["test"] }
criterion = "0.3"
ctor = "0.1.22"
ethers-signers = "0.17.0"
hex = "0.4.3"
itertools = "0.10.1"
mock = { path = "../mock" }
pretty_assertions = "1.0.0"

[features]
<<<<<<< HEAD
default = ["test", "onephase", "enable-sign-verify"]
test = ["ethers-signers", "mock"]
onephase = []
zktrie = []
enable-sign-verify = []
codehash = []
reject-eip2718 = []
poseidon-codehash = []
scroll = []
=======
default = []
test = ["ethers-signers", "mock"]
test-circuits = []
>>>>>>> f834e61e
<|MERGE_RESOLUTION|>--- conflicted
+++ resolved
@@ -54,18 +54,13 @@
 pretty_assertions = "1.0.0"
 
 [features]
-<<<<<<< HEAD
 default = ["test", "onephase", "enable-sign-verify"]
 test = ["ethers-signers", "mock"]
+test-circuits = []
 onephase = []
 zktrie = []
 enable-sign-verify = []
 codehash = []
 reject-eip2718 = []
 poseidon-codehash = []
-scroll = []
-=======
-default = []
-test = ["ethers-signers", "mock"]
-test-circuits = []
->>>>>>> f834e61e
+scroll = []