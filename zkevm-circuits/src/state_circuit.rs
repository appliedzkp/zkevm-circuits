--- conflicted
+++ resolved
@@ -101,13 +101,8 @@
     }
 }
 
-<<<<<<< HEAD
-impl<F: Field> Circuit<F> for StateCircuit<F> {
+impl<F: Field, const N_ROWS: usize> Circuit<F> for StateCircuit<F, N_ROWS> {
     type Config = StateConfig;
-=======
-impl<F: Field, const N_ROWS: usize> Circuit<F> for StateCircuit<F, N_ROWS> {
-    type Config = StateConfig<F>;
->>>>>>> 0c7c6152
     type FloorPlanner = SimpleFloorPlanner;
 
     fn without_witnesses(&self) -> Self {
@@ -231,32 +226,13 @@
                         || Ok(row.value_assignment(self.randomness)),
                     )?;
 
-<<<<<<< HEAD
-                    if offset != 0 {
-                        config
-                            .lexicographic_ordering
-                            .assign(&mut region, offset, row, prev_row)?;
-=======
                     if let Some(prev_row) = prev_row {
-                        lexicographic_ordering_chip.assign(&mut region, offset, &row, &prev_row)?;
-
-                        let id_change = F::from(row.id().unwrap_or_default() as u64)
-                            - F::from(prev_row.id().unwrap_or_default() as u64);
-                        is_id_unchanged.assign(&mut region, offset, Some(id_change))?;
-
-                        let storage_key_change = RandomLinearCombination::random_linear_combine(
-                            row.storage_key().unwrap_or_default().to_le_bytes(),
-                            self.randomness,
-                        ) - RandomLinearCombination::random_linear_combine(
-                            prev_row.storage_key().unwrap_or_default().to_le_bytes(),
-                            self.randomness,
-                        );
-                        is_storage_key_unchanged.assign(
+                        config.lexicographic_ordering.assign(
                             &mut region,
                             offset,
-                            Some(storage_key_change),
+                            &row,
+                            &prev_row,
                         )?;
->>>>>>> 0c7c6152
                     }
                 }
 
@@ -286,13 +262,9 @@
 
     Queries {
         selector: meta.query_fixed(c.selector, Rotation::cur()),
-<<<<<<< HEAD
-        rw_counter: MpiQueries::new(meta, c.sort_keys.rw_counter),
-=======
         lexicographic_ordering_selector: meta
             .query_fixed(c.lexicographic_ordering.selector, Rotation::cur()),
-        rw_counter: MpiQueries::new(meta, c.rw_counter),
->>>>>>> 0c7c6152
+        rw_counter: MpiQueries::new(meta, c.sort_keys.rw_counter),
         is_write: meta.query_advice(c.is_write, Rotation::cur()),
         tag: c.sort_keys.tag.value(Rotation::cur())(meta),
         tag_bits: c
