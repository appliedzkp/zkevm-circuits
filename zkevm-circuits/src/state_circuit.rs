//! The state circuit implementation.
mod constraint_builder;
mod lexicographic_ordering;
mod lookups;
mod multiple_precision_integer;
mod random_linear_combination;
<<<<<<< HEAD
/// State circuit test
=======
/// state circuit test
>>>>>>> 5d644ff2
#[cfg(any(feature = "test", test))]
pub mod test;

use crate::{
    evm_circuit::param::N_BYTES_WORD,
    table::{LookupTable, MptTable, RwTable, RwTableTag},
    util::{Challenges, Expr, SubCircuit, SubCircuitConfig},
    witness::{self, MptUpdates, Rw, RwMap},
};
use constraint_builder::{ConstraintBuilder, Queries};
use eth_types::{Address, Field};
use gadgets::binary_number::{BinaryNumberChip, BinaryNumberConfig};
use halo2_proofs::{
    circuit::{Layouter, Region, Value},
    plonk::{
        Advice, Column, ConstraintSystem, Error, Expression, Fixed, SecondPhase, VirtualCells,
    },
    poly::Rotation,
};
use lexicographic_ordering::Config as LexicographicOrderingConfig;
use lookups::{Chip as LookupsChip, Config as LookupsConfig, Queries as LookupsQueries};
use multiple_precision_integer::{Chip as MpiChip, Config as MpiConfig, Queries as MpiQueries};
use random_linear_combination::{Chip as RlcChip, Config as RlcConfig, Queries as RlcQueries};
#[cfg(any(feature = "test", test))]
use std::collections::HashMap;
use std::{iter::once, marker::PhantomData};

use self::{
    constraint_builder::{MptUpdateTableQueries, RwTableQueries},
    lexicographic_ordering::LimbIndex,
};

const N_LIMBS_RW_COUNTER: usize = 2;
const N_LIMBS_ACCOUNT_ADDRESS: usize = 10;
const N_LIMBS_ID: usize = 2;

/// Config for StateCircuit
#[derive(Clone)]
pub struct StateCircuitConfig<F> {
    // Figure out why you get errors when this is Selector.
    selector: Column<Fixed>,
    // https://github.com/privacy-scaling-explorations/zkevm-circuits/issues/407
    rw_table: RwTable,
    sort_keys: SortKeysConfig,
    // Assigned value at the start of the block. For Rw::Account and
    // Rw::AccountStorage rows this is the committed value in the MPT, for
    // others, it is 0.
    initial_value: Column<Advice>,
    // For Rw::AccountStorage, identify non-existing if both committed value and
    // new value are zero. Will do lookup for ProofType::StorageDoesNotExist if
    // non-existing, otherwise do lookup for ProofType::StorageChanged.
    // TODO: use BatchedIsZeroGadget here, once it doesn't depend on the evm circuit constraint
    // builder.
    is_non_exist: Column<Advice>,
    state_root: Column<Advice>,
    lexicographic_ordering: LexicographicOrderingConfig,
    not_first_access: Column<Advice>,
    lookups: LookupsConfig,
    power_of_randomness: [Expression<F>; N_BYTES_WORD - 1],
    // External tables
    mpt_table: MptTable,
}

/// Circuit configuration arguments
pub struct StateCircuitConfigArgs<F: Field> {
    /// RwTable
    pub rw_table: RwTable,
    /// MptTable
    pub mpt_table: MptTable,
    /// Challenges
    pub challenges: Challenges<Expression<F>>,
}

impl<F: Field> SubCircuitConfig<F> for StateCircuitConfig<F> {
    type ConfigArgs = StateCircuitConfigArgs<F>;

    /// Return a new StateCircuitConfig
    fn new(
        meta: &mut ConstraintSystem<F>,
        Self::ConfigArgs {
            rw_table,
            mpt_table,
            challenges,
        }: Self::ConfigArgs,
    ) -> Self {
        let selector = meta.fixed_column();
        let lookups = LookupsChip::configure(meta);

        let rw_counter = MpiChip::configure(meta, selector, rw_table.rw_counter, lookups);
        let tag = BinaryNumberChip::configure(meta, selector, Some(rw_table.tag));
        let id = MpiChip::configure(meta, selector, rw_table.id, lookups);
        let address = MpiChip::configure(meta, selector, rw_table.address, lookups);

        let storage_key = RlcChip::configure(
            meta,
            selector,
            rw_table.storage_key,
            lookups,
            challenges.evm_word_powers_of_randomness(),
        );

        let initial_value = meta.advice_column_in(SecondPhase);
        let is_non_exist = meta.advice_column_in(SecondPhase);
        let state_root = meta.advice_column_in(SecondPhase);

        let sort_keys = SortKeysConfig {
            tag,
            id,
            field_tag: rw_table.field_tag,
            address,
            storage_key,
            rw_counter,
        };

        let lexicographic_ordering = LexicographicOrderingConfig::configure(
            meta,
            sort_keys,
            lookups,
            challenges.evm_word_powers_of_randomness(),
        );

        let config = Self {
            selector,
            sort_keys,
            initial_value,
            is_non_exist,
            state_root,
            lexicographic_ordering,
            not_first_access: meta.advice_column(),
            lookups,
            power_of_randomness: challenges.evm_word_powers_of_randomness(),
            rw_table,
            mpt_table,
        };

        let mut constraint_builder = ConstraintBuilder::new();
        meta.create_gate("state circuit constraints", |meta| {
            let queries = queries(meta, &config);
            constraint_builder.build(&queries);
            constraint_builder.gate(queries.selector)
        });
        for (name, lookup) in constraint_builder.lookups() {
            meta.lookup_any(name, |_| lookup);
        }

        config
    }
}

impl<F: Field> StateCircuitConfig<F> {
    /// load fixed tables
    pub(crate) fn load_aux_tables(&self, layouter: &mut impl Layouter<F>) -> Result<(), Error> {
        LookupsChip::construct(self.lookups).load(layouter)
    }

    /// Make the assignments to the StateCircuit
    pub fn assign(
        &self,
        layouter: &mut impl Layouter<F>,
        rows: &[Rw],
        n_rows: usize, // 0 means dynamically calculated from `rows`.
        challenges: &Challenges<Value<F>>,
    ) -> Result<(), Error> {
        let updates = MptUpdates::mock_from(rows);
        layouter.assign_region(
            || "state circuit",
            |mut region| {
                self.assign_with_region(&mut region, rows, &updates, n_rows, challenges.evm_word())
            },
        )
    }

    fn assign_with_region(
        &self,
        region: &mut Region<'_, F>,
        rows: &[Rw],
        updates: &MptUpdates,
        n_rows: usize, // 0 means dynamically calculated from `rows`.
        randomness: Value<F>,
    ) -> Result<(), Error> {
        let tag_chip = BinaryNumberChip::construct(self.sort_keys.tag);

        let (rows, padding_length) = RwMap::table_assignments_prepad(rows, n_rows);
        let rows_len = rows.len();
        let rows = rows.iter();
        let prev_rows = once(None).chain(rows.clone().map(Some));

        let mut state_root = randomness.map(|_| F::zero());

        for (offset, (row, prev_row)) in rows.zip(prev_rows).enumerate() {
            if offset >= padding_length {
                log::trace!("state circuit assign offset:{} row:{:#?}", offset, row);
            }

            region.assign_fixed(
                || "selector",
                self.selector,
                offset,
                || Value::known(F::one()),
            )?;

            tag_chip.assign(region, offset, &row.tag())?;

            self.sort_keys
                .rw_counter
                .assign(region, offset, row.rw_counter() as u32)?;

            if let Some(id) = row.id() {
                self.sort_keys.id.assign(region, offset, id as u32)?;
            }

            if let Some(address) = row.address() {
                self.sort_keys.address.assign(region, offset, address)?;
            }

            if let Some(storage_key) = row.storage_key() {
                self.sort_keys
                    .storage_key
                    .assign(region, offset, randomness, storage_key)?;
            }

            if let Some(prev_row) = prev_row {
                let index = self
                    .lexicographic_ordering
                    .assign(region, offset, row, prev_row)?;
                let is_first_access =
                    !matches!(index, LimbIndex::RwCounter0 | LimbIndex::RwCounter1);

                region.assign_advice(
                    || "not_first_access",
                    self.not_first_access,
                    offset,
                    || Value::known(if is_first_access { F::zero() } else { F::one() }),
                )?;

                if is_first_access {
                    // If previous row was a last access, we need to update the state root.
                    state_root = randomness
                        .zip(state_root)
                        .map(|(randomness, mut state_root)| {
                            if let Some(update) = updates.get(prev_row) {
                                let (new_root, old_root) = update.root_assignments(randomness);
                                assert_eq!(state_root, old_root);
                                state_root = new_root;
                            }
                            if matches!(row.tag(), RwTableTag::CallContext) && !row.is_write() {
                                assert_eq!(
                                    row.value_assignment(randomness),
                                    F::zero(),
                                    "{:?}",
                                    row
                                );
                            }
                            state_root
                        });
                }
            }

            // The initial value can be determined from the mpt updates or is 0.
            let initial_value = randomness.map(|randomness| {
                updates
                    .get(row)
                    .map(|u| u.value_assignments(randomness).1)
                    .unwrap_or_default()
            });
            region.assign_advice(
                || "initial_value",
                self.initial_value,
                offset,
                || initial_value,
            )?;

            // Identify non-existing if both committed value and new value are zero.
            let is_non_exist = randomness.map(|randomness| {
                let (committed_value, new_value) = updates
                    .get(row)
                    .map(|u| u.value_assignments(randomness))
                    .unwrap_or_default();

                (F::one() - committed_value * committed_value.invert().unwrap_or(F::zero()))
                    * (F::one() - new_value * new_value.invert().unwrap_or(F::zero()))
            });
            region.assign_advice(
                || "is_non_exist",
                self.is_non_exist,
                offset,
                || is_non_exist,
            )?;

            // TODO: Switch from Rw::Start -> Rw::Padding to simplify this logic.
            // State root assignment is at previous row (offset - 1) because the state root
            // changes on the last access row.
            if offset != 0 {
                region.assign_advice(
                    || "state_root",
                    self.state_root,
                    offset - 1,
                    || state_root,
                )?;
            }

            if offset == rows_len - 1 {
                // The last row is always a last access, so we need to handle the case where the
                // state root changes because of an mpt lookup on the last row.
                if let Some(update) = updates.get(row) {
                    state_root = randomness.zip(state_root).map(|(randomness, state_root)| {
                        let (new_root, old_root) = update.root_assignments(randomness);
                        assert_eq!(state_root, old_root);
                        new_root
                    });
                }
                region.assign_advice(
                    || "last row state_root",
                    self.state_root,
                    offset,
                    || state_root,
                )?;
            }
        }

        Ok(())
    }
}

/// Keys for sorting the rows of the state circuit
#[derive(Clone, Copy)]
pub struct SortKeysConfig {
    tag: BinaryNumberConfig<RwTableTag, 4>,
    id: MpiConfig<u32, N_LIMBS_ID>,
    address: MpiConfig<Address, N_LIMBS_ACCOUNT_ADDRESS>,
    field_tag: Column<Advice>,
    storage_key: RlcConfig<N_BYTES_WORD>,
    rw_counter: MpiConfig<u32, N_LIMBS_RW_COUNTER>,
}

type Lookup<F> = (&'static str, Expression<F>, Expression<F>);

/// State Circuit for proving RwTable is valid
#[derive(Default, Clone, Debug)]
pub struct StateCircuit<F> {
    /// Rw rows
    pub rows: Vec<Rw>,
    updates: MptUpdates,
    pub(crate) n_rows: usize,
    #[cfg(any(feature = "test", test))]
    overrides: HashMap<(test::AdviceColumn, isize), F>,
    _marker: PhantomData<F>,
}

impl<F: Field> StateCircuit<F> {
    /// make a new state circuit from an RwMap
    pub fn new(rw_map: RwMap, n_rows: usize) -> Self {
        let rows = rw_map.table_assignments();
        let updates = MptUpdates::mock_from(&rows);
        Self {
            rows,
            updates,
            n_rows,
            #[cfg(any(feature = "test", test))]
            overrides: HashMap::new(),
            _marker: PhantomData::default(),
        }
    }
}

#[cfg(any(feature = "test", test))]
impl<F: Field> SubCircuit<F> for StateCircuit<F> {
    type Config = StateCircuitConfig<F>;

    fn new_from_block(block: &witness::Block<F>) -> Self {
        Self::new(block.rws.clone(), block.circuits_params.max_rws)
    }

    /// Return the minimum number of rows required to prove the block
    fn min_num_rows_block(block: &witness::Block<F>) -> usize {
        block.circuits_params.max_rws
    }

    /// Make the assignments to the StateCircuit
    fn synthesize_sub(
        &self,
        config: &Self::Config,
        challenges: &Challenges<Value<F>>,
        layouter: &mut impl Layouter<F>,
    ) -> Result<(), Error> {
        config.load_aux_tables(layouter)?;

        let randomness = challenges.evm_word();

        // Assigning to same columns in different regions should be avoided.
        // Here we use one single region to assign `overrides` to both rw table and
        // other parts.
        layouter.assign_region(
            || "state circuit",
            |mut region| {
                config.rw_table.load_with_region(
                    &mut region,
                    &self.rows,
                    self.n_rows,
                    randomness,
                )?;

                config.assign_with_region(
                    &mut region,
                    &self.rows,
                    &self.updates,
                    self.n_rows,
                    randomness,
                )?;
                #[cfg(test)]
                {
                    let padding_length = RwMap::padding_len(self.rows.len(), self.n_rows);
                    for ((column, row_offset), &f) in &self.overrides {
                        let advice_column = column.value(config);
                        let offset =
                            usize::try_from(isize::try_from(padding_length).unwrap() + *row_offset)
                                .unwrap();
                        region.assign_advice(
                            || "override",
                            advice_column,
                            offset,
                            || Value::known(f),
                        )?;
                    }
                }

                Ok(())
            },
        )
    }

    /// powers of randomness for instance columns
    fn instance(&self) -> Vec<Vec<F>> {
        vec![]
    }
}

fn queries<F: Field>(meta: &mut VirtualCells<'_, F>, c: &StateCircuitConfig<F>) -> Queries<F> {
    let first_different_limb = c.lexicographic_ordering.first_different_limb;
    let final_bits_sum = meta.query_advice(first_different_limb.bits[3], Rotation::cur())
        + meta.query_advice(first_different_limb.bits[4], Rotation::cur());
    let mpt_update_table_expressions = c.mpt_table.table_exprs(meta);

    Queries {
        selector: meta.query_fixed(c.selector, Rotation::cur()),
        // TODO: use LookupTable trait here.
        rw_table: RwTableQueries {
            rw_counter: meta.query_advice(c.rw_table.rw_counter, Rotation::cur()),
            prev_rw_counter: meta.query_advice(c.rw_table.rw_counter, Rotation::prev()),
            is_write: meta.query_advice(c.rw_table.is_write, Rotation::cur()),
            tag: meta.query_advice(c.rw_table.tag, Rotation::cur()),
            id: meta.query_advice(c.rw_table.id, Rotation::cur()),
            prev_id: meta.query_advice(c.rw_table.id, Rotation::prev()),
            address: meta.query_advice(c.rw_table.address, Rotation::cur()),
            prev_address: meta.query_advice(c.rw_table.address, Rotation::prev()),
            field_tag: meta.query_advice(c.rw_table.field_tag, Rotation::cur()),
            storage_key: meta.query_advice(c.rw_table.storage_key, Rotation::cur()),
            value: meta.query_advice(c.rw_table.value, Rotation::cur()),
            // TODO: we should constain value.prev() <-> value_prev.cur() later
            // see https://github.com/privacy-scaling-explorations/zkevm-specs/issues/202 for more details
            value_prev: meta.query_advice(c.rw_table.value, Rotation::prev()),
        },
        // TODO: clean this up
        mpt_update_table: MptUpdateTableQueries {
            address: mpt_update_table_expressions[0].clone(),
            storage_key: mpt_update_table_expressions[1].clone(),
            proof_type: mpt_update_table_expressions[2].clone(),
            new_root: mpt_update_table_expressions[3].clone(),
            old_root: mpt_update_table_expressions[4].clone(),
            new_value: mpt_update_table_expressions[5].clone(),
            old_value: mpt_update_table_expressions[6].clone(),
        },
        lexicographic_ordering_selector: meta
            .query_fixed(c.lexicographic_ordering.selector, Rotation::cur()),
        rw_counter: MpiQueries::new(meta, c.sort_keys.rw_counter),
        tag_bits: c
            .sort_keys
            .tag
            .bits
            .map(|bit| meta.query_advice(bit, Rotation::cur())),
        id: MpiQueries::new(meta, c.sort_keys.id),
        // this isn't binary! only 0 if most significant 3 bits are all 0 and at most 1 of the two
        // least significant bits is 1.
        // TODO: this can mask off just the top 3 bits if you want, since the 4th limb index is
        // Address9, which is always 0 for Rw::Stack rows.
        is_tag_and_id_unchanged: 4.expr()
            * (meta.query_advice(first_different_limb.bits[0], Rotation::cur())
                + meta.query_advice(first_different_limb.bits[1], Rotation::cur())
                + meta.query_advice(first_different_limb.bits[2], Rotation::cur()))
            + final_bits_sum.clone() * (1.expr() - final_bits_sum),
        address: MpiQueries::new(meta, c.sort_keys.address),
        storage_key: RlcQueries::new(meta, c.sort_keys.storage_key),
        initial_value: meta.query_advice(c.initial_value, Rotation::cur()),
        initial_value_prev: meta.query_advice(c.initial_value, Rotation::prev()),
        is_non_exist: meta.query_advice(c.is_non_exist, Rotation::cur()),
        lookups: LookupsQueries::new(meta, c.lookups),
        power_of_randomness: c.power_of_randomness.clone(),
        first_different_limb: [0, 1, 2, 3]
            .map(|idx| meta.query_advice(first_different_limb.bits[idx], Rotation::cur())),
        not_first_access: meta.query_advice(c.not_first_access, Rotation::cur()),
        last_access: 1.expr() - meta.query_advice(c.not_first_access, Rotation::next()),
        state_root: meta.query_advice(c.state_root, Rotation::cur()),
        state_root_prev: meta.query_advice(c.state_root, Rotation::prev()),
    }
}

#[cfg(test)]
mod state_circuit_stats {
    use crate::evm_circuit::step::ExecutionState;
    use crate::evm_circuit::EvmCircuit;
    use bus_mapping::{circuit_input_builder::ExecState, mock::BlockData};
    use eth_types::{bytecode, evm_types::OpcodeId, geth_types::GethData, Address};
    use halo2_proofs::halo2curves::bn256::Fr;
    use halo2_proofs::plonk::{Circuit, ConstraintSystem};
    use mock::{eth, test_ctx::TestContext, MOCK_ACCOUNTS};
    use strum::IntoEnumIterator;

    /// This function prints to stdout a table with all the implemented states
    /// and their responsible opcodes with the following stats:
    /// - height: number of rows in the State circuit used by the execution
    ///   state
    /// - gas: gas value used for the opcode execution
    /// - height/gas: ratio between circuit cost and gas cost
    ///
    /// Run with:
    /// `cargo test -p zkevm-circuits --release get_state_states_stats --
    /// --nocapture --ignored`
    #[ignore]
    #[test]
    pub fn get_state_states_stats() {
        // Get the list of implemented execution states by configuring the EVM Circuit
        // and querying the step height for each possible execution state (only those
        // implemented will return a Some value).
        let mut meta = ConstraintSystem::<Fr>::default();
        let circuit = EvmCircuit::configure(&mut meta);

        let mut implemented_states = Vec::new();
        for state in ExecutionState::iter() {
            let height = circuit.execution.get_step_height_option(state);
            if height.is_some() {
                implemented_states.push(state);
            }
        }

        let mut stats = Vec::new();
        for state in implemented_states {
            for opcode in state.responsible_opcodes() {
                let mut code = bytecode! {
                    PUSH2(0x100)
                    MLOAD // Expand memory a bit
                    PUSH2(0x00)
                    EXTCODESIZE // Warm up 0x0 address
                    PUSH2(0x8000)
                    PUSH2(0x00)
                    PUSH2(0x10)
                    PUSH2(0x20)
                    PUSH2(0x30)
                };
                // Make sure that opcodes that take an address as argument use addres 0x0, which
                // will exist in the test.
                match opcode {
                    OpcodeId::BALANCE
                    | OpcodeId::EXTCODESIZE
                    | OpcodeId::EXTCODECOPY
                    | OpcodeId::SELFDESTRUCT
                    | OpcodeId::EXTCODEHASH => code.append(&bytecode! {
                        PUSH2(0x40)
                        PUSH2(0x00)
                    }),
                    OpcodeId::CALL
                    | OpcodeId::CALLCODE
                    | OpcodeId::DELEGATECALL
                    | OpcodeId::STATICCALL => code.append(&bytecode! {
                        PUSH2(0x00)
                        PUSH2(0x50)
                    }),
                    _ => code.append(&bytecode! {
                        PUSH2(0x40)
                        PUSH2(0x50)
                    }),
                };
                code.write_op(opcode);
                code.write_op(OpcodeId::STOP);
                let block: GethData = TestContext::<3, 1>::new(
                    None,
                    |accs| {
                        accs[0]
                            .address(MOCK_ACCOUNTS[0])
                            .balance(eth(10))
                            .code(code.clone());
                        accs[1].address(MOCK_ACCOUNTS[1]).balance(eth(10));
                        accs[2].address(Address::zero()).balance(eth(10)).code(code);
                    },
                    |mut txs, accs| {
                        txs[0]
                            .from(accs[1].address)
                            .to(accs[0].address)
                            .input(vec![1, 2, 3, 4, 5, 6, 7].into());
                    },
                    |block, _tx| block.number(0xcafeu64),
                )
                .unwrap()
                .into();
                let mut builder =
                    BlockData::new_from_geth_data(block.clone()).new_circuit_input_builder();
                builder
                    .handle_block(&block.eth_block, &block.geth_traces)
                    .unwrap();
                let step_index = 1 + 11; // 1 is for the BeginTx, 11 for the bytecode opcodes.
                let step = &builder.block.txs[0].steps()[step_index];
                let step_next = &builder.block.txs[0].steps()[step_index + 1];
                assert_eq!(ExecState::Op(opcode), step.exec_state);
                let h = step_next.rwc.0 - step.rwc.0;

                let gas_cost = block.geth_traces[0].struct_logs[11].gas_cost.0;
                stats.push((state, opcode, h, gas_cost));
            }
        }

        println!(
            "| {: <14} | {: <14} | {: <2} | {: >6} | {: <5} |",
            "state", "opcode", "h", "g", "h/g"
        );
        println!("| ---            | ---            | ---|    --- | ---   |");
        for (state, opcode, height, gas_cost) in stats {
            println!(
                "| {: <14?} | {: <14?} | {: >2} | {: >6} | {: >1.3} |",
                state,
                opcode,
                height,
                gas_cost,
                height as f64 / gas_cost as f64
            );
        }
    }
}<|MERGE_RESOLUTION|>--- conflicted
+++ resolved
@@ -4,11 +4,7 @@
 mod lookups;
 mod multiple_precision_integer;
 mod random_linear_combination;
-<<<<<<< HEAD
-/// State circuit test
-=======
 /// state circuit test
->>>>>>> 5d644ff2
 #[cfg(any(feature = "test", test))]
 pub mod test;
 
@@ -22,7 +18,7 @@
 use eth_types::{Address, Field};
 use gadgets::binary_number::{BinaryNumberChip, BinaryNumberConfig};
 use halo2_proofs::{
-    circuit::{Layouter, Region, Value},
+    circuit::{Layouter, Region, SimpleFloorPlanner, Value},
     plonk::{
         Advice, Column, ConstraintSystem, Error, Expression, Fixed, SecondPhase, VirtualCells,
     },
