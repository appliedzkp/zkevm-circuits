//! Public Input Circuit implementation

use std::marker::PhantomData;

use eth_types::geth_types::BlockConstants;
use eth_types::sign_types::SignData;
use eth_types::H256;
use eth_types::{
    geth_types::Transaction, Address, BigEndianHash, Field, ToBigEndian, ToLittleEndian, ToScalar,
    Word,
};
use halo2_proofs::plonk::Instance;

use crate::table::BlockTable;
use crate::table::TxFieldTag;
use crate::table::TxTable;
<<<<<<< HEAD
use crate::util::random_linear_combine_word as rlc;
use gadgets::is_zero::IsZeroChip;
use gadgets::util::{not, or, Expr};
=======
use crate::util::{random_linear_combine_word as rlc, Challenges, SubCircuit, SubCircuitConfig};
use crate::witness;
>>>>>>> 92f3d724
use halo2_proofs::{
    circuit::{AssignedCell, Layouter, Region, SimpleFloorPlanner, Value},
    plonk::{Advice, Circuit, Column, ConstraintSystem, Error, Fixed, Selector},
    poly::Rotation,
};

/// Fixed by the spec
const TX_LEN: usize = 9;
const BLOCK_LEN: usize = 7 + 256;
const EXTRA_LEN: usize = 2;
const ZERO_BYTE_GAS_COST: u64 = 4;
const NONZERO_BYTE_GAS_COST: u64 = 16;

/// Values of the block table (as in the spec)
#[derive(Clone, Default, Debug)]
pub struct BlockValues {
    coinbase: Address,
    gas_limit: u64,
    number: u64,
    timestamp: u64,
    difficulty: Word,
    base_fee: Word, // NOTE: BaseFee was added by EIP-1559 and is ignored in legacy headers.
    chain_id: u64,
    history_hashes: Vec<H256>,
}

/// Values of the tx table (as in the spec)
#[derive(Default, Debug, Clone)]
pub struct TxValues {
    nonce: Word,
    gas: Word, //gas limit
    gas_price: Word,
    from_addr: Address,
    to_addr: Address,
    is_create: u64,
    value: Word,
    call_data_len: u64,
    call_data_gas_cost: u64,
    tx_sign_hash: [u8; 32],
}

/// Extra values (not contained in block or tx tables)
#[derive(Default, Debug, Clone)]
pub struct ExtraValues {
    // block_hash: H256,
    state_root: H256,
    prev_state_root: H256,
}

/// PublicData contains all the values that the PiCircuit recieves as input
#[derive(Debug, Clone, Default)]
pub struct PublicData {
    /// chain id
    pub chain_id: Word,
    /// History hashes contains the most recent 256 block hashes in history,
    /// where the latest one is at history_hashes[history_hashes.len() - 1].
    pub history_hashes: Vec<Word>,
    /// Block Transactions
    pub transactions: Vec<eth_types::Transaction>,
    /// Block State Root
    pub state_root: H256,
    /// Previous block root
    pub prev_state_root: H256,
    /// Constants related to Ethereum block
    pub block_constants: BlockConstants,
}

impl PublicData {
    /// Returns struct with values for the block table
    pub fn get_block_table_values(&self) -> BlockValues {
        let history_hashes = [
            vec![H256::zero(); 256 - self.history_hashes.len()],
            self.history_hashes
                .iter()
                .map(|&hash| H256::from(hash.to_be_bytes()))
                .collect(),
        ]
        .concat();
        BlockValues {
            coinbase: self.block_constants.coinbase,
            gas_limit: self.block_constants.gas_limit.as_u64(),
            number: self.block_constants.number.as_u64(),
            timestamp: self.block_constants.timestamp.as_u64(),
            difficulty: self.block_constants.difficulty,
            base_fee: self.block_constants.base_fee,
            chain_id: self.chain_id.as_u64(),
            history_hashes,
        }
    }

    /// Returns struct with values for the tx table
    pub fn get_tx_table_values(&self) -> Vec<TxValues> {
        let chain_id: u64 = self
            .chain_id
            .try_into()
            .expect("Error converting chain_id to u64");
        let mut tx_vals = vec![];
        for tx in &self.txs() {
            let sign_data: SignData = tx
                .sign_data(chain_id)
                .expect("Error computing tx_sign_hash");
            let mut msg_hash_le = [0u8; 32];
            msg_hash_le.copy_from_slice(sign_data.msg_hash.to_bytes().as_slice());
            tx_vals.push(TxValues {
                nonce: tx.nonce,
                gas_price: tx.gas_price,
                gas: tx.gas_limit,
                from_addr: tx.from,
                to_addr: tx.to.unwrap_or_else(Address::zero),
                is_create: (tx.to.is_none() as u64),
                value: tx.value,
                call_data_len: tx.call_data.0.len() as u64,
                call_data_gas_cost: tx.call_data.0.iter().fold(0, |acc, byte| {
                    acc + if *byte == 0 {
                        ZERO_BYTE_GAS_COST
                    } else {
                        NONZERO_BYTE_GAS_COST
                    }
                }),
                tx_sign_hash: msg_hash_le,
            });
        }
        tx_vals
    }

    /// Returns struct with the extra values
    pub fn get_extra_values(&self) -> ExtraValues {
        ExtraValues {
            // block_hash: self.hash.unwrap_or_else(H256::zero),
            state_root: self.state_root,
            prev_state_root: self.prev_state_root,
        }
    }

    fn txs(&self) -> Vec<Transaction> {
        self.transactions.iter().map(Transaction::from).collect()
    }
}

/// Config for PiCircuit
#[derive(Clone, Debug)]
pub struct PiCircuitConfig<F: Field> {
    /// Max number of supported transactions
    max_txs: usize,
    /// Max number of supported calldata bytes
    max_calldata: usize,

    q_block_table: Selector,
    q_tx_table: Selector,
<<<<<<< HEAD
    q_tx_calldata: Selector,
    q_calldata_start: Selector,
    tx_table: TxTable,
    tx_id_inv: Column<Advice>,
    tx_value_inv: Column<Advice>,
    tx_id_diff_inv: Column<Advice>,
    fixed_u16: Column<Fixed>,
    calldata_gas_cost: Column<Advice>,
    is_final: Column<Advice>,

=======
>>>>>>> 92f3d724
    raw_public_inputs: Column<Advice>,
    rpi_rlc_acc: Column<Advice>,
    rand_rpi: Column<Advice>,
    q_not_end: Selector,
    q_end: Selector,

    pi: Column<Instance>, // rpi_rand, rpi_rlc, chain_ID, state_root, prev_state_root

    _marker: PhantomData<F>,
    // External tables
    block_table: BlockTable,
    tx_table: TxTable,
}

/// Circuit configuration arguments
pub struct PiCircuitConfigArgs {
    /// Max number of supported transactions
    pub max_txs: usize,
    /// Max number of supported calldata bytes
    pub max_calldata: usize,
    /// TxTable
    pub tx_table: TxTable,
    /// BlockTable
    pub block_table: BlockTable,
}

impl<F: Field> SubCircuitConfig<F> for PiCircuitConfig<F> {
    type ConfigArgs = PiCircuitConfigArgs;

    /// Return a new PiCircuitConfig
    fn new(
        meta: &mut ConstraintSystem<F>,
        Self::ConfigArgs {
            max_txs,
            max_calldata,
            block_table,
            tx_table,
        }: Self::ConfigArgs,
    ) -> Self {
        let q_block_table = meta.selector();

        let q_tx_table = meta.complex_selector();
        let q_tx_calldata = meta.complex_selector();
        let q_calldata_start = meta.complex_selector();
        // Tx Table
        let tx_id = tx_table.tx_id;
        let tx_value = tx_table.value;
        let tag = tx_table.tag;
        let index = tx_table.index;
        let tx_id_inv = meta.advice_column();
        let tx_value_inv = meta.advice_column();
        let tx_id_diff_inv = meta.advice_column();
        // The difference of tx_id of adjacent rows in calldata part of tx table
        // lies in the interval [0, 2^16] if their tx_id both do not equal to zero.
        // We do not use 2^8 for the reason that a large block may have more than
        // 2^8 transfer transactions which have 21000*2^8 (~ 5.376M) gas.
        let fixed_u16 = meta.fixed_column();
        let calldata_gas_cost = meta.advice_column();
        let is_final = meta.advice_column();

        let raw_public_inputs = meta.advice_column();
        let rpi_rlc_acc = meta.advice_column();
        let rand_rpi = meta.advice_column();
        let q_not_end = meta.selector();
        let q_end = meta.selector();

        let pi = meta.instance_column();

        meta.enable_equality(raw_public_inputs);
        meta.enable_equality(rpi_rlc_acc);
        meta.enable_equality(rand_rpi);
        meta.enable_equality(pi);

        // 0.0 rpi_rlc_acc[0] == RLC(raw_public_inputs, rand_rpi)
        meta.create_gate(
            "rpi_rlc_acc[i] = rand_rpi * rpi_rlc_acc[i+1] + raw_public_inputs[i]",
            |meta| {
                // q_not_end * row.rpi_rlc_acc ==
                // (q_not_end * row_next.rpi_rlc_acc * row.rand_rpi + row.raw_public_inputs )
                let q_not_end = meta.query_selector(q_not_end);
                let cur_rpi_rlc_acc = meta.query_advice(rpi_rlc_acc, Rotation::cur());
                let next_rpi_rlc_acc = meta.query_advice(rpi_rlc_acc, Rotation::next());
                let rand_rpi = meta.query_advice(rand_rpi, Rotation::cur());
                let raw_public_inputs = meta.query_advice(raw_public_inputs, Rotation::cur());

                vec![
                    q_not_end * (next_rpi_rlc_acc * rand_rpi + raw_public_inputs - cur_rpi_rlc_acc),
                ]
            },
        );
        meta.create_gate("rpi_rlc_acc[last] = raw_public_inputs[last]", |meta| {
            let q_end = meta.query_selector(q_end);
            let raw_public_inputs = meta.query_advice(raw_public_inputs, Rotation::cur());
            let rpi_rlc_acc = meta.query_advice(rpi_rlc_acc, Rotation::cur());
            vec![q_end * (raw_public_inputs - rpi_rlc_acc)]
        });

        // 0.1 rand_rpi[i] == rand_rpi[j]
        meta.create_gate("rand_pi = rand_rpi.next", |meta| {
            // q_not_end * row.rand_rpi == q_not_end * row_next.rand_rpi
            let q_not_end = meta.query_selector(q_not_end);
            let cur_rand_rpi = meta.query_advice(rand_rpi, Rotation::cur());
            let next_rand_rpi = meta.query_advice(rand_rpi, Rotation::next());

            vec![q_not_end * (cur_rand_rpi - next_rand_rpi)]
        });

        // 0.2 Block table -> value column match with raw_public_inputs at expected
        // offset
        meta.create_gate("block_table[i] = raw_public_inputs[offset + i]", |meta| {
            let q_block_table = meta.query_selector(q_block_table);
            let block_value = meta.query_advice(block_table.value, Rotation::cur());
            let rpi_block_value = meta.query_advice(raw_public_inputs, Rotation::cur());
            vec![q_block_table * (block_value - rpi_block_value)]
        });

        let offset = BLOCK_LEN + 1 + EXTRA_LEN;
<<<<<<< HEAD
        let tx_table_len = MAX_TXS * TX_LEN + 1;
=======
        let tx_table_len = max_txs * TX_LEN + 1 + max_calldata;
>>>>>>> 92f3d724

        //  0.3 Tx table -> {tx_id, index, value} column match with raw_public_inputs
        // at expected offset
        meta.create_gate(
            "tx_table.tx_id[i] == raw_public_inputs[offset + i]",
            |meta| {
                // row.q_tx_table * row.tx_table.tx_id
                // == row.q_tx_table * row_offset_tx_table_tx_id.raw_public_inputs
                let q_tx_table = meta.query_selector(q_tx_table);
                let tx_id = meta.query_advice(tx_table.tx_id, Rotation::cur());
                let rpi_tx_id = meta.query_advice(raw_public_inputs, Rotation(offset as i32));

                vec![q_tx_table * (tx_id - rpi_tx_id)]
            },
        );

        meta.create_gate(
            "tx_table.index[i] == raw_public_inputs[offset + tx_table_len + i]",
            |meta| {
                // row.q_tx_table * row.tx_table.tx_index
                // == row.q_tx_table * row_offset_tx_table_tx_index.raw_public_inputs
                let q_tx_table = meta.query_selector(q_tx_table);
                let tx_index = meta.query_advice(tx_table.index, Rotation::cur());
                let rpi_tx_index =
                    meta.query_advice(raw_public_inputs, Rotation((offset + tx_table_len) as i32));

                vec![q_tx_table * (tx_index - rpi_tx_index)]
            },
        );

        meta.create_gate(
            "tx_table.tx_value[i] == raw_public_inputs[offset + 2* tx_table_len + i]",
            |meta| {
                // (row.q_tx_calldata | row.q_tx_table) * row.tx_table.tx_value
                // == (row.q_tx_calldata | row.q_tx_table) *
                // row_offset_tx_table_tx_value.raw_public_inputs
                let q_tx_table = meta.query_selector(q_tx_table);
                let tx_value = meta.query_advice(tx_value, Rotation::cur());
                let q_tx_calldata = meta.query_selector(q_tx_calldata);
                let rpi_tx_value = meta.query_advice(
                    raw_public_inputs,
                    Rotation((offset + 2 * tx_table_len) as i32),
                );

                vec![or::expr([q_tx_table, q_tx_calldata]) * (tx_value - rpi_tx_value)]
            },
        );

        let tx_id_is_zero_config = IsZeroChip::configure(
            meta,
            |meta| meta.query_selector(q_tx_calldata),
            |meta| meta.query_advice(tx_table.tx_id, Rotation::cur()),
            tx_id_inv,
        );
        let tx_value_is_zero_config = IsZeroChip::configure(
            meta,
            |meta| {
                or::expr([
                    meta.query_selector(q_tx_table),
                    meta.query_selector(q_tx_calldata),
                ])
            },
            |meta| meta.query_advice(tx_value, Rotation::cur()),
            tx_value_inv,
        );
        let _tx_id_diff_is_zero_config = IsZeroChip::configure(
            meta,
            |meta| meta.query_selector(q_tx_calldata),
            |meta| {
                meta.query_advice(tx_table.tx_id, Rotation::next())
                    - meta.query_advice(tx_table.tx_id, Rotation::cur())
            },
            tx_id_diff_inv,
        );

        meta.lookup_any("tx_id_diff", |meta| {
            let tx_id_next = meta.query_advice(tx_id, Rotation::next());
            let tx_id = meta.query_advice(tx_id, Rotation::cur());
            let tx_id_inv_next = meta.query_advice(tx_id_inv, Rotation::next());
            let tx_id_diff_inv = meta.query_advice(tx_id_diff_inv, Rotation::cur());
            let fixed_u16_table = meta.query_fixed(fixed_u16, Rotation::cur());

            let tx_id_next_nonzero = tx_id_next.expr() * tx_id_inv_next;
            let tx_id_not_equal_to_next = (tx_id_next.expr() - tx_id.expr()) * tx_id_diff_inv;
            let tx_id_diff_minus_one = tx_id_next - tx_id - 1.expr();

            vec![(
                tx_id_diff_minus_one * tx_id_next_nonzero * tx_id_not_equal_to_next,
                fixed_u16_table,
            )]
        });

        meta.create_gate("calldata constraints", |meta| {
            let q_is_calldata = meta.query_selector(q_tx_calldata);
            let q_calldata_start = meta.query_selector(q_calldata_start);
            let tx_idx = meta.query_advice(tx_id, Rotation::cur());
            let tx_idx_next = meta.query_advice(tx_id, Rotation::next());
            let tx_idx_inv_next = meta.query_advice(tx_id_inv, Rotation::next());
            let tx_idx_diff_inv = meta.query_advice(tx_id_diff_inv, Rotation::cur());
            let idx = meta.query_advice(index, Rotation::cur());
            let idx_next = meta.query_advice(index, Rotation::next());
            let value_next = meta.query_advice(tx_value, Rotation::next());
            let value_next_inv = meta.query_advice(tx_value_inv, Rotation::next());

            let gas_cost = meta.query_advice(calldata_gas_cost, Rotation::cur());
            let gas_cost_next = meta.query_advice(calldata_gas_cost, Rotation::next());
            let is_final = meta.query_advice(is_final, Rotation::cur());

            let is_tx_id_nonzero = not::expr(tx_id_is_zero_config.expr());
            let is_tx_id_next_nonzero = tx_idx_next.expr() * tx_idx_inv_next.expr();

            let is_value_zero = tx_value_is_zero_config.expr();
            let is_value_nonzero = not::expr(tx_value_is_zero_config.expr());

            let is_value_next_nonzero = value_next.expr() * value_next_inv.expr();
            let is_value_next_zero = not::expr(is_value_next_nonzero.expr());

            // gas = value == 0 ? 4 : 16
            let gas = ZERO_BYTE_GAS_COST.expr() * is_value_zero.expr()
                + NONZERO_BYTE_GAS_COST.expr() * is_value_nonzero.expr();
            let gas_next = ZERO_BYTE_GAS_COST.expr() * is_value_next_zero
                + NONZERO_BYTE_GAS_COST.expr() * is_value_next_nonzero;

            // if tx_id == 0 then idx == 0, tx_id_next == 0
            let default_calldata_row_constraint1 = tx_id_is_zero_config.expr() * idx.expr();
            let default_calldata_row_constraint2 = tx_id_is_zero_config.expr() * tx_idx_next.expr();
            let default_calldata_row_constraint3 = tx_id_is_zero_config.expr() * is_final.expr();
            let default_calldata_row_constraint4 = tx_id_is_zero_config.expr() * gas_cost.expr();

            // if tx_id != 0 then
            //    1. tx_id_next == tx_id: idx_next == idx + 1, gas_cost_next == gas_cost +
            //       gas_next, is_final == false;
            //    2. tx_id_next == tx_id + 1 + x (where x is in [0, 2^16)): idx_next == 0,
            //       gas_cost_next == gas_next, is_final == true;
            //    3. tx_id_next == 0: is_final == true, idx_next == 0, gas_cost_next == 0;
            // either case 1, case 2 or case 3 holds.

            let tx_id_equal_to_next =
                1.expr() - (tx_idx_next.expr() - tx_idx.expr()) * tx_idx_diff_inv.expr();
            let idx_of_same_tx_constraint =
                tx_id_equal_to_next.clone() * (idx_next.expr() - idx.expr() - 1.expr());
            let idx_of_next_tx_constraint = (tx_idx_next.expr() - tx_idx.expr()) * idx_next.expr();

            let gas_cost_of_same_tx_constraint = tx_id_equal_to_next.clone()
                * (gas_cost_next.expr() - gas_cost.expr() - gas_next.expr());
            let gas_cost_of_next_tx_constraint = is_tx_id_next_nonzero.expr()
                * (tx_idx_next.expr() - tx_idx.expr())
                * (gas_cost_next.expr() - gas_next.expr());

            let is_final_of_same_tx_constraint = tx_id_equal_to_next * is_final.expr();
            let is_final_of_next_tx_constraint =
                (tx_idx_next.expr() - tx_idx.expr()) * (is_final.expr() - 1.expr());

            // if tx_id != 0 then
            //    1. q_calldata_start * (index - 0) == 0 and
            //    2. q_calldata_start * (gas_cost - gas) == 0.

            vec![
                q_is_calldata.expr() * default_calldata_row_constraint1,
                q_is_calldata.expr() * default_calldata_row_constraint2,
                q_is_calldata.expr() * default_calldata_row_constraint3,
                q_is_calldata.expr() * default_calldata_row_constraint4,
                q_is_calldata.expr() * is_tx_id_nonzero.expr() * idx_of_same_tx_constraint,
                q_is_calldata.expr() * is_tx_id_nonzero.expr() * idx_of_next_tx_constraint,
                q_is_calldata.expr() * is_tx_id_nonzero.expr() * gas_cost_of_same_tx_constraint,
                q_is_calldata.expr() * is_tx_id_nonzero.expr() * gas_cost_of_next_tx_constraint,
                q_is_calldata.expr() * is_tx_id_nonzero.expr() * is_final_of_same_tx_constraint,
                q_is_calldata.expr() * is_tx_id_nonzero.expr() * is_final_of_next_tx_constraint,
                q_calldata_start.expr() * is_tx_id_nonzero.expr() * (idx - 0.expr()),
                q_calldata_start.expr() * is_tx_id_nonzero.expr() * (gas_cost - gas),
            ]
        });

        // Test if tx tag equals to CallDataLength
        let tx_tag_is_cdl_config = IsZeroChip::configure(
            meta,
            |meta| meta.query_selector(q_tx_table),
            |meta| meta.query_fixed(tag, Rotation::cur()) - TxFieldTag::CallDataLength.expr(),
            tx_id_inv,
        );

        meta.create_gate(
            "call_data_gas_cost should be zero if call_data_length is zero",
            |meta| {
                let q_tx_table = meta.query_selector(q_tx_table);

                let is_calldata_length_zero = tx_value_is_zero_config.expr();
                let is_calldata_length_row = tx_tag_is_cdl_config.expr();
                let calldata_cost = meta.query_advice(tx_value, Rotation::next());

                vec![q_tx_table * is_calldata_length_row * is_calldata_length_zero * calldata_cost]
            },
        );

        meta.lookup_any("gas_cost in tx table", |meta| {
            let q_tx_table = meta.query_selector(q_tx_table);
            let is_final = meta.query_advice(is_final, Rotation::cur());

            let tx_id = meta.query_advice(tx_id, Rotation::cur());

            // calldata gas cost assigned in the tx table
            // CallDataGasCost is on the next row of CallDataLength
            let calldata_cost_assigned = meta.query_advice(tx_value, Rotation::next());
            // calldata gas cost calculated in call data
            let calldata_cost_calc = meta.query_advice(calldata_gas_cost, Rotation::cur());

            let is_calldata_length_row = tx_tag_is_cdl_config.expr();
            let is_calldata_length_nonzero = not::expr(tx_value_is_zero_config.expr());

            // lookup (tx_id, true, is_calldata_length_nonzero * is_calldata_cost *
            // gas_cost) in the table (tx_id, is_final, gas_cost)
            // if q_tx_table is true
            let condition = q_tx_table * is_calldata_length_nonzero * is_calldata_length_row;

            vec![
                (condition.expr() * tx_id.expr(), tx_id),
                (condition.expr() * 1.expr(), is_final),
                (
                    condition.expr() * calldata_cost_assigned,
                    calldata_cost_calc,
                ),
            ]
        });

        Self {
            max_txs,
            max_calldata,
            q_block_table,
            block_table,
            q_tx_table,
            q_tx_calldata,
            q_calldata_start,
            tx_table,
            tx_id_inv,
            tx_value_inv,
            tx_id_diff_inv,
            fixed_u16,
            calldata_gas_cost,
            is_final,
            raw_public_inputs,
            rpi_rlc_acc,
            rand_rpi,
            q_not_end,
            q_end,
            pi,
            _marker: PhantomData,
        }
    }
}

impl<F: Field> PiCircuitConfig<F> {
    /// Return the number of rows in the circuit
    #[inline]
    fn circuit_len(&self) -> usize {
        // +1 empty row in block table, +1 empty row in tx_table
<<<<<<< HEAD
        BLOCK_LEN + 1 + EXTRA_LEN + 3 * (TX_LEN * MAX_TXS + 1) + MAX_CALLDATA
=======
        BLOCK_LEN + 1 + EXTRA_LEN + 3 * (TX_LEN * self.max_txs + 1 + self.max_calldata)
>>>>>>> 92f3d724
    }

    fn assign_tx_empty_row(&self, region: &mut Region<'_, F>, offset: usize) -> Result<(), Error> {
        region.assign_advice(
            || "tx_id",
            self.tx_table.tx_id,
            offset,
            || Value::known(F::zero()),
        )?;
        region.assign_advice(
            || "tx_id_inv",
            self.tx_id_inv,
            offset,
            || Value::known(F::zero()),
        )?;
        region.assign_fixed(
            || "tag",
            self.tx_table.tag,
            offset,
            || Value::known(F::from(TxFieldTag::Null as u64)),
        )?;
        region.assign_advice(
            || "index",
            self.tx_table.index,
            offset,
            || Value::known(F::zero()),
        )?;
        region.assign_advice(
            || "tx_value",
            self.tx_table.value,
            offset,
            || Value::known(F::zero()),
        )?;
        region.assign_advice(
            || "tx_value_inv",
            self.tx_value_inv,
            offset,
            || Value::known(F::zero()),
        )?;
        region.assign_advice(
            || "is_final",
            self.is_final,
            offset,
            || Value::known(F::zero()),
        )?;
        region.assign_advice(
            || "gas_cost",
            self.calldata_gas_cost,
            offset,
            || Value::known(F::zero()),
        )?;
        Ok(())
    }
    /// Assigns a tx_table row and stores the values in a vec for the
    /// raw_public_inputs column
    #[allow(clippy::too_many_arguments)]
    fn assign_tx_row(
        &self,
        region: &mut Region<'_, F>,
        offset: usize,
        tx_id: usize,
        tag: TxFieldTag,
        index: usize,
        tx_value: F,
        raw_pi_vals: &mut [F],
    ) -> Result<(), Error> {
        let tx_id = F::from(tx_id as u64);
        // tx_id_inv = (tag - CallDataGasCost)^(-1)
        let tx_id_inv = if tag != TxFieldTag::CallDataLength {
            let x = F::from(tag as u64) - F::from(TxFieldTag::CallDataLength as u64);
            x.invert().unwrap_or(F::zero())
        } else {
            F::zero()
        };
        let tag = F::from(tag as u64);
        let index = F::from(index as u64);
        let tx_value = tx_value;
        let tx_value_inv = tx_value.invert().unwrap_or(F::zero());

        self.q_tx_table.enable(region, offset)?;

        // Assign vals to Tx_table
        region.assign_advice(
            || "tx_id",
            self.tx_table.tx_id,
            offset,
            || Value::known(tx_id),
        )?;
        region.assign_fixed(|| "tag", self.tx_table.tag, offset, || Value::known(tag))?;
        region.assign_advice(
            || "index",
            self.tx_table.index,
            offset,
            || Value::known(index),
        )?;
        region.assign_advice(
            || "tx_value",
            self.tx_table.value,
            offset,
            || Value::known(tx_value),
        )?;
        region.assign_advice(
            || "tx_id_inv",
            self.tx_id_inv,
            offset,
            || Value::known(tx_id_inv),
        )?;
        region.assign_advice(
            || "tx_value_inverse",
            self.tx_value_inv,
            offset,
            || Value::known(tx_value_inv),
        )?;

        // Assign vals to raw_public_inputs column
<<<<<<< HEAD
        let tx_table_len = TX_LEN * MAX_TXS + 1;
=======
        let tx_table_len = TX_LEN * self.max_txs + 1 + self.max_calldata;
>>>>>>> 92f3d724

        let id_offset = BLOCK_LEN + 1 + EXTRA_LEN;
        let index_offset = id_offset + tx_table_len;
        let value_offset = index_offset + tx_table_len;

        region.assign_advice(
            || "raw_pi.tx_id",
            self.raw_public_inputs,
            offset + id_offset,
            || Value::known(tx_id),
        )?;

        region.assign_advice(
            || "raw_pi.tx_index",
            self.raw_public_inputs,
            offset + index_offset,
            || Value::known(index),
        )?;

        region.assign_advice(
            || "raw_pi.tx_value",
            self.raw_public_inputs,
            offset + value_offset,
            || Value::known(tx_value),
        )?;

        // Add copy to vec
        raw_pi_vals[offset + id_offset] = tx_id;
        raw_pi_vals[offset + index_offset] = index;
        raw_pi_vals[offset + value_offset] = tx_value;

        Ok(())
    }

    /// Assigns one calldata row
    #[allow(clippy::too_many_arguments)]
    fn assign_tx_calldata_row(
        &self,
        region: &mut Region<'_, F>,
        offset: usize,
        tx_id: usize,
        tx_id_next: usize,
        index: usize,
        tx_value: F,
        is_final: bool,
        gas_cost: F,
        raw_pi_vals: &mut [F],
    ) -> Result<(), Error> {
        let tx_id = F::from(tx_id as u64);
        let tx_id_inv = tx_id.invert().unwrap_or(F::zero());
        let tx_id_diff = F::from(tx_id_next as u64) - tx_id;
        let tx_id_diff_inv = tx_id_diff.invert().unwrap_or(F::zero());
        let tag = F::from(TxFieldTag::CallData as u64);
        let index = F::from(index as u64);
        let tx_value = tx_value;
        let tx_value_inv = tx_value.invert().unwrap_or(F::zero());
        let is_final = if is_final { F::one() } else { F::zero() };

        // Assign vals to raw_public_inputs column
        let tx_table_len = TX_LEN * MAX_TXS + 1;
        let calldata_offset = tx_table_len + offset;

        self.q_tx_calldata.enable(region, calldata_offset)?;

        // Assign vals to Tx_table
        region.assign_advice(
            || "tx_id",
            self.tx_table.tx_id,
            calldata_offset,
            || Value::known(tx_id),
        )?;
        region.assign_advice(
            || "tx_id_inv",
            self.tx_id_inv,
            calldata_offset,
            || Value::known(tx_id_inv),
        )?;
        region.assign_fixed(
            || "tag",
            self.tx_table.tag,
            calldata_offset,
            || Value::known(tag),
        )?;
        region.assign_advice(
            || "index",
            self.tx_table.index,
            calldata_offset,
            || Value::known(index),
        )?;
        region.assign_advice(
            || "tx_value",
            self.tx_table.value,
            calldata_offset,
            || Value::known(tx_value),
        )?;
        region.assign_advice(
            || "tx_value_inv",
            self.tx_value_inv,
            calldata_offset,
            || Value::known(tx_value_inv),
        )?;
        region.assign_advice(
            || "tx_id_diff_inv",
            self.tx_id_diff_inv,
            calldata_offset,
            || Value::known(tx_id_diff_inv),
        )?;
        region.assign_advice(
            || "is_final",
            self.is_final,
            calldata_offset,
            || Value::known(is_final),
        )?;
        region.assign_advice(
            || "gas_cost",
            self.calldata_gas_cost,
            calldata_offset,
            || Value::known(gas_cost),
        )?;

        let value_offset = BLOCK_LEN + 1 + EXTRA_LEN + 3 * tx_table_len;

        region.assign_advice(
            || "raw_pi.tx_value",
            self.raw_public_inputs,
            offset + value_offset,
            || Value::known(tx_value),
        )?;

        // Add copy to vec
        raw_pi_vals[offset + value_offset] = tx_value;

        Ok(())
    }

    /// Assigns the values for block table in the block_table column
    /// and in the raw_public_inputs column. A copy is also stored in
    /// a vector for computing RLC(raw_public_inputs)
    fn assign_block_table(
        &self,
        region: &mut Region<'_, F>,
        block_values: BlockValues,
        randomness: F,
        raw_pi_vals: &mut [F],
    ) -> Result<AssignedCell<F, F>, Error> {
        let mut offset = 0;
        for i in 0..BLOCK_LEN + 1 {
            self.q_block_table.enable(region, offset + i)?;
        }

        // zero row
        region.assign_advice(
            || "zero",
            self.block_table.value,
            offset,
            || Value::known(F::zero()),
        )?;
        region.assign_advice(
            || "zero",
            self.raw_public_inputs,
            offset,
            || Value::known(F::zero()),
        )?;
        raw_pi_vals[offset] = F::zero();
        offset += 1;

        // coinbase
        let coinbase = block_values.coinbase.to_scalar().unwrap();
        region.assign_advice(
            || "coinbase",
            self.block_table.value,
            offset,
            || Value::known(coinbase),
        )?;
        region.assign_advice(
            || "coinbase",
            self.raw_public_inputs,
            offset,
            || Value::known(coinbase),
        )?;
        raw_pi_vals[offset] = coinbase;
        offset += 1;

        // gas_limit
        let gas_limit = F::from(block_values.gas_limit);
        region.assign_advice(
            || "gas_limit",
            self.block_table.value,
            offset,
            || Value::known(gas_limit),
        )?;
        region.assign_advice(
            || "gas_limit",
            self.raw_public_inputs,
            offset,
            || Value::known(gas_limit),
        )?;
        raw_pi_vals[offset] = gas_limit;
        offset += 1;

        // number
        let number = F::from(block_values.number);
        region.assign_advice(
            || "number",
            self.block_table.value,
            offset,
            || Value::known(number),
        )?;
        region.assign_advice(
            || "number",
            self.raw_public_inputs,
            offset,
            || Value::known(number),
        )?;
        raw_pi_vals[offset] = number;
        offset += 1;

        // timestamp
        let timestamp = F::from(block_values.timestamp);
        region.assign_advice(
            || "timestamp",
            self.block_table.value,
            offset,
            || Value::known(timestamp),
        )?;
        region.assign_advice(
            || "timestamp",
            self.raw_public_inputs,
            offset,
            || Value::known(timestamp),
        )?;
        raw_pi_vals[offset] = timestamp;
        offset += 1;

        // difficulty
        let difficulty = rlc(block_values.difficulty.to_le_bytes(), randomness);
        region.assign_advice(
            || "difficulty",
            self.block_table.value,
            offset,
            || Value::known(difficulty),
        )?;
        region.assign_advice(
            || "difficulty",
            self.raw_public_inputs,
            offset,
            || Value::known(difficulty),
        )?;
        raw_pi_vals[offset] = difficulty;
        offset += 1;

        // base_fee
        let base_fee = rlc(block_values.base_fee.to_le_bytes(), randomness);
        region.assign_advice(
            || "base_fee",
            self.block_table.value,
            offset,
            || Value::known(base_fee),
        )?;
        region.assign_advice(
            || "base_fee",
            self.raw_public_inputs,
            offset,
            || Value::known(base_fee),
        )?;
        raw_pi_vals[offset] = base_fee;
        offset += 1;

        // chain_id
        let chain_id = F::from(block_values.chain_id);
        region.assign_advice(
            || "chain_id",
            self.block_table.value,
            offset,
            || Value::known(chain_id),
        )?;
        let chain_id_cell = region.assign_advice(
            || "chain_id",
            self.raw_public_inputs,
            offset,
            || Value::known(chain_id),
        )?;
        raw_pi_vals[offset] = chain_id;
        offset += 1;

        for prev_hash in block_values.history_hashes {
            let prev_hash = rlc(prev_hash.to_fixed_bytes(), randomness);
            region.assign_advice(
                || "prev_hash",
                self.block_table.value,
                offset,
                || Value::known(prev_hash),
            )?;
            region.assign_advice(
                || "prev_hash",
                self.raw_public_inputs,
                offset,
                || Value::known(prev_hash),
            )?;
            raw_pi_vals[offset] = prev_hash;
            offset += 1;
        }

        Ok(chain_id_cell)
    }

    /// Assigns the extra fields (not in block or tx tables):
    ///   - state root
    ///   - previous block state root
    /// to the raw_public_inputs column and stores a copy in a
    /// vector for computing RLC(raw_public_inputs).
    fn assign_extra_fields(
        &self,
        region: &mut Region<'_, F>,
        extra: ExtraValues,
        randomness: F,
        raw_pi_vals: &mut [F],
    ) -> Result<[AssignedCell<F, F>; 2], Error> {
        let mut offset = BLOCK_LEN + 1;
        // block hash
        // let block_hash = rlc(extra.block_hash.to_fixed_bytes(), randomness);
        // region.assign_advice(
        //     || "block.hash",
        //     self.raw_public_inputs,
        //     offset,
        //     || Ok(block_hash),
        // )?;
        // raw_pi_vals[offset] = block_hash;
        // offset += 1;

        // block state root
        let state_root = rlc(extra.state_root.to_fixed_bytes(), randomness);
        let state_root_cell = region.assign_advice(
            || "state.root",
            self.raw_public_inputs,
            offset,
            || Value::known(state_root),
        )?;
        raw_pi_vals[offset] = state_root;
        offset += 1;

        // previous block state root
        let prev_state_root = rlc(extra.prev_state_root.to_fixed_bytes(), randomness);
        let prev_state_root_cell = region.assign_advice(
            || "parent_block.hash",
            self.raw_public_inputs,
            offset,
            || Value::known(prev_state_root),
        )?;
        raw_pi_vals[offset] = prev_state_root;
        Ok([state_root_cell, prev_state_root_cell])
    }

    /// Assign `rpi_rlc_acc` and `rand_rpi` columns
    #[allow(clippy::type_complexity)]
    fn assign_rlc_pi(
        &self,
        region: &mut Region<'_, F>,
        rand_rpi: F,
        raw_pi_vals: Vec<F>,
    ) -> Result<(AssignedCell<F, F>, AssignedCell<F, F>), Error> {
        let circuit_len = self.circuit_len();
        assert_eq!(circuit_len, raw_pi_vals.len());

        // Last row
        let offset = circuit_len - 1;
        let mut rpi_rlc_acc = raw_pi_vals[offset];
        region.assign_advice(
            || "rpi_rlc_acc",
            self.rpi_rlc_acc,
            offset,
            || Value::known(rpi_rlc_acc),
        )?;
        region.assign_advice(
            || "rand_rpi",
            self.rand_rpi,
            offset,
            || Value::known(rand_rpi),
        )?;
        self.q_end.enable(region, offset)?;

        // Next rows
        for offset in (1..circuit_len - 1).rev() {
            rpi_rlc_acc *= rand_rpi;
            rpi_rlc_acc += raw_pi_vals[offset];
            region.assign_advice(
                || "rpi_rlc_acc",
                self.rpi_rlc_acc,
                offset,
                || Value::known(rpi_rlc_acc),
            )?;
            region.assign_advice(
                || "rand_rpi",
                self.rand_rpi,
                offset,
                || Value::known(rand_rpi),
            )?;
            self.q_not_end.enable(region, offset)?;
        }

        // First row
        rpi_rlc_acc *= rand_rpi;
        rpi_rlc_acc += raw_pi_vals[0];
        let rpi_rlc = region.assign_advice(
            || "rpi_rlc_acc",
            self.rpi_rlc_acc,
            0,
            || Value::known(rpi_rlc_acc),
        )?;
        let rpi_rand =
            region.assign_advice(|| "rand_rpi", self.rand_rpi, 0, || Value::known(rand_rpi))?;
        self.q_not_end.enable(region, 0)?;
        Ok((rpi_rand, rpi_rlc))
    }
}

/// Public Inputs Circuit
#[derive(Clone, Default, Debug)]
pub struct PiCircuit<F: Field> {
    max_txs: usize,
    max_calldata: usize,
    /// Randomness for RLC encdoing
    pub randomness: F,
    /// Randomness for PI encoding
    pub rand_rpi: F,
    /// PublicInputs data known by the verifier
    pub public_data: PublicData,
}

impl<F: Field> PiCircuit<F> {
    /// Creates a new PiCircuit
    pub fn new(
        max_txs: usize,
        max_calldata: usize,
        randomness: impl Into<F>,
        rand_rpi: impl Into<F>,
        public_data: PublicData,
    ) -> Self {
        Self {
            max_txs,
            max_calldata,
            randomness: randomness.into(),
            rand_rpi: rand_rpi.into(),
            public_data,
        }
    }
}

impl<F: Field> SubCircuit<F> for PiCircuit<F> {
    type Config = PiCircuitConfig<F>;

    fn new_from_block(block: &witness::Block<F>) -> Self {
        let public_data = PublicData {
            chain_id: block.context.chain_id,
            history_hashes: block.context.history_hashes.clone(),
            transactions: block.eth_block.transactions.clone(),
            state_root: block.eth_block.state_root,
            prev_state_root: H256::from_uint(&block.prev_state_root),
            block_constants: BlockConstants {
                coinbase: block.context.coinbase,
                timestamp: block.context.timestamp,
                number: block.context.number.as_u64().into(),
                difficulty: block.context.difficulty,
                gas_limit: block.context.gas_limit.into(),
                base_fee: block.context.base_fee,
            },
        };
        PiCircuit::new(
            block.circuits_params.max_txs,
            block.circuits_params.max_calldata,
            block.randomness,
            block.randomness + F::from_u128(1),
            public_data,
        )
    }

    /// Compute the public inputs for this circuit.
    fn instance(&self) -> Vec<Vec<F>> {
        let rlc_rpi_col = raw_public_inputs_col::<F>(
            self.max_txs,
            self.max_calldata,
            &self.public_data,
            self.randomness,
        );
        assert_eq!(
            rlc_rpi_col.len(),
            BLOCK_LEN + 1 + EXTRA_LEN + 3 * (TX_LEN * self.max_txs + 1 + self.max_calldata)
        );

        // Computation of raw_pulic_inputs
        let rlc_rpi = rlc_rpi_col
            .iter()
            .rev()
            .fold(F::zero(), |acc, val| acc * self.rand_rpi + val);

        // let block_hash = public_data
        //     .eth_block
        //     .hash
        //     .unwrap_or_else(H256::zero)
        //     .to_fixed_bytes();
        let public_inputs = vec![
            self.rand_rpi,
            rlc_rpi,
            F::from(self.public_data.chain_id.as_u64()),
            rlc(
                self.public_data.state_root.to_fixed_bytes(),
                self.randomness,
            ),
            rlc(
                self.public_data.prev_state_root.to_fixed_bytes(),
                self.randomness,
            ),
        ];

        vec![public_inputs]
    }

    /// Make the assignments to the PiCircuit
    fn synthesize_sub(
        &self,
        config: &Self::Config,
        _challenges: &Challenges<Value<F>>,
        layouter: &mut impl Layouter<F>,
    ) -> Result<(), Error> {
        layouter.assign_region(
            || "fixed u16 table",
            |mut region| {
                for i in 0..(1 << 16) {
                    region.assign_fixed(
                        || format!("row_{}", i),
                        config.fixed_u16,
                        i,
                        || Value::known(F::from(i as u64)),
                    )?;
                }

                Ok(())
            },
        )?;
        let pi_cells = layouter.assign_region(
            || "region 0",
            |mut region| {
                let circuit_len = config.circuit_len();
                let mut raw_pi_vals = vec![F::zero(); circuit_len];

                // Assign block table
                let block_values = self.public_data.get_block_table_values();
                let chain_id = config.assign_block_table(
                    &mut region,
                    block_values,
                    self.randomness,
                    &mut raw_pi_vals,
                )?;

                // Assign extra fields
                let extra_vals = self.public_data.get_extra_values();
                let [state_root, prev_state_root] = config.assign_extra_fields(
                    &mut region,
                    extra_vals,
                    self.randomness,
                    &mut raw_pi_vals,
                )?;

                let mut offset = 0;
                // Assign Tx table
                let txs = self.public_data.get_tx_table_values();
                assert!(txs.len() <= config.max_txs);
                let tx_default = TxValues::default();

                // Add empty row
                config.assign_tx_row(
                    &mut region,
                    offset,
                    0,
                    TxFieldTag::Null,
                    0,
                    F::zero(),
                    &mut raw_pi_vals,
                )?;
                offset += 1;

                for i in 0..config.max_txs {
                    let tx = if i < txs.len() { &txs[i] } else { &tx_default };

                    for (tag, value) in &[
                        (
                            TxFieldTag::Nonce,
                            rlc(tx.nonce.to_le_bytes(), self.randomness),
                        ),
                        (TxFieldTag::Gas, rlc(tx.gas.to_le_bytes(), self.randomness)),
                        (
                            TxFieldTag::GasPrice,
                            rlc(tx.gas_price.to_le_bytes(), self.randomness),
                        ),
                        (
                            TxFieldTag::CallerAddress,
                            tx.from_addr.to_scalar().expect("tx.from too big"),
                        ),
                        (
                            TxFieldTag::CalleeAddress,
                            tx.to_addr.to_scalar().expect("tx.to too big"),
                        ),
                        (TxFieldTag::IsCreate, F::from(tx.is_create)),
                        (
                            TxFieldTag::Value,
                            rlc(tx.value.to_le_bytes(), self.randomness),
                        ),
                        (TxFieldTag::CallDataLength, F::from(tx.call_data_len)),
                        (TxFieldTag::CallDataGasCost, F::from(tx.call_data_gas_cost)),
                        // this field is not included in the Tx table
                        // (
                        //     TxFieldTag::TxSignHash,
                        //     rlc(tx.tx_sign_hash, self.randomness),
                        // ),
                    ] {
                        config.assign_tx_row(
                            &mut region,
                            offset,
                            i + 1,
                            *tag,
                            0,
                            *value,
                            &mut raw_pi_vals,
                        )?;
                        offset += 1;
                    }
                }
                // Tx Table CallData
                let mut calldata_count = 0;
                config.q_calldata_start.enable(&mut region, offset)?;
                // the call data bytes assignment starts at offset 0
                offset = 0;
                let txs = self.public_data.txs();
                for (i, tx) in self.public_data.txs().iter().enumerate() {
                    let call_data_length = tx.call_data.0.len();
                    let mut gas_cost = F::zero();
                    for (index, byte) in tx.call_data.0.iter().enumerate() {
<<<<<<< HEAD
                        assert!(calldata_count < MAX_CALLDATA);
                        let is_final = index == call_data_length - 1;
                        gas_cost += if *byte == 0 {
                            F::from(ZERO_BYTE_GAS_COST)
                        } else {
                            F::from(NONZERO_BYTE_GAS_COST)
                        };
                        let tx_id_next = if is_final {
                            let mut j = i + 1;
                            while j < txs.len() && txs[j].call_data.0.is_empty() {
                                j += 1;
                            }
                            if j >= txs.len() {
                                0
                            } else {
                                j + 1
                            }
                        } else {
                            i + 1
                        };

                        config.assign_tx_calldata_row(
=======
                        assert!(calldata_count < config.max_calldata);
                        config.assign_tx_row(
>>>>>>> 92f3d724
                            &mut region,
                            offset,
                            i + 1,
                            tx_id_next as usize,
                            index,
                            F::from(*byte as u64),
                            is_final,
                            gas_cost,
                            &mut raw_pi_vals,
                        )?;
                        offset += 1;
                        calldata_count += 1;
                    }
                }
<<<<<<< HEAD
                for _ in calldata_count..MAX_CALLDATA {
                    config.assign_tx_calldata_row(
=======
                for _ in calldata_count..config.max_calldata {
                    config.assign_tx_row(
>>>>>>> 92f3d724
                        &mut region,
                        offset,
                        0, // tx_id
                        0,
                        0,
                        F::zero(),
                        false,
                        F::zero(),
                        &mut raw_pi_vals,
                    )?;
                    offset += 1;
                }
                // NOTE: we add this empty row so as to pass mock prover's check
                //      otherwise it will emit CellNotAssigned Error
                let tx_table_len = TX_LEN * MAX_TXS + 1;
                config.assign_tx_empty_row(&mut region, tx_table_len + offset)?;

                // rpi_rlc and rand_rpi cols
                let (rpi_rand, rpi_rlc) =
                    config.assign_rlc_pi(&mut region, self.rand_rpi, raw_pi_vals)?;

                Ok(vec![
                    rpi_rand,
                    rpi_rlc,
                    chain_id,
                    state_root,
                    prev_state_root,
                ])
            },
        )?;

        // Constrain raw_public_input cells to public inputs
        for (i, pi_cell) in pi_cells.iter().enumerate() {
            layouter.constrain_instance(pi_cell.cell(), config.pi, i)?;
        }

        Ok(())
    }
}

// We define the PiTestCircuit as a wrapper over PiCircuit extended to take the
// generic const parameters MAX_TXS and MAX_CALLDATA.  This is necessary because
// the trait Circuit requires an implementation of `configure` that doesn't take
// any circuit parameters, and the PiCircuit defines gates that use rotations
// that depend on MAX_TXS and MAX_CALLDATA, so these two values are required
// during the configuration.
/// Test Circuit for PiCircuit
#[cfg(any(feature = "test", test))]
#[derive(Default)]
pub struct PiTestCircuit<F: Field, const MAX_TXS: usize, const MAX_CALLDATA: usize>(
    pub PiCircuit<F>,
);

#[cfg(any(feature = "test", test))]
impl<F: Field, const MAX_TXS: usize, const MAX_CALLDATA: usize> Circuit<F>
    for PiTestCircuit<F, MAX_TXS, MAX_CALLDATA>
{
<<<<<<< HEAD
    /// Compute the public inputs for this circuit.
    pub fn instance(&self) -> Vec<Vec<F>> {
        let rlc_rpi_col =
            raw_public_inputs_col::<F, MAX_TXS, MAX_CALLDATA>(&self.public_data, self.randomness);
        assert_eq!(
            rlc_rpi_col.len(),
            BLOCK_LEN + 1 + EXTRA_LEN + 3 * (TX_LEN * MAX_TXS + 1) + MAX_CALLDATA
        );

        // Computation of raw_pulic_inputs
        let rlc_rpi = rlc_rpi_col
            .iter()
            .rev()
            .fold(F::zero(), |acc, val| acc * self.rand_rpi + val);
=======
    type Config = (PiCircuitConfig<F>, Challenges);
    type FloorPlanner = SimpleFloorPlanner;
>>>>>>> 92f3d724

    fn without_witnesses(&self) -> Self {
        Self::default()
    }

    fn configure(meta: &mut ConstraintSystem<F>) -> Self::Config {
        let block_table = BlockTable::construct(meta);
        let tx_table = TxTable::construct(meta);
        (
            PiCircuitConfig::new(
                meta,
                PiCircuitConfigArgs {
                    max_txs: MAX_TXS,
                    max_calldata: MAX_CALLDATA,
                    block_table,
                    tx_table,
                },
            ),
            Challenges::construct(meta),
        )
    }

    fn synthesize(
        &self,
        (config, challenges): Self::Config,
        mut layouter: impl Layouter<F>,
    ) -> Result<(), Error> {
        let challenges = challenges.values(&mut layouter);
        self.0.synthesize_sub(&config, &challenges, &mut layouter)
    }
}

/// Compute the raw_public_inputs column from the verifier's perspective.
fn raw_public_inputs_col<F: Field>(
    max_txs: usize,
    max_calldata: usize,
    public_data: &PublicData,
    randomness: F, // For RLC encoding
) -> Vec<F> {
    let block = public_data.get_block_table_values();
    let extra = public_data.get_extra_values();
    let txs = public_data.get_tx_table_values();

    let mut offset = 0;
    let mut result =
<<<<<<< HEAD
        vec![F::zero(); BLOCK_LEN + 1 + EXTRA_LEN + 3 * (TX_LEN * MAX_TXS + 1) + MAX_CALLDATA];
=======
        vec![F::zero(); BLOCK_LEN + 1 + EXTRA_LEN + 3 * (TX_LEN * max_txs + 1 + max_calldata)];
>>>>>>> 92f3d724

    //  Insert Block Values
    // zero row
    result[offset] = F::zero();
    offset += 1;
    // coinbase
    result[offset] = block.coinbase.to_scalar().unwrap();
    offset += 1;
    // gas_limit
    result[offset] = F::from(block.gas_limit);
    offset += 1;
    // number
    result[offset] = F::from(block.number);
    offset += 1;
    // timestamp
    result[offset] = F::from(block.timestamp);
    offset += 1;
    // difficulty
    result[offset] = rlc(block.difficulty.to_le_bytes(), randomness);
    offset += 1;
    // base_fee
    result[offset] = rlc(block.base_fee.to_le_bytes(), randomness);
    offset += 1;
    // chain_id
    result[offset] = F::from(block.chain_id);
    offset += 1;
    // Previous block hashes
    for prev_hash in block.history_hashes {
        result[offset] = rlc(prev_hash.to_fixed_bytes(), randomness);
        offset += 1;
    }

    // Insert Extra Values
    // block Root
    result[BLOCK_LEN + 1] = rlc(extra.state_root.to_fixed_bytes(), randomness);
    // parent block hash
    result[BLOCK_LEN + 2] = rlc(extra.prev_state_root.to_fixed_bytes(), randomness);

    // Insert Tx table
    offset = 0;
    assert!(txs.len() <= max_txs);
    let tx_default = TxValues::default();

<<<<<<< HEAD
    let tx_table_len = TX_LEN * MAX_TXS + 1;
=======
    let tx_table_len = TX_LEN * max_txs + 1 + max_calldata;
>>>>>>> 92f3d724

    let id_offset = BLOCK_LEN + 1 + EXTRA_LEN;
    let index_offset = id_offset + tx_table_len;
    let value_offset = index_offset + tx_table_len;

    // Insert zero row
    result[id_offset + offset] = F::zero();
    result[index_offset + offset] = F::zero();
    result[value_offset + offset] = F::zero();

    offset += 1;

    for i in 0..max_txs {
        let tx = if i < txs.len() { &txs[i] } else { &tx_default };

        for val in &[
            rlc(tx.nonce.to_le_bytes(), randomness),
            rlc(tx.gas.to_le_bytes(), randomness),
            rlc(tx.gas_price.to_le_bytes(), randomness),
            tx.from_addr.to_scalar().expect("tx.from too big"),
            tx.to_addr.to_scalar().expect("tx.to too big"),
            F::from(tx.is_create),
            rlc(tx.value.to_le_bytes(), randomness),
            F::from(tx.call_data_len),
            // rlc(tx.tx_sign_hash, randomness),
            F::from(tx.call_data_gas_cost),
        ] {
            result[id_offset + offset] = F::from((i + 1) as u64);
            result[index_offset + offset] = F::zero();
            result[value_offset + offset] = *val;

            offset += 1;
        }
    }
    // Tx Table CallData
    let mut calldata_count = 0;
<<<<<<< HEAD
    for (_i, tx) in public_data.txs().iter().enumerate() {
        for (_index, byte) in tx.call_data.0.iter().enumerate() {
            assert!(calldata_count < MAX_CALLDATA);
=======
    for (i, tx) in public_data.txs().iter().enumerate() {
        for (index, byte) in tx.call_data.0.iter().enumerate() {
            assert!(calldata_count < max_calldata);
            result[id_offset + offset] = F::from((i + 1) as u64);
            result[index_offset + offset] = F::from(index as u64);
>>>>>>> 92f3d724
            result[value_offset + offset] = F::from(*byte as u64);
            offset += 1;
            calldata_count += 1;
        }
    }
<<<<<<< HEAD
    for _ in calldata_count..MAX_CALLDATA {
=======
    for _ in calldata_count..max_calldata {
        result[id_offset + offset] = F::zero();
        result[index_offset + offset] = F::zero();
>>>>>>> 92f3d724
        result[value_offset + offset] = F::zero();
        offset += 1;
    }

    result
}

#[cfg(test)]
mod pi_circuit_test {
    use super::*;

    use crate::test_util::rand_tx;
    use halo2_proofs::{
        dev::{MockProver, VerifyFailure},
        halo2curves::bn256::Fr,
    };
    use pretty_assertions::assert_eq;
    use rand::SeedableRng;
    use rand_chacha::ChaCha20Rng;

    fn run<F: Field, const MAX_TXS: usize, const MAX_CALLDATA: usize>(
        k: u32,
        public_data: PublicData,
    ) -> Result<(), Vec<VerifyFailure>> {
        let mut rng = ChaCha20Rng::seed_from_u64(2);
        let randomness = F::random(&mut rng);
        let rand_rpi = F::random(&mut rng);

        let circuit = PiTestCircuit::<F, MAX_TXS, MAX_CALLDATA>(PiCircuit::new(
            MAX_TXS,
            MAX_CALLDATA,
            randomness,
            rand_rpi,
            public_data,
        ));
        let public_inputs = circuit.0.instance();

        let prover = match MockProver::run(k, &circuit, public_inputs) {
            Ok(prover) => prover,
            Err(e) => panic!("{:#?}", e),
        };
        prover.verify()
    }

    #[test]
    fn test_default_pi() {
        const MAX_TXS: usize = 2;
        const MAX_CALLDATA: usize = 8;
        let public_data = PublicData::default();

        let k = 17;
        assert_eq!(run::<Fr, MAX_TXS, MAX_CALLDATA>(k, public_data), Ok(()));
    }

    #[test]
    fn test_simple_pi() {
        const MAX_TXS: usize = 8;
        const MAX_CALLDATA: usize = 200;

        let mut rng = ChaCha20Rng::seed_from_u64(2);

        let mut public_data = PublicData::default();
        let chain_id = 1337u64;
        public_data.chain_id = Word::from(chain_id);

        let n_tx = 2;
<<<<<<< HEAD
        for i in 0..n_tx {
            let eth_tx = eth_types::Transaction::from(&rand_tx(&mut rng, chain_id, i & 2 == 0));
            public_data.eth_block.transactions.push(eth_tx);
=======
        for _ in 0..n_tx {
            let eth_tx = eth_types::Transaction::from(&rand_tx(&mut rng, chain_id));
            public_data.transactions.push(eth_tx);
>>>>>>> 92f3d724
        }

        let k = 17;
        assert_eq!(run::<Fr, MAX_TXS, MAX_CALLDATA>(k, public_data), Ok(()));
    }
}<|MERGE_RESOLUTION|>--- conflicted
+++ resolved
@@ -14,14 +14,10 @@
 use crate::table::BlockTable;
 use crate::table::TxFieldTag;
 use crate::table::TxTable;
-<<<<<<< HEAD
-use crate::util::random_linear_combine_word as rlc;
+use crate::util::{random_linear_combine_word as rlc, Challenges, SubCircuit, SubCircuitConfig};
+use crate::witness;
 use gadgets::is_zero::IsZeroChip;
 use gadgets::util::{not, or, Expr};
-=======
-use crate::util::{random_linear_combine_word as rlc, Challenges, SubCircuit, SubCircuitConfig};
-use crate::witness;
->>>>>>> 92f3d724
 use halo2_proofs::{
     circuit::{AssignedCell, Layouter, Region, SimpleFloorPlanner, Value},
     plonk::{Advice, Circuit, Column, ConstraintSystem, Error, Fixed, Selector},
@@ -29,7 +25,7 @@
 };
 
 /// Fixed by the spec
-const TX_LEN: usize = 9;
+const TX_LEN: usize = 10;
 const BLOCK_LEN: usize = 7 + 256;
 const EXTRA_LEN: usize = 2;
 const ZERO_BYTE_GAS_COST: u64 = 4;
@@ -171,10 +167,9 @@
 
     q_block_table: Selector,
     q_tx_table: Selector,
-<<<<<<< HEAD
     q_tx_calldata: Selector,
     q_calldata_start: Selector,
-    tx_table: TxTable,
+
     tx_id_inv: Column<Advice>,
     tx_value_inv: Column<Advice>,
     tx_id_diff_inv: Column<Advice>,
@@ -182,8 +177,6 @@
     calldata_gas_cost: Column<Advice>,
     is_final: Column<Advice>,
 
-=======
->>>>>>> 92f3d724
     raw_public_inputs: Column<Advice>,
     rpi_rlc_acc: Column<Advice>,
     rand_rpi: Column<Advice>,
@@ -301,11 +294,7 @@
         });
 
         let offset = BLOCK_LEN + 1 + EXTRA_LEN;
-<<<<<<< HEAD
-        let tx_table_len = MAX_TXS * TX_LEN + 1;
-=======
-        let tx_table_len = max_txs * TX_LEN + 1 + max_calldata;
->>>>>>> 92f3d724
+        let tx_table_len = max_txs * TX_LEN + 1;
 
         //  0.3 Tx table -> {tx_id, index, value} column match with raw_public_inputs
         // at expected offset
@@ -561,11 +550,7 @@
     #[inline]
     fn circuit_len(&self) -> usize {
         // +1 empty row in block table, +1 empty row in tx_table
-<<<<<<< HEAD
-        BLOCK_LEN + 1 + EXTRA_LEN + 3 * (TX_LEN * MAX_TXS + 1) + MAX_CALLDATA
-=======
-        BLOCK_LEN + 1 + EXTRA_LEN + 3 * (TX_LEN * self.max_txs + 1 + self.max_calldata)
->>>>>>> 92f3d724
+        BLOCK_LEN + 1 + EXTRA_LEN + 3 * (TX_LEN * self.max_txs + 1) + self.max_calldata
     }
 
     fn assign_tx_empty_row(&self, region: &mut Region<'_, F>, offset: usize) -> Result<(), Error> {
@@ -633,7 +618,7 @@
         raw_pi_vals: &mut [F],
     ) -> Result<(), Error> {
         let tx_id = F::from(tx_id as u64);
-        // tx_id_inv = (tag - CallDataGasCost)^(-1)
+        // tx_id_inv = (tag - CallDataLength)^(-1)
         let tx_id_inv = if tag != TxFieldTag::CallDataLength {
             let x = F::from(tag as u64) - F::from(TxFieldTag::CallDataLength as u64);
             x.invert().unwrap_or(F::zero())
@@ -681,11 +666,7 @@
         )?;
 
         // Assign vals to raw_public_inputs column
-<<<<<<< HEAD
-        let tx_table_len = TX_LEN * MAX_TXS + 1;
-=======
-        let tx_table_len = TX_LEN * self.max_txs + 1 + self.max_calldata;
->>>>>>> 92f3d724
+        let tx_table_len = TX_LEN * self.max_txs + 1;
 
         let id_offset = BLOCK_LEN + 1 + EXTRA_LEN;
         let index_offset = id_offset + tx_table_len;
@@ -745,7 +726,7 @@
         let is_final = if is_final { F::one() } else { F::zero() };
 
         // Assign vals to raw_public_inputs column
-        let tx_table_len = TX_LEN * MAX_TXS + 1;
+        let tx_table_len = TX_LEN * self.max_txs + 1;
         let calldata_offset = tx_table_len + offset;
 
         self.q_tx_calldata.enable(region, calldata_offset)?;
@@ -1172,7 +1153,7 @@
         );
         assert_eq!(
             rlc_rpi_col.len(),
-            BLOCK_LEN + 1 + EXTRA_LEN + 3 * (TX_LEN * self.max_txs + 1 + self.max_calldata)
+            BLOCK_LEN + 1 + EXTRA_LEN + 3 * (TX_LEN * self.max_txs + 1) + self.max_calldata
         );
 
         // Computation of raw_pulic_inputs
@@ -1295,11 +1276,10 @@
                         ),
                         (TxFieldTag::CallDataLength, F::from(tx.call_data_len)),
                         (TxFieldTag::CallDataGasCost, F::from(tx.call_data_gas_cost)),
-                        // this field is not included in the Tx table
-                        // (
-                        //     TxFieldTag::TxSignHash,
-                        //     rlc(tx.tx_sign_hash, self.randomness),
-                        // ),
+                        (
+                            TxFieldTag::TxSignHash,
+                            rlc(tx.tx_sign_hash, self.randomness),
+                        ),
                     ] {
                         config.assign_tx_row(
                             &mut region,
@@ -1323,8 +1303,7 @@
                     let call_data_length = tx.call_data.0.len();
                     let mut gas_cost = F::zero();
                     for (index, byte) in tx.call_data.0.iter().enumerate() {
-<<<<<<< HEAD
-                        assert!(calldata_count < MAX_CALLDATA);
+                        assert!(calldata_count < config.max_calldata);
                         let is_final = index == call_data_length - 1;
                         gas_cost += if *byte == 0 {
                             F::from(ZERO_BYTE_GAS_COST)
@@ -1346,10 +1325,6 @@
                         };
 
                         config.assign_tx_calldata_row(
-=======
-                        assert!(calldata_count < config.max_calldata);
-                        config.assign_tx_row(
->>>>>>> 92f3d724
                             &mut region,
                             offset,
                             i + 1,
@@ -1364,13 +1339,8 @@
                         calldata_count += 1;
                     }
                 }
-<<<<<<< HEAD
-                for _ in calldata_count..MAX_CALLDATA {
+                for _ in calldata_count..config.max_calldata {
                     config.assign_tx_calldata_row(
-=======
-                for _ in calldata_count..config.max_calldata {
-                    config.assign_tx_row(
->>>>>>> 92f3d724
                         &mut region,
                         offset,
                         0, // tx_id
@@ -1385,7 +1355,7 @@
                 }
                 // NOTE: we add this empty row so as to pass mock prover's check
                 //      otherwise it will emit CellNotAssigned Error
-                let tx_table_len = TX_LEN * MAX_TXS + 1;
+                let tx_table_len = TX_LEN * self.max_txs + 1;
                 config.assign_tx_empty_row(&mut region, tx_table_len + offset)?;
 
                 // rpi_rlc and rand_rpi cols
@@ -1428,25 +1398,8 @@
 impl<F: Field, const MAX_TXS: usize, const MAX_CALLDATA: usize> Circuit<F>
     for PiTestCircuit<F, MAX_TXS, MAX_CALLDATA>
 {
-<<<<<<< HEAD
-    /// Compute the public inputs for this circuit.
-    pub fn instance(&self) -> Vec<Vec<F>> {
-        let rlc_rpi_col =
-            raw_public_inputs_col::<F, MAX_TXS, MAX_CALLDATA>(&self.public_data, self.randomness);
-        assert_eq!(
-            rlc_rpi_col.len(),
-            BLOCK_LEN + 1 + EXTRA_LEN + 3 * (TX_LEN * MAX_TXS + 1) + MAX_CALLDATA
-        );
-
-        // Computation of raw_pulic_inputs
-        let rlc_rpi = rlc_rpi_col
-            .iter()
-            .rev()
-            .fold(F::zero(), |acc, val| acc * self.rand_rpi + val);
-=======
     type Config = (PiCircuitConfig<F>, Challenges);
     type FloorPlanner = SimpleFloorPlanner;
->>>>>>> 92f3d724
 
     fn without_witnesses(&self) -> Self {
         Self::default()
@@ -1492,11 +1445,7 @@
 
     let mut offset = 0;
     let mut result =
-<<<<<<< HEAD
-        vec![F::zero(); BLOCK_LEN + 1 + EXTRA_LEN + 3 * (TX_LEN * MAX_TXS + 1) + MAX_CALLDATA];
-=======
-        vec![F::zero(); BLOCK_LEN + 1 + EXTRA_LEN + 3 * (TX_LEN * max_txs + 1 + max_calldata)];
->>>>>>> 92f3d724
+        vec![F::zero(); BLOCK_LEN + 1 + EXTRA_LEN + 3 * (TX_LEN * max_txs + 1) + max_calldata];
 
     //  Insert Block Values
     // zero row
@@ -1540,11 +1489,7 @@
     assert!(txs.len() <= max_txs);
     let tx_default = TxValues::default();
 
-<<<<<<< HEAD
-    let tx_table_len = TX_LEN * MAX_TXS + 1;
-=======
-    let tx_table_len = TX_LEN * max_txs + 1 + max_calldata;
->>>>>>> 92f3d724
+    let tx_table_len = TX_LEN * max_txs + 1;
 
     let id_offset = BLOCK_LEN + 1 + EXTRA_LEN;
     let index_offset = id_offset + tx_table_len;
@@ -1569,8 +1514,8 @@
             F::from(tx.is_create),
             rlc(tx.value.to_le_bytes(), randomness),
             F::from(tx.call_data_len),
-            // rlc(tx.tx_sign_hash, randomness),
             F::from(tx.call_data_gas_cost),
+            rlc(tx.tx_sign_hash, randomness),
         ] {
             result[id_offset + offset] = F::from((i + 1) as u64);
             result[index_offset + offset] = F::zero();
@@ -1581,29 +1526,15 @@
     }
     // Tx Table CallData
     let mut calldata_count = 0;
-<<<<<<< HEAD
     for (_i, tx) in public_data.txs().iter().enumerate() {
         for (_index, byte) in tx.call_data.0.iter().enumerate() {
-            assert!(calldata_count < MAX_CALLDATA);
-=======
-    for (i, tx) in public_data.txs().iter().enumerate() {
-        for (index, byte) in tx.call_data.0.iter().enumerate() {
             assert!(calldata_count < max_calldata);
-            result[id_offset + offset] = F::from((i + 1) as u64);
-            result[index_offset + offset] = F::from(index as u64);
->>>>>>> 92f3d724
             result[value_offset + offset] = F::from(*byte as u64);
             offset += 1;
             calldata_count += 1;
         }
     }
-<<<<<<< HEAD
-    for _ in calldata_count..MAX_CALLDATA {
-=======
     for _ in calldata_count..max_calldata {
-        result[id_offset + offset] = F::zero();
-        result[index_offset + offset] = F::zero();
->>>>>>> 92f3d724
         result[value_offset + offset] = F::zero();
         offset += 1;
     }
@@ -1669,16 +1600,10 @@
         let chain_id = 1337u64;
         public_data.chain_id = Word::from(chain_id);
 
-        let n_tx = 2;
-<<<<<<< HEAD
+        let n_tx = 4;
         for i in 0..n_tx {
             let eth_tx = eth_types::Transaction::from(&rand_tx(&mut rng, chain_id, i & 2 == 0));
-            public_data.eth_block.transactions.push(eth_tx);
-=======
-        for _ in 0..n_tx {
-            let eth_tx = eth_types::Transaction::from(&rand_tx(&mut rng, chain_id));
             public_data.transactions.push(eth_tx);
->>>>>>> 92f3d724
         }
 
         let k = 17;
