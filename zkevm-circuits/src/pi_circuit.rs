--- conflicted
+++ resolved
@@ -172,21 +172,15 @@
     q_block_table: Selector,
     block_table: BlockTable,
     q_tx_table: Selector,
-<<<<<<< HEAD
     q_tx_calldata: Selector,
     q_calldata_start: Selector,
-    tx_id: Column<Advice>,
+    tx_table: TxTable,
     tx_id_inv: Column<Advice>,
-    tag: Column<Fixed>,
-    index: Column<Advice>,
-    tx_value: Column<Advice>,
     tx_value_inv: Column<Advice>,
     calldata_gas_cost: Column<Advice>,
     is_final: Column<Advice>,
 
-=======
-    tx_table: TxTable,
->>>>>>> 673f5fe6
+
     raw_public_inputs: Column<Advice>,
     rpi_rlc_acc: Column<Advice>,
     rand_rpi: Column<Advice>,
@@ -204,22 +198,18 @@
     fn new(meta: &mut ConstraintSystem<F>, block_table: BlockTable, tx_table: TxTable) -> Self {
         let q_block_table = meta.selector();
 
-<<<<<<< HEAD
         let q_tx_table = meta.complex_selector();
         let q_tx_calldata = meta.complex_selector();
         let q_calldata_start = meta.complex_selector();
         // Tx Table
-        let tx_id = meta.advice_column();
-        let tag = meta.fixed_column();
-        let index = meta.advice_column();
-        let tx_value = meta.advice_column();
+        let tx_id = tx_table.tx_id.clone();
+        let tx_value = tx_table.value.clone();
+        let tag = tx_table.tag.clone();
+        let index = tx_table.index.clone();
         let tx_id_inv = meta.advice_column();
         let tx_value_inv = meta.advice_column();
         let calldata_gas_cost = meta.advice_column();
         let is_final = meta.advice_column();
-=======
-        let q_tx_table = meta.selector();
->>>>>>> 673f5fe6
 
         let raw_public_inputs = meta.advice_column();
         let rpi_rlc_acc = meta.advice_column();
@@ -315,12 +305,8 @@
                 // (row.q_tx_calldata | row.q_tx_table) * row.tx_table.tx_value
                 // == (row.q_tx_calldata | row.q_tx_table) * row_offset_tx_table_tx_value.raw_public_inputs
                 let q_tx_table = meta.query_selector(q_tx_table);
-<<<<<<< HEAD
+                let tx_value = meta.query_advice(tx_value, Rotation::cur());
                 let q_tx_calldata = meta.query_selector(q_tx_calldata);
-                let tx_value = meta.query_advice(tx_value, Rotation::cur());
-=======
-                let tx_value = meta.query_advice(tx_table.value, Rotation::cur());
->>>>>>> 673f5fe6
                 let rpi_tx_value = meta.query_advice(
                     raw_public_inputs,
                     Rotation((offset + 2 * tx_table_len) as i32),
@@ -333,7 +319,7 @@
         let tx_id_is_zero_config = IsZeroChip::configure(
             meta,
             |meta| meta.query_selector(q_tx_calldata),
-            |meta| meta.query_advice(tx_id, Rotation::cur()),
+            |meta| meta.query_advice(tx_table.tx_id, Rotation::cur()),
             tx_id_inv,
         );
         let tx_value_is_zero_config = IsZeroChip::configure(
@@ -439,7 +425,7 @@
         let tx_tag_is_cdl_config = IsZeroChip::configure(
             meta,
             |meta| meta.query_selector(q_tx_table),
-            |meta| meta.query_fixed(tag, Rotation::cur()) - TxFieldTag::CallDataLength.expr(),
+            |meta| meta.query_advice(tag, Rotation::cur()) - TxFieldTag::CallDataLength.expr(),
             tx_id_inv,
         );
 
@@ -490,20 +476,13 @@
             q_block_table,
             block_table,
             q_tx_table,
-<<<<<<< HEAD
             q_tx_calldata,
             q_calldata_start,
-            tx_id,
+            tx_table,
             tx_id_inv,
-            tag,
-            index,
-            tx_value,
             tx_value_inv,
             calldata_gas_cost,
             is_final,
-=======
-            tx_table,
->>>>>>> 673f5fe6
             raw_public_inputs,
             rpi_rlc_acc,
             rand_rpi,
@@ -522,28 +501,28 @@
     }
 
     fn assign_tx_empty_row(&self, region: &mut Region<'_, F>, offset: usize) -> Result<(), Error> {
-        region.assign_advice(|| "tx_id", self.tx_id, offset, || Ok(F::zero()))?;
-        region.assign_advice(|| "tx_id_inv", self.tx_id_inv, offset, || Ok(F::zero()))?;
-        region.assign_fixed(
+        region.assign_advice(|| "tx_id", self.tx_table.tx_id, offset, || Value::known(F::zero()))?;
+        region.assign_advice(|| "tx_id_inv", self.tx_id_inv, offset, || Value::known(F::zero()))?;
+        region.assign_advice(
             || "tag",
-            self.tag,
-            offset,
-            || Ok(F::from(TxFieldTag::Null as u64)),
-        )?;
-        region.assign_advice(|| "index", self.index, offset, || Ok(F::zero()))?;
-        region.assign_advice(|| "tx_value", self.tx_value, offset, || Ok(F::zero()))?;
+            self.tx_table.tag,
+            offset,
+            || Value::known(F::from(TxFieldTag::Null as u64)),
+        )?;
+        region.assign_advice(|| "index", self.tx_table.index, offset, || Value::known(F::zero()))?;
+        region.assign_advice(|| "tx_value", self.tx_table.value, offset, || Value::known(F::zero()))?;
         region.assign_advice(
             || "tx_value_inv",
             self.tx_value_inv,
             offset,
-            || Ok(F::zero()),
-        )?;
-        region.assign_advice(|| "is_final", self.is_final, offset, || Ok(F::zero()))?;
+            || Value::known(F::zero()),
+        )?;
+        region.assign_advice(|| "is_final", self.is_final, offset, || Value::known(F::zero()))?;
         region.assign_advice(
             || "gas_cost",
             self.calldata_gas_cost,
             offset,
-            || Ok(F::zero()),
+            || Value::known(F::zero()),
         )?;
         Ok(())
     }
@@ -570,46 +549,37 @@
         };
         let tag = F::from(tag as u64);
         let index = F::from(index as u64);
-<<<<<<< HEAD
         let tx_value = tx_value;
         let tx_value_inv = tx_value.invert().unwrap_or(F::zero());
-=======
->>>>>>> 673f5fe6
 
         self.q_tx_table.enable(region, offset)?;
 
         // Assign vals to Tx_table
-<<<<<<< HEAD
-        region.assign_advice(|| "tx_id", self.tx_id, offset, || Ok(tx_id))?;
-        region.assign_advice(|| "tx_id_inv", self.tx_id_inv, offset, || Ok(tx_id_inv))?;
-        region.assign_fixed(|| "tag", self.tag, offset, || Ok(tag))?;
-        region.assign_advice(|| "index", self.index, offset, || Ok(index))?;
-        region.assign_advice(|| "tx_value", self.tx_value, offset, || Ok(tx_value))?;
+        region.assign_advice(
+            || "tx_id",
+            self.tx_table.tx_id,
+            offset,
+            || Value::known(tx_id),
+        )?;
+        region.assign_advice(|| "tag", self.tx_table.tag, offset, || Value::known(tag))?;
+        region.assign_advice(
+            || "index",
+            self.tx_table.index,
+            offset,
+            || Value::known(index),
+        )?;
+        region.assign_advice(
+            || "tx_value",
+            self.tx_table.value,
+            offset,
+            || Value::known(tx_value),
+        )?;
+        region.assign_advice(|| "tx_id_inv", self.tx_id_inv, offset, || Value::known(tx_id_inv))?;
         region.assign_advice(
             || "tx_value_inverse",
             self.tx_value_inv,
             offset,
-            || Ok(tx_value_inv),
-=======
-        region.assign_advice(
-            || "tx_id",
-            self.tx_table.tx_id,
-            offset,
-            || Value::known(tx_id),
-        )?;
-        region.assign_advice(|| "tag", self.tx_table.tag, offset, || Value::known(tag))?;
-        region.assign_advice(
-            || "index",
-            self.tx_table.index,
-            offset,
-            || Value::known(index),
-        )?;
-        region.assign_advice(
-            || "tx_value",
-            self.tx_table.value,
-            offset,
-            || Value::known(tx_value),
->>>>>>> 673f5fe6
+            || Value::known(tx_value_inv),
         )?;
 
         // Assign vals to raw_public_inputs column
@@ -676,38 +646,38 @@
         self.q_tx_calldata.enable(region, calldata_offset)?;
 
         // Assign vals to Tx_table
-        region.assign_advice(|| "tx_id", self.tx_id, calldata_offset, || Ok(tx_id))?;
+        region.assign_advice(|| "tx_id", self.tx_table.tx_id, calldata_offset, || Value::known(tx_id))?;
         region.assign_advice(
             || "tx_id_inv",
             self.tx_id_inv,
             calldata_offset,
-            || Ok(tx_id_inv),
-        )?;
-        region.assign_fixed(|| "tag", self.tag, calldata_offset, || Ok(tag))?;
-        region.assign_advice(|| "index", self.index, calldata_offset, || Ok(index))?;
+            || Value::known(tx_id_inv),
+        )?;
+        region.assign_advice(|| "tag", self.tx_table.tag, calldata_offset, || Value::known(tag))?;
+        region.assign_advice(|| "index", self.tx_table.index, calldata_offset, || Value::known(index))?;
         region.assign_advice(
             || "tx_value",
-            self.tx_value,
+            self.tx_table.value,
             calldata_offset,
-            || Ok(tx_value),
+            || Value::known(tx_value),
         )?;
         region.assign_advice(
             || "tx_value_inv",
             self.tx_value_inv,
             calldata_offset,
-            || Ok(tx_value_inv),
+            || Value::known(tx_value_inv),
         )?;
         region.assign_advice(
             || "is_final",
             self.is_final,
             calldata_offset,
-            || Ok(is_final),
+            || Value::known(is_final),
         )?;
         region.assign_advice(
             || "gas_cost",
             self.calldata_gas_cost,
             calldata_offset,
-            || Ok(gas_cost),
+            || Value::known(gas_cost),
         )?;
 
         let value_offset = BLOCK_LEN + 1 + EXTRA_LEN + 3 * tx_table_len;
@@ -716,7 +686,7 @@
             || "raw_pi.tx_value",
             self.raw_public_inputs,
             offset + value_offset,
-            || Ok(tx_value),
+            || Value::known(tx_value),
         )?;
 
         // Add copy to vec
