use crate::{
    evm_circuit::{
        param::STACK_CAPACITY,
        step::{ExecutionState, Step},
        table::{FixedTableTag, Lookup, RwValues, Table},
        util::{Cell, RandomLinearCombination, Word},
    },
    table::{
        AccountFieldTag, BytecodeFieldTag, CallContextFieldTag, RwTableTag, TxContextFieldTag,
        TxLogFieldTag, TxReceiptFieldTag,
    },
    util::{build_tx_log_expression, Expr},
};
use eth_types::Field;
use halo2_proofs::{
    circuit::Value,
    plonk::{
        Error,
        Expression::{self, Constant},
    },
};

use super::{rlc, CachedRegion, CellType, StoredExpression};

// Max degree allowed in all expressions passing through the ConstraintBuilder.
// It aims to cap `extended_k` to 2, which allows constraint degree to 2^2+1,
// but each ExecutionGadget has implicit selector degree 3, so here it only
// allows 2^2+1-3 = 2.
const MAX_DEGREE: usize = 5;
const IMPLICIT_DEGREE: usize = 3;

pub(crate) enum Transition<T> {
    Same,
    Delta(T),
    To(T),
    Any,
}

impl<F> Default for Transition<F> {
    fn default() -> Self {
        Self::Same
    }
}

#[derive(Default)]
pub(crate) struct StepStateTransition<F: Field> {
    pub(crate) rw_counter: Transition<Expression<F>>,
    pub(crate) call_id: Transition<Expression<F>>,
    pub(crate) is_root: Transition<Expression<F>>,
    pub(crate) is_create: Transition<Expression<F>>,
    pub(crate) code_hash: Transition<Expression<F>>,
    pub(crate) program_counter: Transition<Expression<F>>,
    pub(crate) stack_pointer: Transition<Expression<F>>,
    pub(crate) gas_left: Transition<Expression<F>>,
    pub(crate) memory_word_size: Transition<Expression<F>>,
    pub(crate) reversible_write_counter: Transition<Expression<F>>,
    pub(crate) log_id: Transition<Expression<F>>,
}

impl<F: Field> StepStateTransition<F> {
    pub(crate) fn new_context() -> Self {
        Self {
            program_counter: Transition::To(0.expr()),
            stack_pointer: Transition::To(STACK_CAPACITY.expr()),
            memory_word_size: Transition::To(0.expr()),
            ..Default::default()
        }
    }

    pub(crate) fn any() -> Self {
        Self {
            rw_counter: Transition::Any,
            call_id: Transition::Any,
            is_root: Transition::Any,
            is_create: Transition::Any,
            code_hash: Transition::Any,
            program_counter: Transition::Any,
            stack_pointer: Transition::Any,
            gas_left: Transition::Any,
            memory_word_size: Transition::Any,
            reversible_write_counter: Transition::Any,
            log_id: Transition::Any,
        }
    }
}

/// ReversionInfo counts `rw_counter` of reversion for gadgets, by tracking how
/// many reversions that have been used. Gadgets should call
/// [`ConstraintBuilder::reversion_info`] to get [`ReversionInfo`] with
/// `reversible_write_counter` initialized at current tracking one if no
/// `call_id` is specified, then pass it as mutable reference when doing state
/// write.
#[derive(Clone, Debug)]
pub(crate) struct ReversionInfo<F> {
    /// Field [`CallContextFieldTag::RwCounterEndOfReversion`] read from call
    /// context.
    rw_counter_end_of_reversion: Cell<F>,
    /// Field [`CallContextFieldTag::IsPersistent`] read from call context.
    is_persistent: Cell<F>,
    /// Current cumulative reversible_write_counter.
    reversible_write_counter: Expression<F>,
}

impl<F: Field> ReversionInfo<F> {
    pub(crate) fn rw_counter_end_of_reversion(&self) -> Expression<F> {
        self.rw_counter_end_of_reversion.expr()
    }

    pub(crate) fn is_persistent(&self) -> Expression<F> {
        self.is_persistent.expr()
    }

    /// Returns `rw_counter_end_of_reversion - reversible_write_counter` and
    /// increases `reversible_write_counter` by `1`.
    pub(crate) fn rw_counter_of_reversion(&mut self) -> Expression<F> {
        let rw_counter_of_reversion =
            self.rw_counter_end_of_reversion.expr() - self.reversible_write_counter.expr();
        self.reversible_write_counter = self.reversible_write_counter.clone() + 1.expr();
        rw_counter_of_reversion
    }

    pub(crate) fn assign(
        &self,
        region: &mut CachedRegion<'_, '_, F>,
        offset: usize,
        rw_counter_end_of_reversion: usize,
        is_persistent: bool,
    ) -> Result<(), Error> {
        self.rw_counter_end_of_reversion.assign(
            region,
            offset,
            Value::known(F::from(rw_counter_end_of_reversion as u64)),
        )?;
        self.is_persistent
            .assign(region, offset, Value::known(F::from(is_persistent as u64)))?;
        Ok(())
    }
}

#[derive(Default)]
pub struct BaseConstraintBuilder<F> {
    pub constraints: Vec<(&'static str, Expression<F>)>,
    pub max_degree: usize,
    pub condition: Option<Expression<F>>,
}

impl<F: Field> BaseConstraintBuilder<F> {
    pub(crate) fn new(max_degree: usize) -> Self {
        BaseConstraintBuilder {
            constraints: Vec::new(),
            max_degree,
            condition: None,
        }
    }

    pub(crate) fn require_zero(&mut self, name: &'static str, constraint: Expression<F>) {
        self.add_constraint(name, constraint);
    }

    pub(crate) fn require_equal(
        &mut self,
        name: &'static str,
        lhs: Expression<F>,
        rhs: Expression<F>,
    ) {
        self.add_constraint(name, lhs - rhs);
    }

    pub(crate) fn require_boolean(&mut self, name: &'static str, value: Expression<F>) {
        self.add_constraint(name, value.clone() * (1.expr() - value));
    }

    pub(crate) fn require_in_set(
        &mut self,
        name: &'static str,
        value: Expression<F>,
        set: Vec<Expression<F>>,
    ) {
        self.add_constraint(
            name,
            set.iter()
                .fold(1.expr(), |acc, item| acc * (value.clone() - item.clone())),
        );
    }

    pub(crate) fn condition<R>(
        &mut self,
        condition: Expression<F>,
        constraint: impl FnOnce(&mut Self) -> R,
    ) -> R {
        debug_assert!(
            self.condition.is_none(),
            "Nested condition is not supported"
        );
        self.condition = Some(condition);
        let ret = constraint(self);
        self.condition = None;
        ret
    }

    pub(crate) fn add_constraints(&mut self, constraints: Vec<(&'static str, Expression<F>)>) {
        for (name, constraint) in constraints {
            self.add_constraint(name, constraint);
        }
    }

    pub(crate) fn add_constraint(&mut self, name: &'static str, constraint: Expression<F>) {
        let constraint = match &self.condition {
            Some(condition) => condition.clone() * constraint,
            None => constraint,
        };
        self.validate_degree(constraint.degree(), name);
        self.constraints.push((name, constraint));
    }

    pub(crate) fn validate_degree(&self, degree: usize, name: &'static str) {
        if self.max_degree > 0 {
            debug_assert!(
                degree <= self.max_degree,
                "Expression {} degree too high: {} > {}",
                name,
                degree,
                self.max_degree,
            );
        }
    }

    pub(crate) fn gate(&self, selector: Expression<F>) -> Vec<(&'static str, Expression<F>)> {
        self.constraints
            .clone()
            .into_iter()
            .map(|(name, constraint)| (name, selector.clone() * constraint))
            .filter(|(name, constraint)| {
                self.validate_degree(constraint.degree(), name);
                true
            })
            .collect()
    }
}

pub(crate) struct ConstraintBuilder<'a, F> {
    pub max_degree: usize,
    pub(crate) curr: Step<F>,
    pub(crate) next: Step<F>,
    power_of_randomness: &'a [Expression<F>; 31],
    execution_state: ExecutionState,
    constraints: Vec<(&'static str, Expression<F>)>,
    constraints_first_step: Vec<(&'static str, Expression<F>)>,
    rw_counter_offset: Expression<F>,
    program_counter_offset: usize,
    stack_pointer_offset: i32,
    log_id_offset: usize,
    in_next_step: bool,
    condition: Option<Expression<F>>,
    stored_expressions: Vec<StoredExpression<F>>,
}

impl<'a, F: Field> ConstraintBuilder<'a, F> {
    pub(crate) fn new(
        curr: Step<F>,
        next: Step<F>,
        power_of_randomness: &'a [Expression<F>; 31],
        execution_state: ExecutionState,
    ) -> Self {
        Self {
            max_degree: MAX_DEGREE,
            curr,
            next,
            power_of_randomness,
            execution_state,
            constraints: Vec::new(),
            constraints_first_step: Vec::new(),
            rw_counter_offset: 0.expr(),
            program_counter_offset: 0,
            stack_pointer_offset: 0,
            log_id_offset: 0,
            in_next_step: false,
            condition: None,
            stored_expressions: Vec::new(),
        }
    }

    /// Returns (list of constraints, list of first step constraints, stored
    /// expressions, height used).
    #[allow(clippy::type_complexity)]
    pub(crate) fn build(
        self,
    ) -> (
        Vec<(&'static str, Expression<F>)>,
        Vec<(&'static str, Expression<F>)>,
        Vec<StoredExpression<F>>,
        usize,
    ) {
        let execution_state_selector = self.curr.execution_state_selector([self.execution_state]);
        (
            self.constraints
                .into_iter()
                .map(|(name, constraint)| (name, execution_state_selector.clone() * constraint))
                .collect(),
            self.constraints_first_step
                .into_iter()
                .map(|(name, constraint)| (name, execution_state_selector.clone() * constraint))
                .collect(),
            self.stored_expressions,
            self.curr.cell_manager.get_height(),
        )
    }

    pub(crate) fn power_of_randomness(&self) -> &[Expression<F>] {
        self.power_of_randomness
    }

    pub(crate) fn execution_state(&self) -> ExecutionState {
        self.execution_state
    }

    pub(crate) fn rw_counter_offset(&self) -> Expression<F> {
        self.rw_counter_offset.clone()
    }

    pub(crate) fn program_counter_offset(&self) -> usize {
        self.program_counter_offset
    }

    pub(crate) fn stack_pointer_offset(&self) -> i32 {
        self.stack_pointer_offset
    }

    pub(crate) fn log_id_offset(&self) -> usize {
        self.log_id_offset
    }

    // Query

    pub(crate) fn copy<E: Expr<F>>(&mut self, value: E) -> Cell<F> {
        let cell = self.query_cell();
        self.require_equal("Copy value to new cell", cell.expr(), value.expr());
        cell
    }

    pub(crate) fn query_bool(&mut self) -> Cell<F> {
        let cell = self.query_cell();
        self.require_boolean("Constrain cell to be a bool", cell.expr());
        cell
    }

    pub(crate) fn query_byte(&mut self) -> Cell<F> {
        self.query_cell_with_type(CellType::Lookup(Table::Byte))
    }

    pub(crate) fn query_word(&mut self) -> Word<F> {
        self.query_rlc()
    }

    pub(crate) fn query_rlc<const N: usize>(&mut self) -> RandomLinearCombination<F, N> {
        RandomLinearCombination::<F, N>::new(self.query_bytes(), self.power_of_randomness)
    }

    pub(crate) fn query_bytes<const N: usize>(&mut self) -> [Cell<F>; N] {
        self.query_bytes_dyn(N).try_into().unwrap()
    }

    pub(crate) fn query_bytes_dyn(&mut self, count: usize) -> Vec<Cell<F>> {
        self.query_cells(CellType::Lookup(Table::Byte), count)
    }

    pub(crate) fn query_cell(&mut self) -> Cell<F> {
        self.query_cell_with_type(CellType::Storage)
    }

    pub(crate) fn query_cell_with_type(&mut self, cell_type: CellType) -> Cell<F> {
        self.query_cells(cell_type, 1).first().unwrap().clone()
    }

    fn query_cells(&mut self, cell_type: CellType, count: usize) -> Vec<Cell<F>> {
        if self.in_next_step {
            &mut self.next
        } else {
            &mut self.curr
        }
        .cell_manager
        .query_cells(cell_type, count)
    }

    // Common

    pub(crate) fn require_zero(&mut self, name: &'static str, constraint: Expression<F>) {
        self.add_constraint(name, constraint);
    }

    pub(crate) fn require_equal(
        &mut self,
        name: &'static str,
        lhs: Expression<F>,
        rhs: Expression<F>,
    ) {
        self.add_constraint(name, lhs - rhs);
    }

    pub(crate) fn require_boolean(&mut self, name: &'static str, value: Expression<F>) {
        self.add_constraint(name, value.clone() * (1.expr() - value));
    }

    pub(crate) fn require_in_set(
        &mut self,
        name: &'static str,
        value: Expression<F>,
        set: Vec<Expression<F>>,
    ) {
        self.add_constraint(
            name,
            set.iter()
                .fold(1.expr(), |acc, item| acc * (value.clone() - item.clone())),
        );
    }

    pub(crate) fn require_next_state(&mut self, execution_state: ExecutionState) {
        let next_state = self.next.execution_state_selector([execution_state]);
        self.add_constraint(
            "Constrain next execution state",
            1.expr() - next_state.expr(),
        );
    }

    pub(crate) fn require_next_state_not(&mut self, execution_state: ExecutionState) {
        let next_state = self.next.execution_state_selector([execution_state]);
        self.add_constraint("Constrain next execution state not", next_state.expr());
    }

    pub(crate) fn require_step_state_transition(
        &mut self,
        step_state_transition: StepStateTransition<F>,
    ) {
        macro_rules! constrain {
            ($name:tt) => {
                match step_state_transition.$name {
                    Transition::Same => self.require_equal(
                        concat!("State transition constraint of ", stringify!($name)),
                        self.next.state.$name.expr(),
                        self.curr.state.$name.expr(),
                    ),
                    Transition::Delta(delta) => self.require_equal(
                        concat!("State transition constraint of ", stringify!($name)),
                        self.next.state.$name.expr(),
                        self.curr.state.$name.expr() + delta,
                    ),
                    Transition::To(to) => self.require_equal(
                        concat!("State transition constraint of ", stringify!($name)),
                        self.next.state.$name.expr(),
                        to,
                    ),
                    _ => {}
                }
            };
        }

        constrain!(rw_counter);
        constrain!(call_id);
        constrain!(is_root);
        constrain!(is_create);
        constrain!(code_hash);
        constrain!(program_counter);
        constrain!(stack_pointer);
        constrain!(gas_left);
        constrain!(memory_word_size);
        constrain!(reversible_write_counter);
        constrain!(log_id);
    }

    // Fixed

    pub(crate) fn range_lookup(&mut self, value: Expression<F>, range: u64) {
        let (name, tag) = match range {
            5 => ("Range5", FixedTableTag::Range5),
            16 => ("Range16", FixedTableTag::Range16),
            32 => ("Range32", FixedTableTag::Range32),
            64 => ("Range64", FixedTableTag::Range64),
            256 => ("Range256", FixedTableTag::Range256),
            512 => ("Range512", FixedTableTag::Range512),
            1024 => ("Range1024", FixedTableTag::Range1024),
            _ => unimplemented!(),
        };
        self.add_lookup(
            name,
            Lookup::Fixed {
                tag: tag.expr(),
                values: [value, 0.expr(), 0.expr()],
            },
        );
    }

    // Opcode

    pub(crate) fn opcode_lookup(&mut self, opcode: Expression<F>, is_code: Expression<F>) {
        self.opcode_lookup_at(
            self.curr.state.program_counter.expr() + self.program_counter_offset.expr(),
            opcode,
            is_code,
        );
        self.program_counter_offset += 1;
    }

    pub(crate) fn opcode_lookup_at(
        &mut self,
        index: Expression<F>,
        opcode: Expression<F>,
        is_code: Expression<F>,
    ) {
        let is_root_create = self.curr.state.is_root.expr() * self.curr.state.is_create.expr();
        // self.add_constraint(
        //     "The opcode source when is_root and is_create (Root creation transaction)
        // is not determined yet",     is_root_create.clone(),
        // );
        self.add_lookup(
            "Opcode lookup",
            Lookup::Bytecode {
                hash: self.curr.state.code_hash.expr(),
                tag: BytecodeFieldTag::Byte.expr(),
                index,
                is_code,
                value: opcode,
            }
            .conditional(1.expr() - is_root_create),
        );
    }

    // Bytecode table

    pub(crate) fn bytecode_lookup(
        &mut self,
        code_hash: Expression<F>,
        index: Expression<F>,
        is_code: Expression<F>,
        value: Expression<F>,
    ) {
        self.add_lookup(
            "Bytecode (byte) lookup",
            Lookup::Bytecode {
                hash: code_hash,
                tag: BytecodeFieldTag::Byte.expr(),
                index,
                is_code,
                value,
            },
        )
    }

    pub(crate) fn bytecode_length(&mut self, code_hash: Expression<F>) -> Cell<F> {
        let cell = self.query_cell();
        self.add_lookup(
            "Bytecode (length)",
            Lookup::Bytecode {
                hash: code_hash,
                tag: BytecodeFieldTag::Length.expr(),
                index: 0.expr(),
                is_code: 0.expr(),
                value: cell.expr(),
            },
        );
        cell
    }

    // Tx context

    pub(crate) fn tx_context(
        &mut self,
        id: Expression<F>,
        field_tag: TxContextFieldTag,
        index: Option<Expression<F>>,
    ) -> Cell<F> {
        let cell = self.query_cell();
        self.tx_context_lookup(id, field_tag, index, cell.expr());
        cell
    }

    pub(crate) fn tx_context_as_word(
        &mut self,
        id: Expression<F>,
        field_tag: TxContextFieldTag,
        index: Option<Expression<F>>,
    ) -> Word<F> {
        let word = self.query_word();
        self.tx_context_lookup(id, field_tag, index, word.expr());
        word
    }

    pub(crate) fn tx_context_lookup(
        &mut self,
        id: Expression<F>,
        field_tag: TxContextFieldTag,
        index: Option<Expression<F>>,
        value: Expression<F>,
    ) {
        self.add_lookup(
            "Tx lookup",
            Lookup::Tx {
                id,
                field_tag: field_tag.expr(),
                index: index.unwrap_or_else(|| 0.expr()),
                value,
            },
        );
    }

    // block
    pub(crate) fn block_lookup(
        &mut self,
        tag: Expression<F>,
        number: Option<Expression<F>>,
        val: Expression<F>,
    ) {
        self.add_lookup(
            "Block lookup",
            Lookup::Block {
                field_tag: tag,
                number: number.unwrap_or_else(|| 0.expr()),
                value: val,
            },
        );
    }

    // Rw

    /// Add a Lookup::Rw without increasing the rw_counter_offset, which is
    /// useful for state reversion or dummy lookup.
    fn rw_lookup_with_counter(
        &mut self,
        name: &str,
        counter: Expression<F>,
        is_write: Expression<F>,
        tag: RwTableTag,
        values: RwValues<F>,
    ) {
        let name = format!("rw lookup {}", name);
        self.add_lookup(
            &name,
            Lookup::Rw {
                counter,
                is_write,
                tag: tag.expr(),
                values,
            },
        );
    }

    /// Add a Lookup::Rw and increase the rw_counter_offset, useful in normal
    /// cases.
    fn rw_lookup(
        &mut self,
        name: &'static str,
        is_write: Expression<F>,
        tag: RwTableTag,
        values: RwValues<F>,
    ) {
        self.rw_lookup_with_counter(
            name,
            self.curr.state.rw_counter.expr() + self.rw_counter_offset.clone(),
            is_write,
            tag,
            values,
        );
        // Manually constant folding is used here, since halo2 cannot do this
        // automatically. Better error message will be printed during circuit
        // debugging.
        self.rw_counter_offset = match &self.condition {
            None => {
                if let Constant(v) = self.rw_counter_offset {
                    Constant(v + F::from(1u64))
                } else {
                    self.rw_counter_offset.clone() + 1i32.expr()
                }
            }
            Some(c) => self.rw_counter_offset.clone() + c.clone(),
        };
    }

    fn reversible_write(
        &mut self,
        name: &'static str,
        tag: RwTableTag,
        values: RwValues<F>,
        reversion_info: Option<&mut ReversionInfo<F>>,
    ) {
        debug_assert!(
            tag.is_reversible(),
            "Reversible write requires reversible tag"
        );

        self.rw_lookup(name, true.expr(), tag, values.clone());

        if let Some(reversion_info) = reversion_info {
            // Revert if is_persistent is 0
            self.condition(1.expr() - reversion_info.is_persistent(), |cb| {
                let name = format!("{} with reversion", name);
                cb.rw_lookup_with_counter(
                    &name,
                    reversion_info.rw_counter_of_reversion(),
                    true.expr(),
                    tag,
                    RwValues {
                        value_prev: values.value,
                        value: values.value_prev,
                        ..values
                    },
                )
            });
        }
    }

    // Access list

    pub(crate) fn account_access_list_write(
        &mut self,
        tx_id: Expression<F>,
        account_address: Expression<F>,
        value: Expression<F>,
        value_prev: Expression<F>,
        reversion_info: Option<&mut ReversionInfo<F>>,
    ) {
        self.reversible_write(
            "TxAccessListAccount write",
            RwTableTag::TxAccessListAccount,
            RwValues::new(
                tx_id,
                account_address,
                0.expr(),
                0.expr(),
                value,
                value_prev,
                0.expr(),
                0.expr(),
            ),
            reversion_info,
        );
    }

    pub(crate) fn account_storage_access_list_write(
        &mut self,
        tx_id: Expression<F>,
        account_address: Expression<F>,
        storage_key: Expression<F>,
        value: Expression<F>,
        value_prev: Expression<F>,
        reversion_info: Option<&mut ReversionInfo<F>>,
    ) {
        self.reversible_write(
            "TxAccessListAccountStorage write",
            RwTableTag::TxAccessListAccountStorage,
            RwValues::new(
                tx_id,
                account_address,
                0.expr(),
                storage_key,
                value,
                value_prev,
                0.expr(),
                0.expr(),
            ),
            reversion_info,
        );
    }

    // Tx Refund

    pub(crate) fn tx_refund_read(&mut self, tx_id: Expression<F>, value: Expression<F>) {
        self.rw_lookup(
            "TxRefund read",
            false.expr(),
            RwTableTag::TxRefund,
            RwValues::new(
                tx_id,
                0.expr(),
                0.expr(),
                0.expr(),
                value.clone(),
                value,
                0.expr(),
                0.expr(),
            ),
        );
    }

    pub(crate) fn tx_refund_write(
        &mut self,
        tx_id: Expression<F>,
        value: Expression<F>,
        value_prev: Expression<F>,
        reversion_info: Option<&mut ReversionInfo<F>>,
    ) {
        self.reversible_write(
            "TxRefund write",
            RwTableTag::TxRefund,
            RwValues::new(
                tx_id,
                0.expr(),
                0.expr(),
                0.expr(),
                value,
                value_prev,
                0.expr(),
                0.expr(),
            ),
            reversion_info,
        );
    }

    // Account

    pub(crate) fn account_read(
        &mut self,
        account_address: Expression<F>,
        field_tag: AccountFieldTag,
        value: Expression<F>,
    ) {
        self.rw_lookup(
            "Account read",
            false.expr(),
            RwTableTag::Account,
            RwValues::new(
                0.expr(),
                account_address,
                field_tag.expr(),
                0.expr(),
                value.clone(),
                value,
                0.expr(),
                0.expr(),
            ),
        );
    }

    pub(crate) fn account_write(
        &mut self,
        account_address: Expression<F>,
        field_tag: AccountFieldTag,
        value: Expression<F>,
        value_prev: Expression<F>,
        reversion_info: Option<&mut ReversionInfo<F>>,
    ) {
        self.reversible_write(
            "Account write",
            RwTableTag::Account,
            RwValues::new(
                0.expr(),
                account_address,
                field_tag.expr(),
                0.expr(),
                value,
                value_prev,
                0.expr(),
                0.expr(),
            ),
            reversion_info,
        );
    }

    // Account Storage

    pub(crate) fn account_storage_read(
        &mut self,
        account_address: Expression<F>,
        key: Expression<F>,
        value: Expression<F>,
        tx_id: Expression<F>,
        committed_value: Expression<F>,
    ) {
        self.rw_lookup(
            "account_storage_read",
            false.expr(),
            RwTableTag::AccountStorage,
            RwValues::new(
                tx_id,
                account_address,
                0.expr(),
                key,
                value.clone(),
                value,
                0.expr(),
                committed_value,
            ),
        );
    }

    #[allow(clippy::too_many_arguments)]
    pub(crate) fn account_storage_write(
        &mut self,
        account_address: Expression<F>,
        key: Expression<F>,
        value: Expression<F>,
        value_prev: Expression<F>,
        tx_id: Expression<F>,
        committed_value: Expression<F>,
        reversion_info: Option<&mut ReversionInfo<F>>,
    ) {
        self.reversible_write(
            "AccountStorage write",
            RwTableTag::AccountStorage,
            RwValues::new(
                tx_id,
                account_address,
                0.expr(),
                key,
                value,
                value_prev,
                0.expr(),
                committed_value,
            ),
            reversion_info,
        );
    }

    // Call context

    pub(crate) fn call_context(
        &mut self,
        call_id: Option<Expression<F>>,
        field_tag: CallContextFieldTag,
    ) -> Cell<F> {
        let cell = self.query_cell();
        self.call_context_lookup(false.expr(), call_id, field_tag, cell.expr());
        cell
    }

    pub(crate) fn call_context_lookup(
        &mut self,
        is_write: Expression<F>,
        call_id: Option<Expression<F>>,
        field_tag: CallContextFieldTag,
        value: Expression<F>,
    ) {
        self.rw_lookup(
            "CallContext lookup",
            is_write,
            RwTableTag::CallContext,
            RwValues::new(
                call_id.unwrap_or_else(|| self.curr.state.call_id.expr()),
                0.expr(),
                field_tag.expr(),
                0.expr(),
                value,
                0.expr(),
                0.expr(),
                0.expr(),
            ),
        );
    }

    fn reversion_info(
        &mut self,
        call_id: Option<Expression<F>>,
        is_write: bool,
    ) -> ReversionInfo<F> {
        let [rw_counter_end_of_reversion, is_persistent] = [
            CallContextFieldTag::RwCounterEndOfReversion,
            CallContextFieldTag::IsPersistent,
        ]
        .map(|field_tag| {
            let cell = self.query_cell();
            self.call_context_lookup(is_write.expr(), call_id.clone(), field_tag, cell.expr());
            cell
        });

        ReversionInfo {
            rw_counter_end_of_reversion,
            is_persistent,
            reversible_write_counter: if call_id.is_some() {
                0.expr()
            } else {
                self.curr.state.reversible_write_counter.expr()
            },
        }
    }

    pub(crate) fn reversion_info_read(
        &mut self,
        call_id: Option<Expression<F>>,
    ) -> ReversionInfo<F> {
        self.reversion_info(call_id, false)
    }

    pub(crate) fn reversion_info_write(
        &mut self,
        call_id: Option<Expression<F>>,
    ) -> ReversionInfo<F> {
        self.reversion_info(call_id, true)
    }

    // Stack

    pub(crate) fn stack_pop(&mut self, value: Expression<F>) {
        self.stack_lookup(false.expr(), self.stack_pointer_offset.expr(), value);
        self.stack_pointer_offset += 1;
    }

    pub(crate) fn stack_push(&mut self, value: Expression<F>) {
        self.stack_pointer_offset -= 1;
        self.stack_lookup(true.expr(), self.stack_pointer_offset.expr(), value);
    }

    pub(crate) fn stack_lookup(
        &mut self,
        is_write: Expression<F>,
        stack_pointer_offset: Expression<F>,
        value: Expression<F>,
    ) {
        self.rw_lookup(
            "Stack lookup",
            is_write,
            RwTableTag::Stack,
            RwValues::new(
                self.curr.state.call_id.expr(),
                self.curr.state.stack_pointer.expr() + stack_pointer_offset,
                0.expr(),
                0.expr(),
                value,
                0.expr(),
                0.expr(),
                0.expr(),
            ),
        );
    }

    // Memory

    pub(crate) fn memory_lookup(
        &mut self,
        is_write: Expression<F>,
        memory_address: Expression<F>,
        byte: Expression<F>,
        call_id: Option<Expression<F>>,
    ) {
        self.rw_lookup(
            "Memory lookup",
            is_write,
            RwTableTag::Memory,
            RwValues::new(
                call_id.unwrap_or_else(|| self.curr.state.call_id.expr()),
                memory_address,
                0.expr(),
                0.expr(),
                byte,
                0.expr(),
                0.expr(),
                0.expr(),
            ),
        );
    }

    pub(crate) fn tx_log_lookup(
        &mut self,
        tx_id: Expression<F>,
        log_id: Expression<F>,
        field_tag: TxLogFieldTag,
        index: Expression<F>,
        value: Expression<F>,
    ) {
        self.rw_lookup(
            "log data lookup",
            1.expr(),
            RwTableTag::TxLog,
            RwValues::new(
                tx_id,
                build_tx_log_expression(index, field_tag.expr(), log_id),
                0.expr(),
                0.expr(),
                value,
                0.expr(),
                0.expr(),
                0.expr(),
            ),
        );
    }

    // Tx Receipt

    pub(crate) fn tx_receipt_lookup(
        &mut self,
        is_write: Expression<F>,
        tx_id: Expression<F>,
        tag: TxReceiptFieldTag,
        value: Expression<F>,
    ) {
        self.rw_lookup(
            "tx receipt lookup",
            is_write,
            RwTableTag::TxReceipt,
            RwValues::new(
                tx_id,
                0.expr(),
                tag.expr(),
                0.expr(),
                value,
                0.expr(),
                0.expr(),
                0.expr(),
            ),
        );
    }

    // Copy Table

    #[allow(clippy::too_many_arguments)]
    pub(crate) fn copy_table_lookup(
        &mut self,
        src_id: Expression<F>,
        src_tag: Expression<F>,
        dst_id: Expression<F>,
        dst_tag: Expression<F>,
        src_addr: Expression<F>,
        src_addr_end: Expression<F>,
        dst_addr: Expression<F>,
        length: Expression<F>,
        rlc_acc: Expression<F>,
        rw_counter: Expression<F>,
        rwc_inc: Expression<F>,
    ) {
<<<<<<< HEAD
        // TODO: eliminate rw_counter argument since we have self.rw_counter_offset
        // already. TODO: increment rw_counter_offset by rwc_inc.
=======
        self.rw_counter_offset = self.rw_counter_offset.clone() + rwc_inc.clone();
>>>>>>> f3a95822
        self.add_lookup(
            "copy lookup",
            Lookup::CopyTable {
                is_first: 1.expr(), // is_first
                src_id,
                src_tag,
                dst_id,
                dst_tag,
                src_addr,
                src_addr_end,
                dst_addr,
                length,
                rlc_acc,
                rw_counter,
                rwc_inc,
            },
        );
    }

    // Keccak Table

    pub(crate) fn keccak_table_lookup(
        &mut self,
        input_rlc: Expression<F>,
        input_len: Expression<F>,
        output_rlc: Expression<F>,
    ) {
        self.add_lookup(
            "keccak lookup",
            Lookup::KeccakTable {
                input_rlc,
                input_len,
                output_rlc,
            },
        );
    }

    // Validation

    pub(crate) fn validate_degree(&self, degree: usize, name: &'static str) {
        // We need to subtract IMPLICIT_DEGREE from MAX_DEGREE because all expressions
        // will be multiplied by state selector and q_step/q_step_first
        // selector.
        debug_assert!(
            degree <= MAX_DEGREE - IMPLICIT_DEGREE,
            "Expression {} degree too high: {} > {}",
            name,
            degree,
            MAX_DEGREE - IMPLICIT_DEGREE,
        );
    }

    // General

    pub(crate) fn condition<R>(
        &mut self,
        condition: Expression<F>,
        constraint: impl FnOnce(&mut Self) -> R,
    ) -> R {
        debug_assert!(
            self.condition.is_none(),
            "Nested condition is not supported"
        );
        self.condition = Some(condition);
        let ret = constraint(self);
        self.condition = None;
        ret
    }

    /// This function needs to be used with extra precaution. You need to make
    /// sure the layout is the same as the gadget for `next_step_state`.
    /// `query_cell` will return cells in the next step in the `constraint`
    /// function.
    pub(crate) fn constrain_next_step<R>(
        &mut self,
        next_step_state: ExecutionState,
        condition: Option<Expression<F>>,
        constraint: impl FnOnce(&mut Self) -> R,
    ) -> R {
        assert!(!self.in_next_step, "Already in the next step");
        self.in_next_step = true;
        let ret = match condition {
            None => {
                self.require_next_state(next_step_state);
                constraint(self)
            }
            Some(cond) => self.condition(cond, |cb| {
                cb.require_next_state(next_step_state);
                constraint(cb)
            }),
        };
        self.in_next_step = false;
        ret
    }

    pub(crate) fn add_constraints(&mut self, constraints: Vec<(&'static str, Expression<F>)>) {
        for (name, constraint) in constraints {
            self.add_constraint(name, constraint);
        }
    }

    pub(crate) fn add_constraint(&mut self, name: &'static str, constraint: Expression<F>) {
        let constraint = match &self.condition {
            Some(condition) => condition.clone() * constraint,
            None => constraint,
        };

        let constraint = self.split_expression(name, constraint, MAX_DEGREE - IMPLICIT_DEGREE);

        self.validate_degree(constraint.degree(), name);
        self.constraints.push((name, constraint));
    }

    pub(crate) fn add_constraint_first_step(
        &mut self,
        name: &'static str,
        constraint: Expression<F>,
    ) {
        let constraint = match &self.condition {
            Some(condition) => condition.clone() * constraint,
            None => constraint,
        };
        self.validate_degree(constraint.degree(), name);
        self.constraints_first_step.push((name, constraint));
    }

    pub(crate) fn add_lookup(&mut self, name: &str, lookup: Lookup<F>) {
        let lookup = match &self.condition {
            Some(condition) => lookup.conditional(condition.clone()),
            None => lookup,
        };

        let compressed_expr = self.split_expression(
            "Lookup compression",
            rlc::expr(&lookup.input_exprs(), self.power_of_randomness),
            MAX_DEGREE - IMPLICIT_DEGREE,
        );
        self.store_expression(name, compressed_expr, CellType::Lookup(lookup.table()));
    }

    pub(crate) fn store_expression(
        &mut self,
        name: &str,
        expr: Expression<F>,
        cell_type: CellType,
    ) -> Expression<F> {
        // Check if we already stored the expression somewhere
        let stored_expression = self.find_stored_expression(expr.clone(), cell_type);
        match stored_expression {
            Some(stored_expression) => {
                debug_assert!(
                    !matches!(cell_type, CellType::Lookup(_)),
                    "The same lookup is done multiple times",
                );
                stored_expression.cell.expr()
            }
            None => {
                // Even if we're building expressions for the next step,
                // these intermediate values need to be stored in the current step.
                let in_next_step = self.in_next_step;
                self.in_next_step = false;
                let cell = self.query_cell_with_type(cell_type);
                self.in_next_step = in_next_step;

                // Require the stored value to equal the value of the expression
                let name = format!("{} (stored expression)", name);
                self.constraints.push((
                    Box::leak(name.clone().into_boxed_str()),
                    cell.expr() - expr.clone(),
                ));

                self.stored_expressions.push(StoredExpression {
                    name,
                    cell: cell.clone(),
                    cell_type,
                    expr_id: expr.identifier(),
                    expr,
                });
                cell.expr()
            }
        }
    }

    pub(crate) fn find_stored_expression(
        &self,
        expr: Expression<F>,
        cell_type: CellType,
    ) -> Option<&StoredExpression<F>> {
        let expr_id = expr.identifier();
        self.stored_expressions
            .iter()
            .find(|&e| e.cell_type == cell_type && e.expr_id == expr_id)
    }

    fn split_expression(
        &mut self,
        name: &'static str,
        expr: Expression<F>,
        max_degree: usize,
    ) -> Expression<F> {
        if expr.degree() > max_degree {
            match expr {
                Expression::Negated(poly) => {
                    Expression::Negated(Box::new(self.split_expression(name, *poly, max_degree)))
                }
                Expression::Scaled(poly, v) => {
                    Expression::Scaled(Box::new(self.split_expression(name, *poly, max_degree)), v)
                }
                Expression::Sum(a, b) => {
                    let a = self.split_expression(name, *a, max_degree);
                    let b = self.split_expression(name, *b, max_degree);
                    a + b
                }
                Expression::Product(a, b) => {
                    let (mut a, mut b) = (*a, *b);
                    while a.degree() + b.degree() > max_degree {
                        let mut split = |expr: Expression<F>| {
                            if expr.degree() > max_degree {
                                self.split_expression(name, expr, max_degree)
                            } else {
                                self.store_expression(name, expr, CellType::Storage)
                            }
                        };
                        if a.degree() >= b.degree() {
                            a = split(a);
                        } else {
                            b = split(b);
                        }
                    }
                    a * b
                }
                _ => expr.clone(),
            }
        } else {
            expr.clone()
        }
    }
}<|MERGE_RESOLUTION|>--- conflicted
+++ resolved
@@ -1114,12 +1114,7 @@
         rw_counter: Expression<F>,
         rwc_inc: Expression<F>,
     ) {
-<<<<<<< HEAD
-        // TODO: eliminate rw_counter argument since we have self.rw_counter_offset
-        // already. TODO: increment rw_counter_offset by rwc_inc.
-=======
         self.rw_counter_offset = self.rw_counter_offset.clone() + rwc_inc.clone();
->>>>>>> f3a95822
         self.add_lookup(
             "copy lookup",
             Lookup::CopyTable {
