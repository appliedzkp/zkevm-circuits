--- conflicted
+++ resolved
@@ -195,35 +195,13 @@
         step: &ExecStep,
         rw_offset: usize,
     ) -> Result<(), Error> {
-        let call_sucess = call.is_success;
-        let start_index = if call_sucess {
-            1 // stop restore context case
-        } else {
-            2 // error cases
-        };
-
         let [caller_id, caller_is_root, caller_is_create, caller_code_hash, caller_program_counter, caller_stack_pointer, caller_gas_left, caller_memory_word_size, caller_reversible_write_counter] =
             if call.is_root {
                 [U256::zero(); 9]
             } else {
-<<<<<<< HEAD
-                [
-                    step.rw_indices[start_index],
-                    step.rw_indices[start_index + 1],
-                    step.rw_indices[start_index + 2],
-                    step.rw_indices[start_index + 3],
-                    step.rw_indices[start_index + 4],
-                    step.rw_indices[start_index + 5],
-                    step.rw_indices[start_index + 6],
-                    step.rw_indices[start_index + 7],
-                    step.rw_indices[start_index + 8],
-                ]
-                .map(|idx| block.rws[idx].call_context_value())
-=======
                 [0, 1, 2, 3, 4, 5, 6, 7, 8]
                     .map(|i| step.rw_indices[i + rw_offset])
                     .map(|idx| block.rws[idx].call_context_value())
->>>>>>> 6ff20eeb
             };
 
         for (cell, value) in [
