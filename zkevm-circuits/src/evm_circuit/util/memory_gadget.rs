--- conflicted
+++ resolved
@@ -5,19 +5,11 @@
         util::{
             constraint_builder::EVMConstraintBuilder,
             math_gadget::{ConstantDivisionGadget, IsZeroGadget, MinMaxGadget, RangeCheckGadget},
-<<<<<<< HEAD
             select, sum, Cell,
         },
     },
     util::{
         word::{Word, WordCell},
-=======
-            select, sum, MemoryAddress,
-        },
-    },
-    util::{
-        cell_manager::{Cell, CellType},
->>>>>>> 3575aabd
         Expr,
     },
 };
@@ -85,17 +77,8 @@
         memory_offset: WordCell<F>,
         memory_length: MemoryAddress<F>,
     ) -> Self {
-<<<<<<< HEAD
         let memory_length_is_zero = IsZeroGadget::construct(cb, memory_length.sum_expr());
         let memory_offset_bytes = cb.query_memory_address();
-=======
-        debug_assert_eq!(
-            CellType::StoragePhase2,
-            cb.curr.cell_manager.columns()[memory_offset.column_idx].cell_type
-        );
-        let memory_length_is_zero = IsZeroGadget::construct(cb, sum::expr(&memory_length.cells));
-        let memory_offset_bytes = cb.query_word_rlc();
->>>>>>> 3575aabd
 
         let has_length = 1.expr() - memory_length_is_zero.expr();
         cb.condition(has_length, |cb| {
