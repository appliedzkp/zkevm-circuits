--- conflicted
+++ resolved
@@ -6,12 +6,8 @@
     },
     util::Expr,
 };
-<<<<<<< HEAD
 use array_init::array_init;
 use eth_types::{Field, ToLittleEndian, ToScalar, Word, U256};
-=======
-use eth_types::{Field, ToLittleEndian, ToScalar, Word};
->>>>>>> 1e9bc96a
 use halo2_proofs::plonk::{Error, Expression};
 
 /// Returns `1` when `value == 0`, and returns `0` otherwise.
