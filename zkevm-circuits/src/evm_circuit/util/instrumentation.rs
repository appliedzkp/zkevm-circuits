--- conflicted
+++ resolved
@@ -104,13 +104,11 @@
                     CellType::Lookup(Table::Exp) => {
                         report.exp_table = data_entry;
                     }
-<<<<<<< HEAD
+                    CellType::Lookup(Table::Sig) => {
+                        report.sig_table = data_entry;
+                    }
                     CellType::Lookup(Table::ChunkCtx) => {
                         report.chunk_ctx_table = data_entry;
-=======
-                    CellType::Lookup(Table::Sig) => {
-                        report.sig_table = data_entry;
->>>>>>> 3bbc757a
                     }
                 }
             }
@@ -139,11 +137,8 @@
     pub copy_table: StateReportRow,
     pub keccak_table: StateReportRow,
     pub exp_table: StateReportRow,
-<<<<<<< HEAD
+    pub sig_table: StateReportRow,
     pub chunk_ctx_table: StateReportRow,
-=======
-    pub sig_table: StateReportRow,
->>>>>>> 3bbc757a
 }
 
 impl From<ExecutionState> for ExecStateReport {
