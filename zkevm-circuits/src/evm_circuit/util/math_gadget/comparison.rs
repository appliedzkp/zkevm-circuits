--- conflicted
+++ resolved
@@ -50,13 +50,8 @@
 
 #[cfg(test)]
 mod tests {
-<<<<<<< HEAD
-    use super::test_util::*;
-    use super::*;
     use crate::evm_circuit::util::constraint_builder::ConstrainBuilderCommon;
-=======
     use super::{test_util::*, *};
->>>>>>> 6b890d53
     use crate::evm_circuit::util::Cell;
     use eth_types::*;
     use halo2_proofs::{halo2curves::bn256::Fr, plonk::Error};
