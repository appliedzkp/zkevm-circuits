use crate::evm_circuit::util::{
    self, constraint_builder::ConstraintBuilder, from_bytes, math_gadget::*, split_u256,
    CachedRegion,
};
use eth_types::{Field, Word};
use halo2_proofs::plonk::{Error, Expression};

/// Returns `1` when `lhs < rhs`, and returns `0` otherwise.
/// lhs and rhs are both 256-bit word.
#[derive(Clone, Debug)]
pub struct LtWordGadget<F> {
    comparison_hi: ComparisonGadget<F, 16>,
    lt_lo: LtGadget<F, 16>,
}

impl<F: Field> LtWordGadget<F> {
    pub(crate) fn construct(
        cb: &mut ConstraintBuilder<F>,
        lhs: &util::Word<F>,
        rhs: &util::Word<F>,
    ) -> Self {
        let comparison_hi = ComparisonGadget::construct(
            cb,
            from_bytes::expr(&lhs.cells[16..]),
            from_bytes::expr(&rhs.cells[16..]),
        );
        let lt_lo = LtGadget::construct(
            cb,
            from_bytes::expr(&lhs.cells[..16]),
            from_bytes::expr(&rhs.cells[..16]),
        );
        Self {
            comparison_hi,
            lt_lo,
        }
    }

    pub(crate) fn expr(&self) -> Expression<F> {
        let (hi_lt, hi_eq) = self.comparison_hi.expr();
        hi_lt + hi_eq * self.lt_lo.expr()
    }

    pub(crate) fn assign(
        &self,
        region: &mut CachedRegion<'_, '_, F>,
        offset: usize,
        lhs: Word,
        rhs: Word,
    ) -> Result<(), Error> {
        let (lhs_lo, lhs_hi) = split_u256(&lhs);
        let (rhs_lo, rhs_hi) = split_u256(&rhs);
        self.comparison_hi.assign(
            region,
            offset,
            F::from_u128(lhs_hi.as_u128()),
            F::from_u128(rhs_hi.as_u128()),
        )?;
        self.lt_lo.assign(
            region,
            offset,
            F::from_u128(lhs_lo.as_u128()),
            F::from_u128(rhs_lo.as_u128()),
        )?;
        Ok(())
    }
}

#[cfg(test)]
mod tests {
<<<<<<< HEAD
    use crate::evm_circuit::util::constraint_builder::ConstrainBuilderCommon;

    use super::test_util::*;
    use super::*;
=======
    use super::{test_util::*, *};
>>>>>>> 6b890d53
    use eth_types::*;
    use halo2_proofs::{halo2curves::bn256::Fr, plonk::Error};

    #[derive(Clone)]
    /// LtWordTestContainer: require(a < b)
    struct LtWordTestContainer<F> {
        ltword_gadget: LtWordGadget<F>,
        a: util::Word<F>,
        b: util::Word<F>,
    }

    impl<F: Field> MathGadgetContainer<F> for LtWordTestContainer<F> {
        fn configure_gadget_container(cb: &mut ConstraintBuilder<F>) -> Self {
            let a = cb.query_word_rlc();
            let b = cb.query_word_rlc();
            let ltword_gadget = LtWordGadget::<F>::construct(cb, &a, &b);
            cb.require_equal("a < b", ltword_gadget.expr(), 1.expr());
            LtWordTestContainer {
                ltword_gadget,
                a,
                b,
            }
        }

        fn assign_gadget_container(
            &self,
            witnesses: &[Word],
            region: &mut CachedRegion<'_, '_, F>,
        ) -> Result<(), Error> {
            let a = witnesses[0];
            let b = witnesses[1];
            let offset = 0;

            self.a.assign(region, offset, Some(a.to_le_bytes()))?;
            self.b.assign(region, offset, Some(b.to_le_bytes()))?;
            self.ltword_gadget.assign(region, 0, a, b)?;

            Ok(())
        }
    }

    #[test]
    fn test_ltword_expect() {
        try_test!(
            LtWordTestContainer<Fr>,
            vec![Word::from(0), Word::from(1)],
            true,
        );
        try_test!(
            LtWordTestContainer<Fr>,
            vec![Word::from(1), Word::MAX],
            true,
        );
        try_test!(
            LtWordTestContainer<Fr>,
            vec![WORD_LOW_MAX, WORD_HIGH_MAX],
            true,
        );
        try_test!(
            LtWordTestContainer<Fr>,
            vec![Word::from(90), WORD_LOW_MAX],
            true,
        );
        try_test!(
            LtWordTestContainer<Fr>,
            vec![Word::from(90), WORD_HIGH_MAX],
            true,
        );
    }

    #[test]
    fn test_ltword_unexpect() {
        try_test!(
            LtWordTestContainer<Fr>,
            vec![Word::from(1), Word::from(0)],
            false,
        );
        try_test!(LtWordTestContainer<Fr>, vec![Word::MAX, Word::MAX], false,);

        try_test!(
            LtWordTestContainer<Fr>,
            vec![WORD_HIGH_MAX, WORD_LOW_MAX],
            false,
        );
    }
}<|MERGE_RESOLUTION|>--- conflicted
+++ resolved
@@ -67,14 +67,9 @@
 
 #[cfg(test)]
 mod tests {
-<<<<<<< HEAD
     use crate::evm_circuit::util::constraint_builder::ConstrainBuilderCommon;
 
-    use super::test_util::*;
-    use super::*;
-=======
     use super::{test_util::*, *};
->>>>>>> 6b890d53
     use eth_types::*;
     use halo2_proofs::{halo2curves::bn256::Fr, plonk::Error};
 
