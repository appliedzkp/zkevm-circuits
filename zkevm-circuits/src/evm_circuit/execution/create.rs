--- conflicted
+++ resolved
@@ -278,38 +278,6 @@
                 });
             },
         );
-<<<<<<< HEAD
-
-        let mut callee_reversion_info =
-            cb.reversion_info_write_unchecked(Some(callee_call_id.expr()));
-
-        // Case1: Handle the case where an error of ErrDepth, ErrInsufficientBalance,
-        // ErrNonceUintOverflow or ErrContractAddressCollision occurred.
-        cb.condition(not::expr(is_precheck_ok.expr()), |cb| {
-            // Save caller's call state
-            cb.call_context_lookup_write(
-                None,
-                CallContextFieldTag::LastCalleeId,
-                Word::from_lo_unchecked(callee_call_id.expr()),
-            );
-            for field_tag in [
-                CallContextFieldTag::LastCalleeReturnDataOffset,
-                CallContextFieldTag::LastCalleeReturnDataLength,
-            ] {
-                cb.call_context_lookup_write(None, field_tag, Word::zero());
-            }
-
-            cb.require_step_state_transition(StepStateTransition {
-                rw_counter: Delta(cb.rw_counter_offset()),
-                program_counter: Delta(1.expr()),
-                stack_pointer: Delta(2.expr() + is_create2.expr()),
-                memory_word_size: To(memory_expansion.next_memory_word_size()),
-                gas_left: Delta(-gas_cost.expr()),
-                ..StepStateTransition::default()
-            });
-        });
-
-=======
 
         let mut callee_reversion_info =
             cb.reversion_info_write_unchecked(Some(callee_call_id.expr()));
@@ -341,7 +309,6 @@
         });
 
         // Case2: Normal create call, precheck is ok and no address collision
->>>>>>> b29ac07d
         let transfer = cb.condition(
             and::expr([is_precheck_ok.clone(), not_address_collision.expr()]),
             |cb| {
@@ -481,12 +448,7 @@
             },
         );
 
-<<<<<<< HEAD
-        // Case3: Handle the case where an error of ErrDepth, ErrInsufficientBalance,
-        // ErrNonceUintOverflow or ErrContractAddressCollision occurred.
-=======
         // Case3: Handle the case where an error of ErrContractAddressCollision occurred.
->>>>>>> b29ac07d
         cb.condition(
             and::expr([is_precheck_ok, not::expr(not_address_collision.expr())]),
             |cb| {
@@ -579,13 +541,6 @@
             rws.next().call_context_value().as_usize(),
             rws.next().call_context_value().as_usize() != 0,
         )?;
-<<<<<<< HEAD
-
-        let mut rws = StepRws::new(block, step);
-        // 0..3 : TxId, Depth, RwCounterEndOfReversion and IsPersistent
-        // stack value starts from 4
-=======
->>>>>>> b29ac07d
         let [value, init_code_start, init_code_length] = [(); 3].map(|_| rws.next().stack_value());
         self.value.assign_u256(region, offset, value)?;
         let salt = if is_create2 {
@@ -617,22 +572,13 @@
             (false, U256::from(0), 0)
         };
 
-<<<<<<< HEAD
-        // 3 RWs while is_precheck_ok is true
-        rws.offset_add(5); // skip caller call context
-=======
         // skip caller call context writes
         rws.offset_add(5);
->>>>>>> b29ac07d
 
         let callee_nonce_is_zero = callee_nonce == 0;
         let codehash_non_empty = !callee_prev_code_hash.is_zero()
             && callee_prev_code_hash != CodeDB::empty_code_hash().to_word();
         let is_address_collision = !callee_nonce_is_zero || codehash_non_empty;
-<<<<<<< HEAD
-
-=======
->>>>>>> b29ac07d
         self.prev_code_hash
             .assign_u256(region, offset, callee_prev_code_hash)?;
         self.prev_code_hash_is_zero
@@ -640,16 +586,10 @@
         self.not_address_collision.assign_u256(
             region,
             offset,
-            callee_nonce.to_word()
-                + callee_prev_code_hash
-                    * (callee_prev_code_hash - CodeDB::empty_code_hash().to_word()),
+            U256::from(is_address_collision as u8),
         )?;
 
         let copy_rw_increase = init_code_length.as_usize();
-<<<<<<< HEAD
-        // copy_table_lookup
-=======
->>>>>>> b29ac07d
         let values: Vec<u8> = if is_precheck_ok {
             (0..copy_rw_increase)
                 .map(|_| rws.next().memory_value())
@@ -657,10 +597,6 @@
         } else {
             Vec::new()
         };
-<<<<<<< HEAD
-        // account_write(caller), tx_access_list_write(callee) and  account_read(callee)
-=======
->>>>>>> b29ac07d
         let [callee_rw_counter_end_of_reversion, callee_is_persistent] =
             [(); 2].map(|_| rws.next().call_context_value());
 
@@ -679,22 +615,14 @@
             offset,
             (31u64 + init_code_length.as_u64()).into(),
         )?;
-<<<<<<< HEAD
-        let keccak_gas_cost = u64::try_from(init_code_word_size).unwrap()
-=======
         let initcode_gas_cost = u64::try_from(init_code_word_size).unwrap()
->>>>>>> b29ac07d
             * if is_create2 {
                 INIT_CODE_WORD_GAS + GasCost::COPY_SHA3
             } else {
                 INIT_CODE_WORD_GAS
             };
         let gas_left =
-<<<<<<< HEAD
-            step.gas_left - GasCost::CREATE - memory_expansion_gas_cost - keccak_gas_cost;
-=======
             step.gas_left - GasCost::CREATE - memory_expansion_gas_cost - initcode_gas_cost;
->>>>>>> b29ac07d
         self.gas_left.assign(region, offset, gas_left.into())?;
         self.callee_reversion_info.assign(
             region,
@@ -708,12 +636,9 @@
         let code_hash = if is_precheck_ok {
             if !is_address_collision {
                 // transfer
-<<<<<<< HEAD
-=======
                 if callee_prev_code_hash.is_zero() {
                     rws.next(); // codehash update
                 }
->>>>>>> b29ac07d
                 let [caller_balance_pair, callee_balance_pair] = if !value.is_zero() {
                     [(); 2].map(|_| rws.next().account_balance_pair())
                 } else {
