--- conflicted
+++ resolved
@@ -7,18 +7,14 @@
     ConstraintBuilder, ReversionInfo, StepStateTransition,
 };
 use crate::evm_circuit::util::{
-    from_bytes, select, CachedRegion, Cell, RandomLinearCombination, Word,
+    from_bytes, select, CachedRegion, Cell, Word,
 };
 use crate::evm_circuit::witness::{Block, Call, ExecStep, Rw, Transaction};
 use crate::table::{AccountFieldTag, CallContextFieldTag};
 use crate::util::Expr;
 use array_init::array_init;
 use eth_types::evm_types::GasCost;
-<<<<<<< HEAD
-use eth_types::{Field, ToAddress};
-=======
 use eth_types::{Field, ToLittleEndian};
->>>>>>> 4be31995
 use halo2_proofs::circuit::Value;
 use halo2_proofs::plonk::Error;
 
@@ -41,14 +37,9 @@
     const EXECUTION_STATE: ExecutionState = ExecutionState::EXTCODESIZE;
 
     fn configure(cb: &mut ConstraintBuilder<F>) -> Self {
-<<<<<<< HEAD
-        let address = cb.query_word_rlc();
-        cb.stack_pop(address.expr());
-=======
-        let address_word = cb.query_word();
+        let address_word = cb.query_word_rlc();
         let address = from_bytes::expr(&address_word.cells[..N_BYTES_ACCOUNT_ADDRESS]);
         cb.stack_pop(address_word.expr());
->>>>>>> 4be31995
 
         let tx_id = cb.call_context(None, CallContextFieldTag::TxId);
         let mut reversion_info = cb.reversion_info_read(None);
@@ -77,13 +68,9 @@
             from_bytes::expr(&code_size_bytes),
             code_size.expr(),
         );
-
         cb.stack_push(select::expr(
             exists.expr(),
-            RandomLinearCombination::random_linear_combine_expr(
-                code_size_bytes.clone().map(|c| c.expr()),
-                cb.power_of_randomness(),
-            ),
+            cb.word_rlc(code_size_bytes.clone().map(|c| c.expr())),
             0.expr(),
         ));
 
