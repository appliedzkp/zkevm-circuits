--- conflicted
+++ resolved
@@ -144,29 +144,12 @@
 mod test {
     use crate::test_util::CircuitTestBuilder;
     use eth_types::{
-<<<<<<< HEAD
-        address, bytecode, bytecode::Bytecode, geth_types::Account, Address, ToWord, Word, U64,
-=======
         address, bytecode, bytecode::Bytecode, geth_types::Account, Address, ToWord, Word,
->>>>>>> 0ba4fc7b
     };
     use mock::TestContext;
 
     fn callee(code: Bytecode) -> Account {
-<<<<<<< HEAD
-        let code = code.to_vec();
-        let is_empty = code.is_empty();
-
-        Account {
-            address: Address::repeat_byte(0xff),
-            code: code.into(),
-            nonce: U64::from(!is_empty as u64),
-            balance: if is_empty { 0 } else { 0xdeadbeefu64 }.into(),
-            ..Default::default()
-        }
-=======
         Account::mock_code_balance(code)
->>>>>>> 0ba4fc7b
     }
 
     #[test]
