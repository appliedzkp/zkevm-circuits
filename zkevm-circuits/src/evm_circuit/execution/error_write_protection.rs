use crate::{
    evm_circuit::{
        execution::ExecutionGadget,
        step::ExecutionState,
        util::{
<<<<<<< HEAD
            common_gadget::CommonErrorGadget, constraint_builder::ConstraintBuilder,
            math_gadget::IsZeroGadget, CachedRegion, Cell, Word as RLCWord,
=======
            common_gadget::CommonErrorGadget,
            constraint_builder::{ConstrainBuilderCommon, EVMConstraintBuilder},
            math_gadget::IsZeroGadget,
            sum, CachedRegion, Cell, Word as RLCWord,
>>>>>>> 3902437a
        },
        witness::{Block, Call, ExecStep, Transaction},
    },
    table::CallContextFieldTag,
    util::Expr,
};
use eth_types::{evm_types::OpcodeId, Field, ToLittleEndian, U256};
use halo2_proofs::{circuit::Value, plonk::Error};

#[derive(Clone, Debug)]
pub(crate) struct ErrorWriteProtectionGadget<F> {
    opcode: Cell<F>,
    is_call: IsZeroGadget<F>,
    gas: RLCWord<F>,
    code_address: RLCWord<F>,
    value: RLCWord<F>,
    is_value_zero: IsZeroGadget<F>,
    common_error_gadget: CommonErrorGadget<F>,
}

impl<F: Field> ExecutionGadget<F> for ErrorWriteProtectionGadget<F> {
    const NAME: &'static str = "ErrorWriteProtection";

    const EXECUTION_STATE: ExecutionState = ExecutionState::ErrorWriteProtection;

    fn configure(cb: &mut EVMConstraintBuilder<F>) -> Self {
        let opcode = cb.query_cell();
        let is_call = IsZeroGadget::construct(cb, opcode.expr() - OpcodeId::CALL.expr());
        let gas_word = cb.query_word_rlc();
        let code_address_word = cb.query_word_rlc();
        let value = cb.query_word_rlc();
        let is_value_zero = IsZeroGadget::construct(cb, value.expr());

        // require_in_set method will spilit into more low degree expressions if exceed
        // max_degree. otherwise need to do fixed lookup for these opcodes
        // checking.
        cb.require_in_set(
            "ErrorWriteProtection only happens in [CALL, SSTORE, CREATE, CREATE2, SELFDESTRUCT, LOG0..4 ]",
            opcode.expr(),
            vec![
                OpcodeId::CALL.expr(),
                OpcodeId::SSTORE.expr(),
                OpcodeId::CREATE.expr(),
                OpcodeId::CREATE2.expr(),
                OpcodeId::SELFDESTRUCT.expr(),
                OpcodeId::LOG0.expr(),
                OpcodeId::LOG1.expr(),
                OpcodeId::LOG2.expr(),
                OpcodeId::LOG3.expr(),
                OpcodeId::LOG4.expr(),
            ],
        );

        // Lookup values from stack if opcode is call
        // Precondition: If there's a StackUnderflow CALL, is handled before this error
        cb.condition(is_call.expr(), |cb| {
            cb.stack_pop(gas_word.expr());
            cb.stack_pop(code_address_word.expr());
            cb.stack_pop(value.expr());
            //cb.require_zero("value of call is not zero",
            // is_value_zero.expr());
        });

        // current call context is readonly
        cb.call_context_lookup(false.expr(), None, CallContextFieldTag::IsStatic, 1.expr());

        // constrain not root call as at least one previous staticcall preset.
        cb.require_zero(
            "ErrorWriteProtection only happen in internal call",
            cb.curr.state.is_root.expr(),
        );

        let common_error_gadget = CommonErrorGadget::construct(cb, opcode.expr(), 0.expr());

        Self {
            opcode,
            is_call,
            gas: gas_word,
            code_address: code_address_word,
            value,
            is_value_zero,
            common_error_gadget,
        }
    }

    fn assign_exec_step(
        &self,
        region: &mut CachedRegion<'_, '_, F>,
        offset: usize,
        block: &Block<F>,
        _: &Transaction,
        call: &Call,
        step: &ExecStep,
    ) -> Result<(), Error> {
        let opcode = step.opcode.unwrap();
        let is_call = opcode == OpcodeId::CALL;
        self.opcode
            .assign(region, offset, Value::known(F::from(opcode.as_u64())))?;
        let [mut gas, mut code_address, mut value] = [U256::zero(), U256::zero(), U256::zero()];

        if is_call {
            [gas, code_address, value] =
                [step.rw_indices[0], step.rw_indices[1], step.rw_indices[2]]
                    .map(|idx| block.rws[idx].stack_value());
        }

        self.gas.assign(region, offset, Some(gas.to_le_bytes()))?;
        self.code_address
            .assign(region, offset, Some(code_address.to_le_bytes()))?;
        self.value
            .assign(region, offset, Some(value.to_le_bytes()))?;

        self.is_call.assign(
            region,
            offset,
            F::from(opcode.as_u64()) - F::from(OpcodeId::CALL.as_u64()),
        )?;
        self.is_value_zero
            .assign_value(region, offset, region.word_rlc(value))?;

        self.common_error_gadget.assign(
            region,
            offset,
            block,
            call,
            step,
            3 + (is_call as usize * 3),
        )?;

        Ok(())
    }
}

#[cfg(test)]
mod test {
    use crate::test_util::CircuitTestBuilder;
    use eth_types::{
        address, bytecode, bytecode::Bytecode, evm_types::OpcodeId, geth_types::Account, Address,
        ToWord, Word,
    };
    use mock::TestContext;

    // internal call test
    struct Stack {
        gas: u64,
        value: Word,
        cd_offset: u64,
        cd_length: u64,
        rd_offset: u64,
        rd_length: u64,
    }

    fn callee(code: Bytecode) -> Account {
        let code = code.to_vec();
        let is_empty = code.is_empty();
        Account {
            address: Address::repeat_byte(0xff),
            code: code.into(),
            nonce: if is_empty { 0 } else { 1 }.into(),
            balance: if is_empty { 0 } else { 0xdeadbeefu64 }.into(),
            ..Default::default()
        }
    }

    fn caller(opcode: OpcodeId, stack: Stack, caller_is_success: bool) -> Account {
        let is_call = opcode == OpcodeId::CALL;
        let terminator = if caller_is_success {
            OpcodeId::RETURN
        } else {
            OpcodeId::REVERT
        };

        let mut bytecode = bytecode! {
            PUSH32(Word::from(stack.rd_length))
            PUSH32(Word::from(stack.rd_offset))
            PUSH32(Word::from(stack.cd_length))
            PUSH32(Word::from(stack.cd_offset))
        };
        if is_call {
            bytecode.push(32, stack.value);
        }
        bytecode.append(&bytecode! {
            PUSH32(Address::repeat_byte(0xff).to_word())
            PUSH32(Word::from(stack.gas))
            .write_op(opcode)
            PUSH32(Word::from(stack.rd_length))
            PUSH32(Word::from(stack.rd_offset))
            PUSH32(Word::from(stack.cd_length))
            PUSH32(Word::from(stack.cd_offset))
        });
        if is_call {
            bytecode.push(32, stack.value);
        }
        bytecode.append(&bytecode! {
            PUSH32(Address::repeat_byte(0xff).to_word())
            PUSH32(Word::from(stack.gas))
            .write_op(opcode)
            PUSH1(0)
            PUSH1(0)
            .write_op(terminator)
        });

        Account {
            address: Address::repeat_byte(0xfe),
            balance: Word::from(10).pow(20.into()),
            code: bytecode.to_vec().into(),
            ..Default::default()
        }
    }

    #[test]
    fn test_write_protection() {
        // test sstore with write protection error
        test_internal_write_protection(false);
        // test call with write protection error
        test_internal_write_protection(true);
    }

    // ErrorWriteProtection error happen in internal call
    fn test_internal_write_protection(is_call: bool) {
        let mut caller_bytecode = bytecode! {
            PUSH1(0)
            PUSH1(0)
            PUSH1(0)
            PUSH1(0)
            //PUSH1(100) //skip value for static call
        };

        caller_bytecode.append(&bytecode! {
            PUSH32(Address::repeat_byte(0xff).to_word())
            PUSH2(40000) // gas
            STATICCALL //CALL
            STOP
        });

        let mut callee_bytecode = bytecode! {
            PUSH1(42)
            PUSH1(0x02)
        };

        if is_call {
            callee_bytecode.append(&bytecode! {
                PUSH1(0)
                PUSH1(0)
                PUSH1(10)
                PUSH1(200)  // non zero value
                PUSH20(Address::repeat_byte(0xff).to_word())
                PUSH2(10000)  // gas
                //this call got error: ErrorWriteProtection
                CALL
                RETURN
                STOP
            });
        } else {
            callee_bytecode.append(&bytecode! {
                // this SSTORE got error: ErrorWriteProtection
                SSTORE
                STOP
            });
        }

        test_ok(
            Account {
                address: Address::repeat_byte(0xfe),
                balance: Word::from(10).pow(20.into()),
                code: caller_bytecode.into(),
                ..Default::default()
            },
            callee(callee_bytecode),
        );
    }

    fn test_ok(caller: Account, callee: Account) {
        let ctx = TestContext::<3, 1>::new(
            None,
            |accs| {
                accs[0]
                    .address(address!("0x000000000000000000000000000000000000cafe"))
                    .balance(Word::from(10u64.pow(19)));
                accs[1]
                    .address(caller.address)
                    .code(caller.code)
                    .nonce(caller.nonce)
                    .balance(caller.balance);
                accs[2]
                    .address(callee.address)
                    .code(callee.code)
                    .nonce(callee.nonce)
                    .balance(callee.balance);
            },
            |mut txs, accs| {
                txs[0]
                    .from(accs[0].address)
                    .to(accs[1].address)
                    .gas(150000.into());
            },
            |block, _tx| block.number(0xcafeu64),
        )
        .unwrap();

        CircuitTestBuilder::new_from_test_ctx(ctx).run();
    }
}<|MERGE_RESOLUTION|>--- conflicted
+++ resolved
@@ -3,15 +3,10 @@
         execution::ExecutionGadget,
         step::ExecutionState,
         util::{
-<<<<<<< HEAD
-            common_gadget::CommonErrorGadget, constraint_builder::ConstraintBuilder,
-            math_gadget::IsZeroGadget, CachedRegion, Cell, Word as RLCWord,
-=======
             common_gadget::CommonErrorGadget,
             constraint_builder::{ConstrainBuilderCommon, EVMConstraintBuilder},
             math_gadget::IsZeroGadget,
             sum, CachedRegion, Cell, Word as RLCWord,
->>>>>>> 3902437a
         },
         witness::{Block, Call, ExecStep, Transaction},
     },
