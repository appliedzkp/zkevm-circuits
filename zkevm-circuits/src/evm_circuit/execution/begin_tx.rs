--- conflicted
+++ resolved
@@ -622,116 +622,6 @@
     }
 
     #[test]
-<<<<<<< HEAD
-    fn begin_tx_invalid_nonce() {
-        // The nonce of the account doing the transaction is not correct
-        // Use the same nonce value for two transactions.
-        let multibyte_nonce = Word::from(1);
-
-        let to = MOCK_ACCOUNTS[0];
-        let from = MOCK_ACCOUNTS[1];
-
-        let code = bytecode! {
-            STOP
-        };
-
-        let ctx = TestContext::<2, 1>::new(
-            None,
-            |accs| {
-                accs[0].address(to).balance(eth(1)).code(code);
-                accs[1].address(from).balance(eth(1)).nonce(multibyte_nonce);
-            },
-            |mut txs, _| {
-                //txs[0].to(to).from(from).nonce(Word::from(1));
-                txs[0]
-                    .to(to)
-                    .from(from)
-                    .nonce(Word::from(0))
-                    .invalid_tx(Word::from(1));
-            },
-            |block, _| block,
-        )
-        .unwrap()
-        .into();
-
-        CircuitTestBuilder::new_from_test_ctx(ctx).run();
-    }
-
-    #[test]
-    fn begin_tx_not_enough_eth() {
-        // The account does not have enough ETH to pay for eth_value + tx_gas *
-        // tx_gas_price.
-        let multibyte_nonce = Word::from(1);
-
-        let to = MOCK_ACCOUNTS[0];
-        let from = MOCK_ACCOUNTS[1];
-
-        let balance = Word::from(1) * Word::from(10u64.pow(5));
-        let ctx = TestContext::<2, 1>::new(
-            None,
-            |accs| {
-                accs[0].address(to).balance(gwei(0));
-                accs[1]
-                    .address(from)
-                    .balance(balance)
-                    .nonce(multibyte_nonce);
-            },
-            |mut txs, _| {
-                txs[0]
-                    .to(to)
-                    .from(from)
-                    .nonce(multibyte_nonce)
-                    .gas_price(gwei(1))
-                    .gas(Word::from(10u64.pow(5)))
-                    .value(gwei(1))
-                    .invalid_tx(Word::from(1));
-            },
-            |block, _| block,
-        )
-        .unwrap()
-        .into();
-
-        CircuitTestBuilder::new_from_test_ctx(ctx).run();
-    }
-
-    #[test]
-    fn begin_tx_insufficient_gas() {
-        let multibyte_nonce = Word::from(1);
-
-        let to = MOCK_ACCOUNTS[0];
-        let from = MOCK_ACCOUNTS[1];
-
-        let balance = Word::from(1) * Word::from(10u64.pow(18));
-        let ctx = TestContext::<2, 1>::new(
-            None,
-            |accs| {
-                accs[0].address(to).balance(gwei(0));
-                accs[1]
-                    .address(from)
-                    .balance(balance)
-                    .nonce(multibyte_nonce);
-            },
-            |mut txs, _| {
-                txs[0]
-                    .to(to)
-                    .from(from)
-                    .nonce(multibyte_nonce)
-                    .gas_price(gwei(1))
-                    .gas(Word::from(1))
-                    .value(gwei(1))
-                    .invalid_tx(Word::from(1));
-            },
-            |block, _| block,
-        )
-        .unwrap()
-        .into();
-
-        CircuitTestBuilder::new_from_test_ctx(ctx).run();
-    }
-
-    #[test]
-=======
->>>>>>> 210a6959
     fn begin_tx_gadget_rand() {
         let random_amount = Word::from_little_endian(&rand_bytes(32)) % eth(1);
         let random_gas_price = Word::from_little_endian(&rand_bytes(32)) % gwei(2);
@@ -873,7 +763,7 @@
             STOP
         };
 
-        let block: GethData = TestContext::<2, 1>::new(
+        let ctx = TestContext::<2, 1>::new(
             None,
             |accs| {
                 accs[0].address(to).balance(eth(1)).code(code);
@@ -891,7 +781,7 @@
         .unwrap()
         .into();
 
-        assert_eq!(run_test_circuit_geth_data_default::<Fr>(block), Ok(()));
+        CircuitTestBuilder::new_from_test_ctx(ctx).run();
     }
 
     fn begin_tx_not_enough_eth(enable_skipping_invalid_tx: bool) {
@@ -903,7 +793,7 @@
         let from = MOCK_ACCOUNTS[1];
 
         let balance = Word::from(1) * Word::from(10u64.pow(5));
-        let block: GethData = TestContext::<2, 1>::new(
+        let ctx = TestContext::<2, 1>::new(
             None,
             |accs| {
                 accs[0].address(to).balance(gwei(0));
@@ -927,7 +817,7 @@
         .unwrap()
         .into();
 
-        assert_eq!(run_test_circuit_geth_data_default::<Fr>(block), Ok(()));
+        CircuitTestBuilder::new_from_test_ctx(ctx).run();
     }
 
     fn begin_tx_insufficient_gas(enable_skipping_invalid_tx: bool) {
@@ -937,7 +827,7 @@
         let from = MOCK_ACCOUNTS[1];
 
         let balance = Word::from(1) * Word::from(10u64.pow(18));
-        let block: GethData = TestContext::<2, 1>::new(
+        let ctx = TestContext::<2, 1>::new(
             None,
             |accs| {
                 accs[0].address(to).balance(gwei(0));
@@ -961,6 +851,6 @@
         .unwrap()
         .into();
 
-        assert_eq!(run_test_circuit_geth_data_default::<Fr>(block), Ok(()));
+        CircuitTestBuilder::new_from_test_ctx(ctx).run();
     }
 }