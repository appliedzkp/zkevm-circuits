--- conflicted
+++ resolved
@@ -1,11 +1,7 @@
 use crate::{
     evm_circuit::{
         execution::ExecutionGadget,
-<<<<<<< HEAD
         param::{N_BYTES_ACCOUNT_ADDRESS, N_BYTES_GAS, N_BYTES_U64},
-=======
-        param::{N_BYTES_ACCOUNT_ADDRESS, N_BYTES_GAS, N_BYTES_U64, N_BYTES_WORD},
->>>>>>> 3575aabd
         step::ExecutionState,
         util::{
             and,
@@ -16,11 +12,7 @@
             },
             is_precompiled,
             math_gadget::{
-<<<<<<< HEAD
                 ConstantDivisionGadget, ContractCreateGadget, IsEqualWordGadget, IsZeroWordGadget,
-=======
-                ConstantDivisionGadget, ContractCreateGadget, IsEqualGadget, IsZeroGadget,
->>>>>>> 3575aabd
                 MulWordByU64Gadget, RangeCheckGadget,
             },
             not, or, select, AccountAddress, CachedRegion, Cell, StepRws,
@@ -30,14 +22,10 @@
     table::{
         AccountFieldTag, BlockContextFieldTag, CallContextFieldTag, TxFieldTag as TxContextFieldTag,
     },
-<<<<<<< HEAD
     util::{
         word::{Word, Word32Cell, WordCell, WordExpr},
         Expr,
     },
-=======
-    util::Expr,
->>>>>>> 3575aabd
 };
 use bus_mapping::state_db::CodeDB;
 use eth_types::{evm_types::GasCost, Field, ToWord, U256};
@@ -74,11 +62,7 @@
     callee_not_exists: IsZeroWordGadget<F, WordCell<F>>,
     is_caller_callee_equal: Cell<F>,
     // EIP-3651 (Warm COINBASE)
-<<<<<<< HEAD
     coinbase: WordCell<F>,
-=======
-    coinbase: Cell<F>,
->>>>>>> 3575aabd
     // Caller, callee and a list addresses are added to the access list before
     // coinbase, and may be duplicate.
     // <https://github.com/ethereum/go-ethereum/blob/604e215d1bb070dff98fb76aa965064c74e3633f/core/state/statedb.go#LL1119C9-L1119C9>
@@ -205,7 +189,6 @@
         ); // rwc_delta += 1
 
         // Query coinbase address.
-<<<<<<< HEAD
         let coinbase = cb.query_word_unchecked();
         let is_coinbase_warm = cb.query_bool();
         cb.block_lookup(
@@ -216,14 +199,6 @@
         cb.account_access_list_write_unchecked(
             tx_id.expr(),
             coinbase.to_word(),
-=======
-        let coinbase = cb.query_cell();
-        let is_coinbase_warm = cb.query_bool();
-        cb.block_lookup(BlockContextFieldTag::Coinbase.expr(), None, coinbase.expr());
-        cb.account_access_list_write(
-            tx_id.expr(),
-            coinbase.expr(),
->>>>>>> 3575aabd
             1.expr(),
             is_coinbase_warm.expr(),
             None,
@@ -652,22 +627,8 @@
             None,
         )?;
 
-<<<<<<< HEAD
         self.coinbase
             .assign_h160(region, offset, block.context.coinbase)?;
-=======
-        self.coinbase.assign(
-            region,
-            offset,
-            Value::known(
-                block
-                    .context
-                    .coinbase
-                    .to_scalar()
-                    .expect("unexpected Address -> Scalar conversion failure"),
-            ),
-        )?;
->>>>>>> 3575aabd
         self.is_coinbase_warm.assign(
             region,
             offset,
@@ -898,10 +859,7 @@
             |mut txs, _accs| {
                 txs[0]
                     .from(MOCK_ACCOUNTS[0])
-<<<<<<< HEAD
                     .nonce(nonce)
-=======
->>>>>>> 3575aabd
                     .gas_price(gwei(2))
                     .gas(Word::from(0x10000))
                     .value(eth(2))
