use crate::{
    evm_circuit::{
        execution::ExecutionGadget,
        param::N_BYTES_GAS,
        step::ExecutionState,
        util::{
            common_gadget::TransferWithGasFeeGadget,
            constraint_builder::{
                ConstraintBuilder, ReversionInfo, StepStateTransition,
                Transition::{Delta, To},
            },
<<<<<<< HEAD
            math_gadget::{
                AddWordsGadget, IsEqualGadget, IsZeroGadget, LtGadget, LtWordGadget,
                MulWordByU64Gadget,
            },
            select, CachedRegion, Cell, CellType, Word,
=======
            math_gadget::{IsEqualGadget, IsZeroGadget, MulWordByU64Gadget, RangeCheckGadget},
            not, select, CachedRegion, Cell, Word,
>>>>>>> 1d35a1ff
        },
        witness::{Block, Call, ExecStep, Transaction},
    },
    table::{AccountFieldTag, CallContextFieldTag, TxFieldTag as TxContextFieldTag},
    util::Expr,
};
use eth_types::{evm_types::GasCost, Field, ToLittleEndian, ToScalar, U256};
use gadgets::util::{not, or};
use halo2_proofs::circuit::Value;
use halo2_proofs::plonk::Error;

#[derive(Clone, Debug)]
pub(crate) struct BeginTxGadget<F> {
    tx_id: Cell<F>,
    tx_nonce: Cell<F>,
    tx_gas: Cell<F>,
    tx_gas_price: Word<F>,
    gas_fee: MulWordByU64Gadget<F>,
    tx_caller_address: Cell<F>,
    tx_caller_address_is_zero: IsZeroGadget<F>,
    tx_callee_address: Cell<F>,
    tx_is_create: Cell<F>,
    tx_value: Word<F>,
    effective_tx_value: Word<F>,
    effective_gas_fee: Word<F>,
    tx_call_data_length: Cell<F>,
    tx_call_data_gas_cost: Cell<F>,
    tx_is_invalid: Cell<F>,
    tx_access_list_gas_cost: Cell<F>,
    nonce: Cell<F>,
    nonce_prev: Cell<F>,
    is_nonce_valid: IsEqualGadget<F>,
    reversion_info: ReversionInfo<F>,
    gas_not_enough: LtGadget<F, N_BYTES_GAS>,
    transfer_with_gas_fee: TransferWithGasFeeGadget<F>,
    phase2_code_hash: Cell<F>,
    is_empty_code_hash: IsEqualGadget<F>,
    total_eth_cost: AddWordsGadget<F, 2, true>,
    balance_not_enough: LtWordGadget<F>,
}

impl<F: Field> ExecutionGadget<F> for BeginTxGadget<F> {
    const NAME: &'static str = "BeginTx";

    const EXECUTION_STATE: ExecutionState = ExecutionState::BeginTx;

    fn configure(cb: &mut ConstraintBuilder<F>) -> Self {
        // Use rw_counter of the step which triggers next call as its call_id.
        let call_id = cb.curr.state.rw_counter.clone();

        let tx_id = cb.query_cell();
        cb.call_context_lookup(
            1.expr(),
            Some(call_id.expr()),
            CallContextFieldTag::TxId,
            tx_id.expr(),
        );
        let mut reversion_info = cb.reversion_info_write(None);
        cb.call_context_lookup(
            1.expr(),
            Some(call_id.expr()),
            CallContextFieldTag::IsSuccess,
            reversion_info.is_persistent(),
        );

        let [tx_nonce, tx_gas, tx_caller_address, tx_callee_address, tx_is_create, tx_call_data_length, tx_call_data_gas_cost, tx_is_invalid, tx_access_list_gas_cost] =
            [
                TxContextFieldTag::Nonce,
                TxContextFieldTag::Gas,
                TxContextFieldTag::CallerAddress,
                TxContextFieldTag::CalleeAddress,
                TxContextFieldTag::IsCreate,
                TxContextFieldTag::CallDataLength,
                TxContextFieldTag::CallDataGasCost,
                TxContextFieldTag::TxInvalid,
                TxContextFieldTag::AccessListGasCost,
            ]
            .map(|field_tag| cb.tx_context(tx_id.expr(), field_tag, None));
        let tx_caller_address_is_zero = IsZeroGadget::construct(cb, tx_caller_address.expr());
        cb.require_equal(
            "CallerAddress != 0 (not a padding tx)",
            tx_caller_address_is_zero.expr(),
            false.expr(),
        );
        let [tx_gas_price, tx_value] = [TxContextFieldTag::GasPrice, TxContextFieldTag::Value]
            .map(|field_tag| cb.tx_context_as_word(tx_id.expr(), field_tag, None));

        // Add first BeginTx step constraint to have tx_id == 1
        cb.step_first(|cb| {
            cb.require_equal("tx_id is initialized to be 1", tx_id.expr(), 1.expr());
        });

        // Verify nonce
        let nonce = cb.query_cell();
        let nonce_prev = cb.query_cell();
        cb.account_write(
            tx_caller_address.expr(),
            AccountFieldTag::Nonce,
            nonce.expr(),
            nonce_prev.expr(),
            None,
        );
        let is_nonce_valid = IsEqualGadget::construct(cb, tx_nonce.expr(), nonce_prev.expr());
        // Increment the account nonce only if the tx is valid
        cb.require_equal(
            "update nonce",
            nonce.expr(),
            nonce_prev.expr() + 1.expr() - tx_is_invalid.expr(),
        );

        // TODO: Implement EIP 1559 (currently it only supports legacy
        // transaction format)
        // Calculate transaction gas fee
        let gas_fee = MulWordByU64Gadget::construct(cb, tx_gas_price.clone(), tx_gas.expr());

        // TODO: Take gas cost of access list (EIP 2930) into consideration.
        // Use intrinsic gas
        let intrinsic_gas = select::expr(
            tx_is_create.expr(),
            GasCost::CREATION_TX.expr(),
            GasCost::TX.expr(),
        ) + tx_call_data_gas_cost.expr()
            + tx_access_list_gas_cost.expr();

        // Check gas_left is sufficient
        let gas_not_enough = LtGadget::construct(cb, tx_gas.expr(), intrinsic_gas.clone());
        let gas_left = select::expr(
            gas_not_enough.expr(),
            tx_gas.expr(),
            tx_gas.expr() - intrinsic_gas,
        );

        // Prepare access list of caller and callee
        cb.account_access_list_write(
            tx_id.expr(),
            tx_caller_address.expr(),
            1.expr(),
            0.expr(),
            None,
        );
        cb.account_access_list_write(
            tx_id.expr(),
            tx_callee_address.expr(),
            1.expr(),
            0.expr(),
            None,
        );

        // TODO: If value is 0, skip transfer, just like callop.
        // Transfer value from caller to callee
        // Use cb.query_word as TransferWithGasFeeGadget
        // expects words instead of expressions for tx_value and gas_fee
        let effective_tx_value = cb.query_word_rlc();
        let effective_gas_fee = cb.query_word_rlc();
        cb.condition(tx_is_invalid.expr(), |cb| {
            cb.require_equal(
                "effective_tx_value == 0",
                effective_tx_value.expr(),
                0.expr(),
            );
            cb.require_equal("effective_gas_fee == 0", effective_gas_fee.expr(), 0.expr());
        });
        cb.condition(not::expr(tx_is_invalid.expr()), |cb| {
            cb.require_equal(
                "effective_tx_value == tx_value",
                effective_tx_value.expr(),
                tx_value.expr(),
            );
            cb.require_equal(
                "effective_gas_fee == gas_fee",
                effective_gas_fee.expr(),
                gas_fee.product().expr(),
            );
        });

        // Verify transfer
        let transfer_with_gas_fee = TransferWithGasFeeGadget::construct(
            cb,
            tx_caller_address.expr(),
            tx_callee_address.expr(),
            effective_tx_value.clone(),
            effective_gas_fee.clone(),
            &mut reversion_info,
        );
        let sender_balance_prev = transfer_with_gas_fee.sender.balance_prev();
        let total_eth_cost_sum = cb.query_word_rlc();
        let total_eth_cost = AddWordsGadget::construct(
            cb,
            [tx_value.clone(), gas_fee.product().clone()],
            total_eth_cost_sum,
        );

        // Check if the account ETH balance is sufficient
        let balance_not_enough =
            LtWordGadget::construct(cb, sender_balance_prev, total_eth_cost.sum());

        // A transaction is invalid when
        // - The transaction requires more ETH than the transaction needs
        // - The amount of gas specified in the transaction is lower than the intrinsic
        //   gas cost
        // - The transaction nonce does not match the current nonce expected in the
        //   account
        cb.require_equal(
            "is_tx_invalid is correct",
            or::expr([
                balance_not_enough.expr(),
                gas_not_enough.expr(),
                not::expr(is_nonce_valid.expr()),
            ]),
            tx_is_invalid.expr(),
        );

        // TODO: Handle creation transaction
        // TODO: Handle precompiled

        // Read code_hash of callee
        let phase2_code_hash = cb.query_cell_phase2();
        cb.condition(not::expr(tx_is_create.expr()), |cb| {
            cb.account_read(
                tx_callee_address.expr(),
                AccountFieldTag::CodeHash,
                phase2_code_hash.expr(),
            );
        });

        let is_empty_code_hash =
            IsEqualGadget::construct(cb, phase2_code_hash.expr(), cb.empty_hash_rlc());

        let do_not_run_code = or::expr([is_empty_code_hash.expr(), tx_is_invalid.expr()]);
        cb.condition(do_not_run_code.expr(), |cb| {
            cb.require_equal(
                "Tx to account with empty code should be persistent",
                reversion_info.is_persistent(),
                1.expr(),
            );
            cb.require_equal(
                "Go to EndTx when Tx to account with empty code",
                cb.next.execution_state_selector([ExecutionState::EndTx]),
                1.expr(),
            );

            cb.require_step_state_transition(StepStateTransition {
                // 10 reads and writes:
                //   - Write CallContext TxId
                //   - Write CallContext RwCounterEndOfReversion
                //   - Write CallContext IsPersistent
                //   - Write CallContext IsSuccess
                //   - Write Account Nonce
                //   - Write TxAccessListAccount
                //   - Write TxAccessListAccount
                //   - Write Account Balance
                //   - Write Account Balance
                //   - Read Account CodeHash
                rw_counter: Delta(10.expr()),
                call_id: To(call_id.expr()),
                ..StepStateTransition::any()
            });
        });
        cb.condition(not::expr(do_not_run_code.expr()), |cb| {
            // Setup first call's context.
            for (field_tag, value) in [
                (CallContextFieldTag::Depth, 1.expr()),
                (CallContextFieldTag::CallerAddress, tx_caller_address.expr()),
                (CallContextFieldTag::CalleeAddress, tx_callee_address.expr()),
                (CallContextFieldTag::CallDataOffset, 0.expr()),
                (
                    CallContextFieldTag::CallDataLength,
                    tx_call_data_length.expr(),
                ),
                (CallContextFieldTag::Value, tx_value.expr()),
                (CallContextFieldTag::IsStatic, 0.expr()),
                (CallContextFieldTag::LastCalleeId, 0.expr()),
                (CallContextFieldTag::LastCalleeReturnDataOffset, 0.expr()),
                (CallContextFieldTag::LastCalleeReturnDataLength, 0.expr()),
                (CallContextFieldTag::IsRoot, 1.expr()),
                (CallContextFieldTag::IsCreate, tx_is_create.expr()),
                (CallContextFieldTag::CodeHash, phase2_code_hash.expr()),
            ] {
                cb.call_context_lookup(true.expr(), Some(call_id.expr()), field_tag, value);
            }

            cb.require_step_state_transition(StepStateTransition {
                // 22-23 reads and writes:
                //   - Write CallContext TxId
                //   - Write CallContext RwCounterEndOfReversion
                //   - Write CallContext IsPersistent
                //   - Write CallContext IsSuccess
                //   - Write Account Nonce
                //   - Write TxAccessListAccount
                //   - Write TxAccessListAccount
                //   - Write Account Balance
                //   - Write Account Balance
                //   - Read Account CodeHash (only if tx is not create)
                //   - Write CallContext Depth
                //   - Write CallContext CallerAddress
                //   - Write CallContext CalleeAddress
                //   - Write CallContext CallDataOffset
                //   - Write CallContext CallDataLength
                //   - Write CallContext Value
                //   - Write CallContext IsStatic
                //   - Write CallContext LastCalleeId
                //   - Write CallContext LastCalleeReturnDataOffset
                //   - Write CallContext LastCalleeReturnDataLength
                //   - Write CallContext IsRoot
                //   - Write CallContext IsCreate
                //   - Write CallContext CodeHash
                rw_counter: Delta(22.expr() + (1.expr() - tx_is_create.expr())),
                call_id: To(call_id.expr()),
                is_root: To(true.expr()),
                is_create: To(tx_is_create.expr()),
                code_hash: To(phase2_code_hash.expr()),
                gas_left: To(gas_left),
                reversible_write_counter: To(2.expr()),
                log_id: To(0.expr()),
                ..StepStateTransition::new_context()
            });
        });

        Self {
            tx_id,
            tx_nonce,
            tx_gas,
            tx_gas_price,
            gas_fee,
            tx_caller_address,
            tx_caller_address_is_zero,
            tx_callee_address,
            tx_is_create,
            tx_value,
            effective_tx_value,
            effective_gas_fee,
            tx_call_data_length,
            tx_call_data_gas_cost,
            tx_is_invalid,
            tx_access_list_gas_cost,
            nonce,
            nonce_prev,
            is_nonce_valid,
            reversion_info,
            gas_not_enough,
            transfer_with_gas_fee,
            phase2_code_hash,
            is_empty_code_hash,
            total_eth_cost,
            balance_not_enough,
        }
    }

    fn assign_exec_step(
        &self,
        region: &mut CachedRegion<'_, '_, F>,
        offset: usize,
        block: &Block<F>,
        tx: &Transaction,
        call: &Call,
        step: &ExecStep,
    ) -> Result<(), Error> {
        let gas_fee = tx.gas_price * tx.gas;
<<<<<<< HEAD
        let [caller_nonce_pair, caller_balance_pair, callee_balance_pair, (callee_code_hash, _)] =
            [4, 7, 8, 9].map(|idx| block.rws[step.rw_indices[idx]].account_value_pair());
=======
        let [caller_balance_pair, callee_balance_pair] =
            [step.rw_indices[7], step.rw_indices[8]].map(|idx| block.rws[idx].account_value_pair());
        let callee_code_hash = if tx.is_create {
            call.code_hash
        } else {
            block.rws[step.rw_indices[9]].account_value_pair().0
        };
>>>>>>> 1d35a1ff

        self.tx_id
            .assign(region, offset, Value::known(F::from(tx.id as u64)))?;
        self.tx_nonce
            .assign(region, offset, Value::known(F::from(tx.nonce)))?;
        self.tx_gas
            .assign(region, offset, Value::known(F::from(tx.gas)))?;
        self.tx_gas_price
            .assign(region, offset, Some(tx.gas_price.to_le_bytes()))?;
        self.gas_fee
            .assign(region, offset, tx.gas_price, tx.gas, gas_fee)?;
        let caller_address = tx
            .caller_address
            .to_scalar()
            .expect("unexpected Address -> Scalar conversion failure");
        self.tx_caller_address
            .assign(region, offset, Value::known(caller_address))?;
        self.tx_caller_address_is_zero
            .assign(region, offset, caller_address)?;
        self.tx_callee_address.assign(
            region,
            offset,
            Value::known(
                tx.callee_address
                    .to_scalar()
                    .expect("unexpected Address -> Scalar conversion failure"),
            ),
        )?;
        self.tx_is_create
            .assign(region, offset, Value::known(F::from(tx.is_create as u64)))?;
        self.tx_call_data_length.assign(
            region,
            offset,
            Value::known(F::from(tx.call_data_length as u64)),
        )?;
        self.tx_call_data_gas_cost.assign(
            region,
            offset,
            Value::known(F::from(tx.call_data_gas_cost)),
        )?;
        self.tx_is_invalid
            .assign(region, offset, Value::known(F::from(tx.invalid_tx)))?;
        self.tx_access_list_gas_cost.assign(
            region,
            offset,
            Value::known(F::from(tx.access_list_gas_cost)),
        )?;

        let (nonce, nonce_prev) = caller_nonce_pair;
        self.nonce
            .assign(region, offset, Value::known(nonce.to_scalar().unwrap()))?;
        self.nonce_prev.assign(
            region,
            offset,
            Value::known(nonce_prev.to_scalar().unwrap()),
        )?;

        self.is_nonce_valid.assign(
            region,
            offset,
            tx.nonce.to_scalar().unwrap(),
            nonce_prev.to_scalar().unwrap(),
        )?;

        self.reversion_info.assign(
            region,
            offset,
            call.rw_counter_end_of_reversion,
            call.is_persistent,
        )?;

        let intrinsic_gas = select::value(
            F::from(tx.is_create),
            F::from(GasCost::CREATION_TX.as_u64()),
            F::from(GasCost::TX.as_u64()),
        ) + F::from(tx.call_data_gas_cost)
            + F::from(tx.access_list_gas_cost);
        self.gas_not_enough
            .assign(region, offset, F::from(tx.gas), intrinsic_gas)?;

        let total_eth_cost = tx.value + gas_fee;
        self.total_eth_cost
            .assign(region, offset, [tx.value, gas_fee], total_eth_cost)?;

        self.balance_not_enough
            .assign(region, offset, caller_balance_pair.1, total_eth_cost)?;

        let (intrinsic_tx_value, intrinsic_gas_fee) = if tx.invalid_tx == false {
            (tx.value, gas_fee)
        } else {
            (U256::zero(), U256::zero())
        };
        self.effective_tx_value
            .assign(region, offset, Some(intrinsic_tx_value.to_le_bytes()))?;
        self.effective_gas_fee
            .assign(region, offset, Some(intrinsic_gas_fee.to_le_bytes()))?;
        self.transfer_with_gas_fee.assign(
            region,
            offset,
            caller_balance_pair,
            callee_balance_pair,
            intrinsic_tx_value,
            intrinsic_gas_fee,
        )?;
        self.phase2_code_hash
            .assign(region, offset, region.word_rlc(callee_code_hash))?;
        self.is_empty_code_hash.assign_value(
            region,
            offset,
            region.word_rlc(callee_code_hash),
            region.empty_hash_rlc(),
        )?;

        Ok(())
    }
}

#[cfg(test)]
mod test {
    use crate::evm_circuit::test::{rand_bytes, run_test_circuit_geth_data_default};
    use bus_mapping::evm::OpcodeId;
    use eth_types::{
        self, bytecode, evm_types::GasCost, geth_types::GethData, word, Bytecode, Word,
    };
    use halo2_proofs::halo2curves::bn256::Fr;
    use mock::{eth, gwei, TestContext, MOCK_ACCOUNTS};

    fn gas(call_data: &[u8]) -> Word {
        Word::from(
            GasCost::TX.as_u64()
                + 2 * OpcodeId::PUSH32.constant_gas_cost().as_u64()
                + call_data
                    .iter()
                    .map(|&x| if x == 0 { 4 } else { 16 })
                    .sum::<u64>(),
        )
    }

    fn code_with_return() -> Bytecode {
        bytecode! {
            PUSH1(0)
            PUSH1(0)
            RETURN
        }
    }

    fn code_with_revert() -> Bytecode {
        bytecode! {
            PUSH1(0)
            PUSH1(0)
            REVERT
        }
    }

    fn test_ok(tx: eth_types::Transaction, code: Option<Bytecode>) {
        // Get the execution steps from the external tracer
        let block: GethData = TestContext::<2, 1>::new(
            None,
            |accs| {
                accs[0].address(MOCK_ACCOUNTS[0]).balance(eth(10));
                if let Some(code) = code {
                    accs[0].code(code);
                }
                accs[1].address(MOCK_ACCOUNTS[1]).balance(eth(10));
            },
            |mut txs, _accs| {
                txs[0]
                    .to(tx.to.unwrap())
                    .from(tx.from)
                    .gas_price(tx.gas_price.unwrap())
                    .gas(tx.gas)
                    .input(tx.input)
                    .value(tx.value);
            },
            |block, _tx| block.number(0xcafeu64),
        )
        .unwrap()
        .into();

        assert_eq!(run_test_circuit_geth_data_default::<Fr>(block), Ok(()));
    }

    fn mock_tx(value: Word, gas_price: Word, calldata: Vec<u8>) -> eth_types::Transaction {
        let from = MOCK_ACCOUNTS[1];
        let to = MOCK_ACCOUNTS[0];
        eth_types::Transaction {
            from,
            to: Some(to),
            value,
            gas: gas(&calldata),
            gas_price: Some(gas_price),
            input: calldata.into(),
            ..Default::default()
        }
    }

    #[test]
    fn begin_tx_gadget_simple() {
        // Transfer 1 ether to account with empty code, successfully
        test_ok(mock_tx(eth(1), gwei(2), vec![]), None);

        // Transfer 1 ether, successfully
        test_ok(mock_tx(eth(1), gwei(2), vec![]), Some(code_with_return()));

        // Transfer 1 ether, tx reverts
        test_ok(mock_tx(eth(1), gwei(2), vec![]), Some(code_with_revert()));

        // Transfer nothing with some calldata
        test_ok(
            mock_tx(eth(0), gwei(2), vec![1, 2, 3, 4, 0, 0, 0, 0]),
            Some(code_with_return()),
        );
    }

    #[test]
    fn begin_tx_large_nonce() {
        // This test checks that the rw table assignment and evm circuit are consistent
        // in not applying an RLC to account and tx nonces.
        // https://github.com/privacy-scaling-explorations/zkevm-circuits/issues/592
        let multibyte_nonce = Word::from(700);

        let to = MOCK_ACCOUNTS[0];
        let from = MOCK_ACCOUNTS[1];

        let code = bytecode! {
            STOP
        };

        let block: GethData = TestContext::<2, 1>::new(
            None,
            |accs| {
                accs[0].address(to).balance(eth(1)).code(code);
                accs[1].address(from).balance(eth(1)).nonce(multibyte_nonce);
            },
            |mut txs, _| {
                txs[0].to(to).from(from).nonce(multibyte_nonce);
            },
            |block, _| block,
        )
        .unwrap()
        .into();

        assert_eq!(run_test_circuit_geth_data_default::<Fr>(block), Ok(()));
    }

    #[test]
    fn begin_tx_invalid_nonce() {
        // The nonce of the account doing the transaction is not correct
        // Use the same nonce value for two transactions.
        let multibyte_nonce = Word::from(1);

        let to = MOCK_ACCOUNTS[0];
        let from = MOCK_ACCOUNTS[1];

        let code = bytecode! {
            STOP
        };

        let block: GethData = TestContext::<2, 1>::new(
            None,
            |accs| {
                accs[0].address(to).balance(eth(1)).code(code);
                accs[1].address(from).balance(eth(1)).nonce(multibyte_nonce);
            },
            |mut txs, _| {
                //txs[0].to(to).from(from).nonce(Word::from(1));
                txs[0]
                    .to(to)
                    .from(from)
                    .nonce(Word::from(0))
                    .invalid_tx(Word::from(1));
            },
            |block, _| block,
        )
        .unwrap()
        .into();

        assert_eq!(run_test_circuit_geth_data_default::<Fr>(block), Ok(()));
    }

    #[test]
    fn begin_tx_not_enough_eth() {
        // The account does not have enough ETH to pay for eth_value + tx_gas *
        // tx_gas_price.
        let multibyte_nonce = Word::from(1);

        let to = MOCK_ACCOUNTS[0];
        let from = MOCK_ACCOUNTS[1];

        let balance = Word::from(1) * Word::from(10u64.pow(5));
        let block: GethData = TestContext::<2, 1>::new(
            None,
            |accs| {
                accs[0].address(to).balance(gwei(0));
                accs[1]
                    .address(from)
                    .balance(balance)
                    .nonce(multibyte_nonce);
            },
            |mut txs, _| {
                txs[0]
                    .to(to)
                    .from(from)
                    .nonce(multibyte_nonce)
                    .gas_price(gwei(1))
                    .gas(Word::from(10u64.pow(5)))
                    .value(gwei(1))
                    .invalid_tx(Word::from(1));
            },
            |block, _| block,
        )
        .unwrap()
        .into();

        assert_eq!(run_test_circuit_geth_data_default::<Fr>(block), Ok(()));
    }

    #[test]
    fn begin_tx_insufficient_gas() {
        let multibyte_nonce = Word::from(1);

        let to = MOCK_ACCOUNTS[0];
        let from = MOCK_ACCOUNTS[1];

        let balance = Word::from(1) * Word::from(10u64.pow(18));
        let block: GethData = TestContext::<2, 1>::new(
            None,
            |accs| {
                accs[0].address(to).balance(gwei(0));
                accs[1]
                    .address(from)
                    .balance(balance)
                    .nonce(multibyte_nonce);
            },
            |mut txs, _| {
                txs[0]
                    .to(to)
                    .from(from)
                    .nonce(multibyte_nonce)
                    .gas_price(gwei(1))
                    .gas(Word::from(1))
                    .value(gwei(1))
                    .invalid_tx(Word::from(1));
            },
            |block, _| block,
        )
        .unwrap()
        .into();

        assert_eq!(run_test_circuit_geth_data_default::<Fr>(block), Ok(()));
    }

    #[test]
    fn begin_tx_gadget_rand() {
        let random_amount = Word::from_little_endian(&rand_bytes(32)) % eth(1);
        let random_gas_price = Word::from_little_endian(&rand_bytes(32)) % gwei(2);
        // If this test fails, we want these values to appear in the CI logs.
        dbg!(random_amount, random_gas_price);

        for (value, gas_price, calldata, code) in [
            // Transfer random ether to account with empty code, successfully
            (random_amount, gwei(2), vec![], None),
            // Transfer nothing with random gas_price to account with empty code, successfully
            (eth(0), random_gas_price, vec![], None),
            // Transfer random ether, successfully
            (random_amount, gwei(2), vec![], Some(code_with_return())),
            // Transfer nothing with random gas_price, successfully
            (eth(0), random_gas_price, vec![], Some(code_with_return())),
            // Transfer random ether, tx reverts
            (random_amount, gwei(2), vec![], Some(code_with_revert())),
            // Transfer nothing with random gas_price, tx reverts
            (eth(0), random_gas_price, vec![], Some(code_with_revert())),
        ] {
            test_ok(mock_tx(value, gas_price, calldata), code);
        }
    }

    #[test]
    fn begin_tx_no_code() {
        let block: GethData = TestContext::<2, 1>::new(
            None,
            |accs| {
                accs[0].address(MOCK_ACCOUNTS[0]).balance(eth(20));
                accs[1].address(MOCK_ACCOUNTS[1]).balance(eth(10));
            },
            |mut txs, _accs| {
                txs[0]
                    .from(MOCK_ACCOUNTS[0])
                    .to(MOCK_ACCOUNTS[1])
                    .gas_price(gwei(2))
                    .gas(Word::from(0x10000))
                    .value(eth(2));
            },
            |block, _tx| block.number(0xcafeu64),
        )
        .unwrap()
        .into();

        assert_eq!(run_test_circuit_geth_data_default::<Fr>(block), Ok(()));
    }

    #[test]
    fn begin_tx_no_account() {
        let block: GethData = TestContext::<1, 1>::new(
            None,
            |accs| {
                accs[0].address(MOCK_ACCOUNTS[0]).balance(eth(20));
            },
            |mut txs, _accs| {
                txs[0]
                    .from(MOCK_ACCOUNTS[0])
                    .to(MOCK_ACCOUNTS[1])
                    .gas_price(gwei(2))
                    .gas(Word::from(0x10000))
                    .value(eth(2));
            },
            |block, _tx| block.number(0xcafeu64),
        )
        .unwrap()
        .into();

        assert_eq!(run_test_circuit_geth_data_default::<Fr>(block), Ok(()));
    }

    // TODO: Enable this test once we have support for contract deployment from
    // BeginTx.
    #[ignore]
    #[test]
    fn begin_tx_deploy() {
        let code = bytecode! {
            // [ADDRESS, STOP]
            PUSH32(word!("3000000000000000000000000000000000000000000000000000000000000000"))
            PUSH1(0)
            MSTORE

            PUSH1(2)
            PUSH1(0)
            RETURN
        };
        let block: GethData = TestContext::<1, 1>::new(
            None,
            |accs| {
                accs[0].address(MOCK_ACCOUNTS[0]).balance(eth(20));
            },
            |mut txs, _accs| {
                txs[0]
                    .from(MOCK_ACCOUNTS[0])
                    .gas_price(gwei(2))
                    .gas(Word::from(0x10000))
                    .value(eth(2))
                    .input(code.into());
            },
            |block, _tx| block.number(0xcafeu64),
        )
        .unwrap()
        .into();

        assert_eq!(run_test_circuit_geth_data_default::<Fr>(block), Ok(()));
    }
}<|MERGE_RESOLUTION|>--- conflicted
+++ resolved
@@ -9,16 +9,11 @@
                 ConstraintBuilder, ReversionInfo, StepStateTransition,
                 Transition::{Delta, To},
             },
-<<<<<<< HEAD
             math_gadget::{
                 AddWordsGadget, IsEqualGadget, IsZeroGadget, LtGadget, LtWordGadget,
                 MulWordByU64Gadget,
             },
-            select, CachedRegion, Cell, CellType, Word,
-=======
-            math_gadget::{IsEqualGadget, IsZeroGadget, MulWordByU64Gadget, RangeCheckGadget},
-            not, select, CachedRegion, Cell, Word,
->>>>>>> 1d35a1ff
+            not, or, select, CachedRegion, Cell, Word,
         },
         witness::{Block, Call, ExecStep, Transaction},
     },
@@ -26,7 +21,6 @@
     util::Expr,
 };
 use eth_types::{evm_types::GasCost, Field, ToLittleEndian, ToScalar, U256};
-use gadgets::util::{not, or};
 use halo2_proofs::circuit::Value;
 use halo2_proofs::plonk::Error;
 
@@ -377,18 +371,13 @@
         step: &ExecStep,
     ) -> Result<(), Error> {
         let gas_fee = tx.gas_price * tx.gas;
-<<<<<<< HEAD
-        let [caller_nonce_pair, caller_balance_pair, callee_balance_pair, (callee_code_hash, _)] =
-            [4, 7, 8, 9].map(|idx| block.rws[step.rw_indices[idx]].account_value_pair());
-=======
-        let [caller_balance_pair, callee_balance_pair] =
-            [step.rw_indices[7], step.rw_indices[8]].map(|idx| block.rws[idx].account_value_pair());
+        let [caller_nonce_pair, caller_balance_pair, callee_balance_pair] =
+            [step.rw_indices[4], step.rw_indices[7], step.rw_indices[8]].map(|idx| block.rws[idx].account_value_pair());
         let callee_code_hash = if tx.is_create {
             call.code_hash
         } else {
             block.rws[step.rw_indices[9]].account_value_pair().0
         };
->>>>>>> 1d35a1ff
 
         self.tx_id
             .assign(region, offset, Value::known(F::from(tx.id as u64)))?;
