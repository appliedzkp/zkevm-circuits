--- conflicted
+++ resolved
@@ -52,13 +52,6 @@
         let is_mod = (opcode.expr() - OpcodeId::MUL.expr())
             * (opcode.expr() - OpcodeId::DIV.expr())
             * F::from(8).invert().unwrap();
-<<<<<<< HEAD
-        let (a,b,c,d) = (cb.query_word(), cb.query_word(), cb.query_word(), cb.query_word());
-
-        let mul_add_words = MulAddWordsGadget::construct(cb, a,b,c,d);
-        let divisor_is_zero = IsZeroGadget::construct(cb, sum::expr(&mul_add_words.b.cells));
-        let lt_word = LtWordGadget::construct(cb, &mul_add_words.c, &mul_add_words.b);
-=======
         let a = cb.query_word();
         let b = cb.query_word();
         let c = cb.query_word();
@@ -67,7 +60,6 @@
         let mul_add_words = MulAddWordsGadget::construct(cb, [&a, &b, &c, &d]);
         let divisor_is_zero = IsZeroGadget::construct(cb, sum::expr(&b.cells));
         let lt_word = LtWordGadget::construct(cb, &c, &b);
->>>>>>> e99f95c7
 
         // Pop a and b from the stack, push result on the stack
         // The first pop is multiplier for MUL and dividend for DIV/MOD
@@ -143,15 +135,11 @@
             ),
             _ => unreachable!(),
         };
-<<<<<<< HEAD
-        self.mul_add_words.assign(region, offset, a, b, c, d)?;
-=======
         self.words[0].assign(region, offset, Some(a.to_le_bytes()))?;
         self.words[1].assign(region, offset, Some(b.to_le_bytes()))?;
         self.words[2].assign(region, offset, Some(c.to_le_bytes()))?;
         self.words[3].assign(region, offset, Some(d.to_le_bytes()))?;
         self.mul_add_words.assign(region, offset, [a, b, c, d])?;
->>>>>>> e99f95c7
         self.lt_word.assign(region, offset, c, b)?;
         let b_sum = (0..32).fold(0, |acc, idx| acc + b.byte(idx) as u64);
         self.divisor_is_zero
