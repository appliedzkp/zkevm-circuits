use crate::{
    evm_circuit::{
        execution::ExecutionGadget,
        param::N_BYTES_U64,
        step::ExecutionState,
        util::{
<<<<<<< HEAD
            and,
            common_gadget::{SameContextGadget, WordByteCapGadget},
            constraint_builder::{ConstraintBuilder, StepStateTransition, Transition::Delta},
=======
            common_gadget::SameContextGadget,
            constraint_builder::{
                ConstrainBuilderCommon, EVMConstraintBuilder, StepStateTransition,
                Transition::Delta,
            },
            from_bytes,
>>>>>>> e6876151
            math_gadget::LtGadget,
            CachedRegion, Cell, Word,
        },
        witness::{Block, Call, ExecStep, Transaction},
    },
    table::BlockContextFieldTag,
    util::Expr,
};
use bus_mapping::evm::OpcodeId;
use eth_types::{Field, ToLittleEndian, ToScalar};
use gadgets::util::not;
use halo2_proofs::{circuit::Value, plonk::Error};

#[derive(Clone, Debug)]
pub(crate) struct BlockHashGadget<F> {
    same_context: SameContextGadget<F>,
    block_number: WordByteCapGadget<F, N_BYTES_U64>,
    current_block_number: Cell<F>,
    block_hash: Word<F>,
    diff_lt: LtGadget<F, N_BYTES_U64>,
}

impl<F: Field> ExecutionGadget<F> for BlockHashGadget<F> {
    const NAME: &'static str = "BLOCKHASH";

    const EXECUTION_STATE: ExecutionState = ExecutionState::BLOCKHASH;

<<<<<<< HEAD
    fn configure(cb: &mut ConstraintBuilder<F>) -> Self {
=======
    fn configure(cb: &mut EVMConstraintBuilder<F>) -> Self {
        let block_number = cb.query_word_rlc();
        cb.stack_pop(block_number.expr());

>>>>>>> e6876151
        let current_block_number = cb.query_cell();
        cb.block_lookup(
            BlockContextFieldTag::Number.expr(),
            None,
            current_block_number.expr(),
        );

        let block_number = WordByteCapGadget::construct(cb, current_block_number.expr());
        cb.stack_pop(block_number.original_word());

        let block_hash = cb.query_word_rlc();

        let diff_lt = LtGadget::construct(
            cb,
            current_block_number.expr(),
            257.expr() + block_number.valid_value(),
        );

        let is_valid = and::expr([block_number.lt_cap(), diff_lt.expr()]);

        cb.condition(is_valid.expr(), |cb| {
            cb.block_lookup(
                BlockContextFieldTag::BlockHash.expr(),
                Some(block_number.valid_value()),
                block_hash.expr(),
            );
        });

        cb.condition(not::expr(is_valid), |cb| {
            cb.require_zero(
                "Invalid block number for block hash lookup",
                block_hash.expr(),
            );
        });

        cb.stack_push(block_hash.expr());

        let step_state_transition = StepStateTransition {
            rw_counter: Delta(2.expr()),
            program_counter: Delta(1.expr()),
            gas_left: Delta(-OpcodeId::BLOCKHASH.constant_gas_cost().expr()),
            ..Default::default()
        };

        let opcode = cb.query_cell();
        let same_context = SameContextGadget::construct(cb, opcode, step_state_transition);
        Self {
            same_context,
            block_number,
            current_block_number,
            block_hash,
            diff_lt,
        }
    }

    fn assign_exec_step(
        &self,
        region: &mut CachedRegion<'_, '_, F>,
        offset: usize,
        block: &Block<F>,
        _: &Transaction,
        _: &Call,
        step: &ExecStep,
    ) -> Result<(), Error> {
        self.same_context.assign_exec_step(region, offset, step)?;

        let current_block_number = block.context.number;
        let current_block_number = current_block_number
            .to_scalar()
            .expect("unexpected U256 -> Scalar conversion failure");

        let block_number = block.rws[step.rw_indices[0]].stack_value();
        self.block_number
            .assign(region, offset, block_number, current_block_number)?;

        self.current_block_number
            .assign(region, offset, Value::known(current_block_number))?;

        self.block_hash.assign(
            region,
            offset,
            Some(block.rws[step.rw_indices[1]].stack_value().to_le_bytes()),
        )?;

        self.diff_lt.assign(
            region,
            offset,
            current_block_number,
            F::from(u64::try_from(block_number).unwrap_or(u64::MAX)) + F::from(257),
        )?;

        Ok(())
    }
}

#[cfg(test)]
mod test {
    use crate::test_util::CircuitTestBuilder;
    use eth_types::{bytecode, U256};
    use mock::test_ctx::{helpers::*, TestContext};

    fn test_ok(block_number: U256, current_block_number: u64) {
        let code = bytecode! {
            PUSH32(block_number)
            BLOCKHASH
            STOP
        };

        // simple U256 values for history hashes
        let mut history_hashes = Vec::new();
        let range = if current_block_number < 256 {
            0..current_block_number
        } else {
            current_block_number - 256..current_block_number
        };
        for i in range {
            history_hashes.push(U256::from(0xbeefcafeu64 + i));
        }
        let ctx = TestContext::<2, 1>::new(
            Some(history_hashes),
            account_0_code_account_1_no_code(code),
            tx_from_1_to_0,
            |block, _tx| block.number(current_block_number),
        )
        .unwrap();

        CircuitTestBuilder::new_from_test_ctx(ctx).run()
    }

    #[test]
    fn blockhash_gadget_simple() {
        test_ok(0.into(), 5);
        test_ok(1.into(), 5);
        test_ok(2.into(), 5);
        test_ok(3.into(), 5);
        test_ok(4.into(), 5);
        test_ok(5.into(), 5);
        test_ok(6.into(), 5);
    }

    #[test]
    fn blockhash_gadget_large() {
        test_ok((0xcafe - 257).into(), 0xcafeu64);
        test_ok((0xcafe - 256).into(), 0xcafeu64);
        test_ok((0xcafe - 1).into(), 0xcafeu64);
        test_ok(0xcafe.into(), 0xcafeu64);
        test_ok((0xcafe + 1).into(), 0xcafeu64);
    }

    #[test]
    fn blockhash_gadget_block_number_overflow() {
        test_ok(U256::MAX, 0xcafeu64);
    }
}<|MERGE_RESOLUTION|>--- conflicted
+++ resolved
@@ -4,18 +4,12 @@
         param::N_BYTES_U64,
         step::ExecutionState,
         util::{
-<<<<<<< HEAD
             and,
             common_gadget::{SameContextGadget, WordByteCapGadget},
-            constraint_builder::{ConstraintBuilder, StepStateTransition, Transition::Delta},
-=======
-            common_gadget::SameContextGadget,
             constraint_builder::{
                 ConstrainBuilderCommon, EVMConstraintBuilder, StepStateTransition,
                 Transition::Delta,
             },
-            from_bytes,
->>>>>>> e6876151
             math_gadget::LtGadget,
             CachedRegion, Cell, Word,
         },
@@ -43,14 +37,7 @@
 
     const EXECUTION_STATE: ExecutionState = ExecutionState::BLOCKHASH;
 
-<<<<<<< HEAD
-    fn configure(cb: &mut ConstraintBuilder<F>) -> Self {
-=======
     fn configure(cb: &mut EVMConstraintBuilder<F>) -> Self {
-        let block_number = cb.query_word_rlc();
-        cb.stack_pop(block_number.expr());
-
->>>>>>> e6876151
         let current_block_number = cb.query_cell();
         cb.block_lookup(
             BlockContextFieldTag::Number.expr(),
