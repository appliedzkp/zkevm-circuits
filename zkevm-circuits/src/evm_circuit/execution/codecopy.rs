--- conflicted
+++ resolved
@@ -1,11 +1,7 @@
 use std::convert::TryInto;
 
 use bus_mapping::{circuit_input_builder::CopyDataType, evm::OpcodeId};
-<<<<<<< HEAD
-use eth_types::{Field, ToLittleEndian, ToScalar};
-=======
-use eth_types::{evm_types::GasCost, Field, ToLittleEndian};
->>>>>>> 54e5330b
+use eth_types::{evm_types::GasCost, Field, ToLittleEndian, ToScalar};
 use halo2_proofs::plonk::Error;
 
 use crate::{
@@ -187,22 +183,8 @@
         )?;
         self.memory_copier_gas
             .assign(region, offset, size.as_u64(), memory_expansion_cost)?;
-<<<<<<< HEAD
         // rw_counter increase from copy table lookup is number of bytes copied.
         self.copy_rwc_inc.assign(region, offset, size.to_scalar())?;
-=======
-
-        let key = (tx.id, call.id, step.gas_left);
-        let copy_rwc_inc = block
-            .copy_events
-            .get(&key)
-            .unwrap()
-            .steps
-            .first()
-            .map_or(F::zero(), |cs| F::from(cs.rwc_inc_left));
-        self.copy_rwc_inc
-            .assign(region, offset, Some(copy_rwc_inc))?;
->>>>>>> 54e5330b
 
         Ok(())
     }
