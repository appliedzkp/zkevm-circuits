use bus_mapping::{circuit_input_builder::CopyDataType, evm::OpcodeId};
use eth_types::{evm_types::GasCost, Field, ToScalar};
use halo2_proofs::{circuit::Value, plonk::Error};

use crate::{
    evm_circuit::{
        param::{N_BYTES_MEMORY_WORD_SIZE, N_BYTES_U64},
        step::ExecutionState,
        util::{
<<<<<<< HEAD
            common_gadget::{SameContextGadget, WordByteCapGadget},
            constraint_builder::{ConstraintBuilder, StepStateTransition, Transition},
=======
            common_gadget::SameContextGadget,
            constraint_builder::{
                ConstrainBuilderCommon, EVMConstraintBuilder, StepStateTransition, Transition,
            },
            from_bytes,
>>>>>>> e6876151
            memory_gadget::{MemoryAddressGadget, MemoryCopierGasGadget, MemoryExpansionGadget},
            not, select, CachedRegion, Cell,
        },
        witness::{Block, Call, ExecStep, Transaction},
    },
    util::Expr,
};

use super::ExecutionGadget;

#[derive(Clone, Debug)]
pub(crate) struct CodeCopyGadget<F> {
    same_context: SameContextGadget<F>,
    /// Holds the memory address for the offset in code from where we
    /// read. It is valid if within range of Uint64 and less than code_size.
    code_offset: WordByteCapGadget<F, N_BYTES_U64>,
    /// Holds the size of the current environment's bytecode.
    code_size: Cell<F>,
    /// The code from current environment is copied to memory. To verify this
    /// copy operation we need the MemoryAddressGadget.
    dst_memory_addr: MemoryAddressGadget<F>,
    /// Opcode CODECOPY has a dynamic gas cost:
    /// gas_code = static_gas * minimum_word_size + memory_expansion_cost
    memory_expansion: MemoryExpansionGadget<F, 1, N_BYTES_MEMORY_WORD_SIZE>,
    /// Opcode CODECOPY needs to copy code bytes into memory. We account for
    /// the copying costs using the memory copier gas gadget.
    memory_copier_gas: MemoryCopierGasGadget<F, { GasCost::COPY }>,
    /// RW inverse counter from the copy table at the start of related copy
    /// steps.
    copy_rwc_inc: Cell<F>,
}

impl<F: Field> ExecutionGadget<F> for CodeCopyGadget<F> {
    const NAME: &'static str = "CODECOPY";

    const EXECUTION_STATE: ExecutionState = ExecutionState::CODECOPY;

    fn configure(cb: &mut EVMConstraintBuilder<F>) -> Self {
        let opcode = cb.query_cell();

        let code_size = cb.query_cell();

        let size = cb.query_word_rlc();
        let dst_memory_offset = cb.query_cell_phase2();
        let code_offset = WordByteCapGadget::construct(cb, code_size.expr());

        // Pop items from stack.
        cb.stack_pop(dst_memory_offset.expr());
        cb.stack_pop(code_offset.original_word());
        cb.stack_pop(size.expr());

        // Construct memory address in the destionation (memory) to which we copy code.
        let dst_memory_addr = MemoryAddressGadget::construct(cb, dst_memory_offset, size);

        // Fetch the hash of bytecode running in current environment.
        let code_hash = cb.curr.state.code_hash.clone();

        // Fetch the bytecode length from the bytecode table.
        cb.bytecode_length(code_hash.expr(), code_size.expr());

        // Calculate the next memory size and the gas cost for this memory
        // access. This also accounts for the dynamic gas required to copy bytes to
        // memory.
        let memory_expansion = MemoryExpansionGadget::construct(cb, [dst_memory_addr.address()]);
        let memory_copier_gas = MemoryCopierGasGadget::construct(
            cb,
            dst_memory_addr.length(),
            memory_expansion.gas_cost(),
        );

        let copy_rwc_inc = cb.query_cell();
        cb.condition(dst_memory_addr.has_length(), |cb| {
            // Set source start to the minimun value of code offset and code size.
            let src_addr = select::expr(
                code_offset.lt_cap(),
                code_offset.valid_value(),
                code_size.expr(),
            );

            cb.copy_table_lookup(
                code_hash.expr(),
                CopyDataType::Bytecode.expr(),
                cb.curr.state.call_id.expr(),
                CopyDataType::Memory.expr(),
                src_addr,
                code_size.expr(),
                dst_memory_addr.offset(),
                dst_memory_addr.length(),
                0.expr(), // for CODECOPY, rlc_acc is 0
                copy_rwc_inc.expr(),
            );
        });
        cb.condition(not::expr(dst_memory_addr.has_length()), |cb| {
            cb.require_zero(
                "if no bytes to copy, copy table rwc inc == 0",
                copy_rwc_inc.expr(),
            );
        });

        // Expected state transition.
        let step_state_transition = StepStateTransition {
            rw_counter: Transition::Delta(cb.rw_counter_offset()),
            program_counter: Transition::Delta(1.expr()),
            stack_pointer: Transition::Delta(3.expr()),
            memory_word_size: Transition::To(memory_expansion.next_memory_word_size()),
            gas_left: Transition::Delta(
                -OpcodeId::CODECOPY.constant_gas_cost().expr() - memory_copier_gas.gas_cost(),
            ),
            ..Default::default()
        };
        let same_context = SameContextGadget::construct(cb, opcode, step_state_transition);

        Self {
            same_context,
            code_offset,
            code_size,
            dst_memory_addr,
            memory_expansion,
            memory_copier_gas,
            copy_rwc_inc,
        }
    }

    fn assign_exec_step(
        &self,
        region: &mut CachedRegion<'_, '_, F>,
        offset: usize,
        block: &Block<F>,
        _: &Transaction,
        call: &Call,
        step: &ExecStep,
    ) -> Result<(), Error> {
        self.same_context.assign_exec_step(region, offset, step)?;

        // 1. `dest_offset` is the bytes offset in the memory where we start to
        // write.
        // 2. `code_offset` is the bytes offset in the current
        // context's code where we start to read.
        // 3. `size` is the number of
        // bytes to be read and written (0s to be copied for out of bounds).
        let [dest_offset, code_offset, size] =
            [0, 1, 2].map(|i| block.rws[step.rw_indices[i]].stack_value());

        let bytecode = block
            .bytecodes
            .get(&call.code_hash)
            .expect("could not find current environment's bytecode");

        let code_size = bytecode.bytes.len() as u64;
        self.code_size
            .assign(region, offset, Value::known(F::from(code_size)))?;

        self.code_offset
            .assign(region, offset, code_offset, F::from(code_size))?;

        // assign the destination memory offset.
        let memory_address = self
            .dst_memory_addr
            .assign(region, offset, dest_offset, size)?;

        // assign to gadgets handling memory expansion cost and copying cost.
        let (_, memory_expansion_cost) = self.memory_expansion.assign(
            region,
            offset,
            step.memory_word_size(),
            [memory_address],
        )?;
        self.memory_copier_gas
            .assign(region, offset, size.as_u64(), memory_expansion_cost)?;
        // rw_counter increase from copy table lookup is number of bytes copied.
        self.copy_rwc_inc.assign(
            region,
            offset,
            Value::known(
                size.to_scalar()
                    .expect("unexpected U256 -> Scalar conversion failure"),
            ),
        )?;

        Ok(())
    }
}

#[cfg(test)]
mod tests {
    use crate::test_util::CircuitTestBuilder;
    use eth_types::{bytecode, Word};
    use mock::TestContext;

    fn test_ok(code_offset: Word, memory_offset: usize, size: usize, large: bool) {
        let mut code = bytecode! {};
        if large {
            for _ in 0..size {
                code.push(1, Word::from(123));
            }
        }
        let tail = bytecode! {
            PUSH32(Word::from(size))
            PUSH32(code_offset)
            PUSH32(Word::from(memory_offset))
            CODECOPY
            STOP
        };
        code.append(&tail);

        CircuitTestBuilder::new_from_test_ctx(
            TestContext::<2, 1>::simple_ctx_with_bytecode(code).unwrap(),
        )
        .run();
    }

    #[test]
    fn codecopy_gadget_simple() {
        test_ok(0x00.into(), 0x00, 0x20, false);
        test_ok(0x30.into(), 0x20, 0x30, false);
        test_ok(0x20.into(), 0x10, 0x42, false);
    }

    #[test]
    fn codecopy_gadget_large() {
        test_ok(0x102.into(), 0x103, 0x101, true);
    }

    #[test]
    fn codecopy_gadget_code_offset_overflow() {
        test_ok(Word::MAX, 0x103, 0x101, true);
    }
}<|MERGE_RESOLUTION|>--- conflicted
+++ resolved
@@ -7,16 +7,10 @@
         param::{N_BYTES_MEMORY_WORD_SIZE, N_BYTES_U64},
         step::ExecutionState,
         util::{
-<<<<<<< HEAD
             common_gadget::{SameContextGadget, WordByteCapGadget},
-            constraint_builder::{ConstraintBuilder, StepStateTransition, Transition},
-=======
-            common_gadget::SameContextGadget,
             constraint_builder::{
                 ConstrainBuilderCommon, EVMConstraintBuilder, StepStateTransition, Transition,
             },
-            from_bytes,
->>>>>>> e6876151
             memory_gadget::{MemoryAddressGadget, MemoryCopierGasGadget, MemoryExpansionGadget},
             not, select, CachedRegion, Cell,
         },
