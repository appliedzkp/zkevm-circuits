--- conflicted
+++ resolved
@@ -9,7 +9,7 @@
                 cal_sload_gas_cost_for_assignment, cal_sstore_gas_cost_for_assignment,
                 CommonErrorGadget, SloadGasGadget, SstoreGasGadget,
             },
-            constraint_builder::ConstraintBuilder,
+            constraint_builder::{ConstrainBuilderCommon, ConstraintBuilder},
             math_gadget::{LtGadget, PairSelectGadget},
             or, select, CachedRegion, Cell,
         },
@@ -22,20 +22,7 @@
     evm_types::{GasCost, OpcodeId},
     Field, ToScalar, U256,
 };
-<<<<<<< HEAD
-use crate::evm_circuit::util::constraint_builder::{ConstrainBuilderCommon, ConstraintBuilder};
-use crate::evm_circuit::util::math_gadget::{LtGadget, PairSelectGadget};
-use crate::evm_circuit::util::{and, or, select, CachedRegion, Cell};
-use crate::evm_circuit::witness::{Block, Call, ExecStep, Transaction};
-use crate::table::CallContextFieldTag;
-use crate::util::Expr;
-use eth_types::evm_types::{GasCost, OpcodeId};
-use eth_types::{Field, ToScalar, U256};
-use halo2_proofs::circuit::Value;
-use halo2_proofs::plonk::Error;
-=======
 use halo2_proofs::{circuit::Value, plonk::Error};
->>>>>>> 6b890d53
 
 /// Gadget to implement the corresponding out of gas errors for
 /// [`OpcodeId::SLOAD`] and [`OpcodeId::SSTORE`].
