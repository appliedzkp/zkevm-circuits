--- conflicted
+++ resolved
@@ -108,7 +108,6 @@
         let code_deposit_cost = is_contract_deployment.clone()
             * GasCost::CODE_DEPOSIT_BYTE_COST.expr()
             * range.length();
-<<<<<<< HEAD
         let (
             caller_id,
             address,
@@ -119,7 +118,7 @@
             is_init_code_first_byte_invalid,
         ) = cb.condition(is_contract_deployment.clone(), |cb| {
             // Read the first byte and check it must not be 0xef (EIP-3541).
-            let init_code_first_byte = cb.query_cell();
+            let init_code_first_byte = cb.query_byte();
             cb.memory_lookup(0.expr(), range.offset(), init_code_first_byte.expr(), None);
             let is_init_code_first_byte_invalid = IsEqualGadget::construct(
                 cb,
@@ -133,12 +132,12 @@
 
             // We don't need to place any additional constraints on code_hash because the
             // copy circuit enforces that it is the hash of the bytes in the copy lookup.
-            let code_hash = cb.query_cell_phase2();
+            let code_hash = cb.query_word32();
             let deployed_code_rlc = cb.query_cell_phase2();
             cb.copy_table_lookup(
-                cb.curr.state.call_id.expr(),
+                Word::from_lo_unchecked(cb.curr.state.call_id.expr()),
                 CopyDataType::Memory.expr(),
-                code_hash.expr(),
+                code_hash.to_word(),
                 CopyDataType::Bytecode.expr(),
                 range.offset(),
                 range.address(),
@@ -147,53 +146,17 @@
                 deployed_code_rlc.expr(),
                 copy_rw_increase.expr(),
             );
-=======
-        let (caller_id, address, reversion_info, code_hash, deployed_code_rlc) =
-            cb.condition(is_contract_deployment.clone(), |cb| {
-                // We don't need to place any additional constraints on code_hash because the
-                // copy circuit enforces that it is the hash of the bytes in the copy lookup.
-                let code_hash = cb.query_word32();
-                let deployed_code_rlc = cb.query_cell_phase2();
-                cb.copy_table_lookup(
-                    Word::from_lo_unchecked(cb.curr.state.call_id.expr()),
-                    CopyDataType::Memory.expr(),
-                    code_hash.to_word(),
-                    CopyDataType::Bytecode.expr(),
-                    range.offset(),
-                    range.address(),
-                    0.expr(),
-                    range.length(),
-                    deployed_code_rlc.expr(),
-                    copy_rw_increase.expr(),
-                );
-
-                let caller_id = cb.call_context(None, CallContextFieldTag::CallerId);
-                let address =
-                    cb.call_context_read_as_word(None, CallContextFieldTag::CalleeAddress);
-
-                let mut reversion_info = cb.reversion_info_read(None);
-
-                cb.account_write(
-                    address.to_word(),
-                    AccountFieldTag::CodeHash,
-                    code_hash.to_word(),
-                    cb.empty_code_hash(),
-                    Some(&mut reversion_info),
-                );
->>>>>>> a884ae01
-
-            let [caller_id, address] = [
-                CallContextFieldTag::CallerId,
-                CallContextFieldTag::CalleeAddress,
-            ]
-            .map(|tag| cb.call_context(None, tag));
+
+            let caller_id = cb.call_context(None, CallContextFieldTag::CallerId);
+            let address = cb.call_context_read_as_word(None, CallContextFieldTag::CalleeAddress);
+
             let mut reversion_info = cb.reversion_info_read(None);
 
             cb.account_write(
-                address.expr(),
+                address.to_word(),
                 AccountFieldTag::CodeHash,
-                code_hash.expr(),
-                cb.empty_code_hash_rlc(),
+                code_hash.to_word(),
+                cb.empty_code_hash(),
                 Some(&mut reversion_info),
             );
 
