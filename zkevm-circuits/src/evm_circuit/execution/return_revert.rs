--- conflicted
+++ resolved
@@ -295,10 +295,7 @@
         let mut rws = StepRws::new(block, step);
 
         let [memory_offset, length] = [0, 1].map(|_| rws.next().stack_value());
-<<<<<<< HEAD
-=======
-
->>>>>>> abf581e6
+
         let range = self.range.assign(region, offset, memory_offset, length)?;
         self.memory_expansion
             .assign(region, offset, step.memory_word_size(), [range])?;
