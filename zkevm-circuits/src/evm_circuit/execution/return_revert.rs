--- conflicted
+++ resolved
@@ -370,9 +370,8 @@
         let copy_rwc_inc = step.copy_rw_counter_delta;
 
         if call.is_create && call.is_success {
-<<<<<<< HEAD
             // read memory word and get real copy bytes
-            let values: Vec<u8> = get_copy_bytes(
+            let deployed_bytecode: Vec<u8> = get_copy_bytes(
                 block,
                 step,
                 3,
@@ -381,13 +380,7 @@
                 valid_length,
             );
 
-            self.init_code_rlc.assign(
-=======
-            let deployed_bytecode: Vec<_> = (3..3 + length.as_usize())
-                .map(|i| block.rws[step.rw_indices[i]].memory_value())
-                .collect();
             self.deployed_bytecode_rlc.assign(
->>>>>>> ba4f7fe6
                 region,
                 offset,
                 region.keccak_rlc(&deployed_bytecode.iter().rev().cloned().collect::<Vec<u8>>()),
@@ -447,11 +440,8 @@
         if !call.is_root {
             let mut rw_counter_offset = 3;
             if is_contract_deployment {
-<<<<<<< HEAD
-                rw_counter_offset += 5 + copy_rwc_inc;
-=======
-                rw_counter_offset += 6 + length.as_u64();
->>>>>>> ba4f7fe6
+                rw_counter_offset += 6 + copy_rwc_inc;
+                //rw_counter_offset += 6 + length.as_u64();
                 #[cfg(feature = "scroll")]
                 {
                     rw_counter_offset += 3; // keccak code hash rw, code size
