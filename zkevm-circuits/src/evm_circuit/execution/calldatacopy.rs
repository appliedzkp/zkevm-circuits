use crate::{
    evm_circuit::{
        execution::ExecutionGadget,
        param::{N_BYTES_MEMORY_ADDRESS, N_BYTES_MEMORY_WORD_SIZE},
        step::ExecutionState,
        util::{
            common_gadget::SameContextGadget,
            constraint_builder::{
                ConstraintBuilder, StepStateTransition,
                Transition::{Delta, To},
            },
            from_bytes,
            memory_gadget::{MemoryAddressGadget, MemoryCopierGasGadget, MemoryExpansionGadget},
            not, select, CachedRegion, Cell, MemoryAddress,
        },
        witness::{Block, Call, ExecStep, Transaction},
    },
    table::CallContextFieldTag,
    util::Expr,
};
use bus_mapping::{circuit_input_builder::CopyDataType, evm::OpcodeId};
<<<<<<< HEAD
use eth_types::{Field, ToLittleEndian, ToScalar};
=======
use eth_types::ToLittleEndian;
use eth_types::{evm_types::GasCost, Field};
>>>>>>> 54e5330b
use halo2_proofs::plonk::Error;

use std::cmp::min;

#[derive(Clone, Debug)]
pub(crate) struct CallDataCopyGadget<F> {
    same_context: SameContextGadget<F>,
    memory_address: MemoryAddressGadget<F>,
    data_offset: MemoryAddress<F>,
    src_id: Cell<F>,
    call_data_length: Cell<F>,
    call_data_offset: Cell<F>, // Only used in the internal call
    copy_rwc_inc: Cell<F>,
    memory_expansion: MemoryExpansionGadget<F, 1, N_BYTES_MEMORY_WORD_SIZE>,
    memory_copier_gas: MemoryCopierGasGadget<F, { GasCost::COPY }>,
}

impl<F: Field> ExecutionGadget<F> for CallDataCopyGadget<F> {
    const NAME: &'static str = "CALLDATACOPY";

    const EXECUTION_STATE: ExecutionState = ExecutionState::CALLDATACOPY;

    fn configure(cb: &mut ConstraintBuilder<F>) -> Self {
        let opcode = cb.query_cell();

        let memory_offset = cb.query_cell();
        let data_offset = cb.query_rlc();
        let length = cb.query_rlc();

        // Pop memory_offset, data_offset, length from stack
        cb.stack_pop(memory_offset.expr());
        cb.stack_pop(data_offset.expr());
        cb.stack_pop(length.expr());

        let memory_address = MemoryAddressGadget::construct(cb, memory_offset, length);
        let src_id = cb.query_cell();
        let call_data_length = cb.query_cell();
        let call_data_offset = cb.query_cell();

        // Lookup the calldata_length and caller_address in Tx context table or
        // Call context table
        cb.condition(cb.curr.state.is_root.expr(), |cb| {
            cb.call_context_lookup(false.expr(), None, CallContextFieldTag::TxId, src_id.expr());
            cb.call_context_lookup(
                false.expr(),
                None,
                CallContextFieldTag::CallDataLength,
                call_data_length.expr(),
            );
            cb.require_zero(
                "call_data_offset == 0 in the root call",
                call_data_offset.expr(),
            );
        });
        cb.condition(1.expr() - cb.curr.state.is_root.expr(), |cb| {
            cb.call_context_lookup(
                false.expr(),
                None,
                CallContextFieldTag::CallerId,
                src_id.expr(),
            );
            cb.call_context_lookup(
                false.expr(),
                None,
                CallContextFieldTag::CallDataLength,
                call_data_length.expr(),
            );
            cb.call_context_lookup(
                false.expr(),
                None,
                CallContextFieldTag::CallDataOffset,
                call_data_offset.expr(),
            );
        });

        // Calculate the next memory size and the gas cost for this memory
        // access
        let memory_expansion = MemoryExpansionGadget::construct(
            cb,
            cb.curr.state.memory_word_size.expr(),
            [memory_address.address()],
        );
        let memory_copier_gas = MemoryCopierGasGadget::construct(
            cb,
            memory_address.length(),
            memory_expansion.gas_cost(),
        );

        let copy_rwc_inc = cb.query_cell();
        let src_tag = select::expr(
            cb.curr.state.is_root.expr(),
            CopyDataType::TxCalldata.expr(),
            CopyDataType::Memory.expr(),
        );
        cb.condition(memory_address.has_length(), |cb| {
            cb.copy_table_lookup(
                src_id.expr(),
                src_tag,
                cb.curr.state.call_id.expr(),
                CopyDataType::Memory.expr(),
                call_data_offset.expr() + from_bytes::expr(&data_offset.cells),
                call_data_offset.expr() + call_data_length.expr(),
                memory_address.offset(),
                memory_address.length(),
                0.expr(), // for CALLDATACOPY rlc_acc is 0
                cb.curr.state.rw_counter.expr() + cb.rw_counter_offset().expr(),
                copy_rwc_inc.expr(),
            );
        });
        cb.condition(not::expr(memory_address.has_length()), |cb| {
            cb.require_zero(
                "if no bytes to copy, copy table rwc inc == 0",
                copy_rwc_inc.expr(),
            );
        });

        // State transition
        let step_state_transition = StepStateTransition {
            // 1 tx id lookup + 3 stack pop + option(calldatalength lookup)
            rw_counter: Delta(cb.rw_counter_offset() + copy_rwc_inc.expr()),
            program_counter: Delta(1.expr()),
            stack_pointer: Delta(3.expr()),
            gas_left: Delta(
                -(OpcodeId::CALLDATACOPY.constant_gas_cost().expr() + memory_copier_gas.gas_cost()),
            ),
            memory_word_size: To(memory_expansion.next_memory_word_size()),
            ..Default::default()
        };
        let same_context = SameContextGadget::construct(cb, opcode, step_state_transition);

        Self {
            same_context,
            memory_address,
            data_offset,
            src_id,
            call_data_length,
            call_data_offset,
            copy_rwc_inc,
            memory_expansion,
            memory_copier_gas,
        }
    }

    fn assign_exec_step(
        &self,
        region: &mut CachedRegion<'_, '_, F>,
        offset: usize,
        block: &Block<F>,
        tx: &Transaction,
        call: &Call,
        step: &ExecStep,
    ) -> Result<(), Error> {
        self.same_context.assign_exec_step(region, offset, step)?;

        let [memory_offset, data_offset, length] =
            [step.rw_indices[0], step.rw_indices[1], step.rw_indices[2]]
                .map(|idx| block.rws[idx].stack_value());
        let memory_address =
            self.memory_address
                .assign(region, offset, memory_offset, length, block.randomness)?;
        self.data_offset.assign(
            region,
            offset,
            Some(
                data_offset.to_le_bytes()[..N_BYTES_MEMORY_ADDRESS]
                    .try_into()
                    .unwrap(),
            ),
        )?;
        let src_id = if call.is_root { tx.id } else { call.caller_id };
        self.src_id.assign(
            region,
            offset,
            Some(F::from(u64::try_from(src_id).unwrap())),
        )?;

        // Call data length and call data offset
        let (call_data_length, call_data_offset) = if call.is_root {
            (tx.call_data_length as u64, 0_u64)
        } else {
            (call.call_data_length, call.call_data_offset)
        };
        self.call_data_length
            .assign(region, offset, Some(F::from(call_data_length)))?;
        self.call_data_offset
<<<<<<< HEAD
            .assign(region, offset, Some(F::from(call_data_offset)))?;

        // rw_counter increase from copy lookup is `length` memory writes + a variable
        // number of memory reads.
        let copy_rwc_inc = length
            + if call.is_root {
                // no memory reads when reading from tx call data.
                0
            } else {
                // memory reads when reading from memory of caller is capped by call_data_length
                // - data_offset.
                min(
                    length.low_u64(),
                    call_data_length
                        .checked_sub(data_offset.low_u64())
                        .unwrap_or_default(),
                )
            };
=======
            .assign(region, offset, Some(F::from(call_data_offset as u64)))?;

        let key = (tx.id, call.id, step.gas_left);
        let copy_rwc_inc = block
            .copy_events
            .get(&key)
            .unwrap()
            .steps
            .first()
            .map_or(F::zero(), |cs| F::from(cs.rwc_inc_left));
>>>>>>> 54e5330b
        self.copy_rwc_inc
            .assign(region, offset, copy_rwc_inc.to_scalar())?;

        // Memory expansion
        let (_, memory_expansion_gas_cost) = self.memory_expansion.assign(
            region,
            offset,
            step.memory_word_size(),
            [memory_address],
        )?;

        self.memory_copier_gas.assign(
            region,
            offset,
            length.as_u64(),
            memory_expansion_gas_cost as u64,
        )?;

        Ok(())
    }
}

#[cfg(test)]
mod test {
    use crate::{evm_circuit::test::rand_bytes, test_util::run_test_circuits};
    use eth_types::{bytecode, ToWord, Word};
    use mock::test_ctx::{helpers::*, TestContext};

    fn test_ok_root(
        call_data_length: usize,
        memory_offset: usize,
        data_offset: usize,
        length: usize,
    ) {
        let bytecode = bytecode! {
            PUSH32(length)
            PUSH32(data_offset)
            PUSH32(memory_offset)
            #[start]
            CALLDATACOPY
            STOP
        };
        let call_data = rand_bytes(call_data_length);

        // Get the execution steps from the external tracer
        let ctx = TestContext::<2, 1>::new(
            None,
            account_0_code_account_1_no_code(bytecode),
            |mut txs, accs| {
                txs[0]
                    .from(accs[1].address)
                    .to(accs[0].address)
                    .input(call_data.into());
            },
            |block, _tx| block.number(0xcafeu64),
        )
        .unwrap();

        assert_eq!(run_test_circuits(ctx, None), Ok(()));
    }

    fn test_ok_internal(
        call_data_offset: usize,
        call_data_length: usize,
        dst_offset: usize,
        offset: usize,
        length: usize,
    ) {
        let (addr_a, addr_b) = (mock::MOCK_ACCOUNTS[0], mock::MOCK_ACCOUNTS[1]);

        // code B gets called by code A, so the call is an internal call.
        let code_b = bytecode! {
            PUSH32(length)  // size
            PUSH32(offset)     // offset
            PUSH32(dst_offset) // dst_offset
            CALLDATACOPY
            STOP
        };

        // code A calls code B.
        let pushdata = rand_bytes(8);
        let code_a = bytecode! {
            // populate memory in A's context.
            PUSH8(Word::from_big_endian(&pushdata))
            PUSH1(0x00) // offset
            MSTORE
            // call ADDR_B.
            PUSH1(0x00) // retLength
            PUSH1(0x00) // retOffset
            PUSH32(call_data_length) // argsLength
            PUSH32(call_data_offset) // argsOffset
            PUSH1(0x00) // value
            PUSH32(addr_b.to_word()) // addr
            PUSH32(0x1_0000) // gas
            CALL
            STOP
        };

        let ctx = TestContext::<3, 1>::new(
            None,
            |accs| {
                accs[0].address(addr_b).code(code_b);
                accs[1].address(addr_a).code(code_a);
                accs[2]
                    .address(mock::MOCK_ACCOUNTS[2])
                    .balance(Word::from(1u64 << 30));
            },
            |mut txs, accs| {
                txs[0].to(accs[1].address).from(accs[2].address);
            },
            |block, _tx| block,
        )
        .unwrap();

        assert_eq!(run_test_circuits(ctx, None), Ok(()));
    }

    #[test]
    fn calldatacopy_gadget_simple() {
        test_ok_root(0x40, 0x40, 0x00, 10);
        test_ok_internal(0x40, 0x40, 0xA0, 0x10, 10);
    }

    #[test]
    fn calldatacopy_gadget_large() {
        test_ok_root(0x204, 0x103, 0x102, 0x101);
        test_ok_internal(0x30, 0x204, 0x103, 0x102, 0x101);
    }

    #[test]
    fn calldatacopy_gadget_out_of_bound() {
        test_ok_root(0x40, 0x40, 0x20, 40);
        test_ok_internal(0x40, 0x20, 0xA0, 0x28, 10);
    }

    #[test]
    fn calldatacopy_gadget_zero_length() {
        test_ok_root(0x40, 0x40, 0x00, 0);
        test_ok_internal(0x40, 0x40, 0xA0, 0x10, 0);
    }
}<|MERGE_RESOLUTION|>--- conflicted
+++ resolved
@@ -19,12 +19,7 @@
     util::Expr,
 };
 use bus_mapping::{circuit_input_builder::CopyDataType, evm::OpcodeId};
-<<<<<<< HEAD
-use eth_types::{Field, ToLittleEndian, ToScalar};
-=======
-use eth_types::ToLittleEndian;
-use eth_types::{evm_types::GasCost, Field};
->>>>>>> 54e5330b
+use eth_types::{evm_types::GasCost, Field, ToLittleEndian, ToScalar};
 use halo2_proofs::plonk::Error;
 
 use std::cmp::min;
@@ -210,7 +205,6 @@
         self.call_data_length
             .assign(region, offset, Some(F::from(call_data_length)))?;
         self.call_data_offset
-<<<<<<< HEAD
             .assign(region, offset, Some(F::from(call_data_offset)))?;
 
         // rw_counter increase from copy lookup is `length` memory writes + a variable
@@ -229,18 +223,6 @@
                         .unwrap_or_default(),
                 )
             };
-=======
-            .assign(region, offset, Some(F::from(call_data_offset as u64)))?;
-
-        let key = (tx.id, call.id, step.gas_left);
-        let copy_rwc_inc = block
-            .copy_events
-            .get(&key)
-            .unwrap()
-            .steps
-            .first()
-            .map_or(F::zero(), |cs| F::from(cs.rwc_inc_left));
->>>>>>> 54e5330b
         self.copy_rwc_inc
             .assign(region, offset, copy_rwc_inc.to_scalar())?;
 
