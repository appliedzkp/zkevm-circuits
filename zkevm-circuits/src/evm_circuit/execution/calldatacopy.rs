--- conflicted
+++ resolved
@@ -311,11 +311,7 @@
 
         // code B gets called by code A, so the call is an internal call.
         let code_b = bytecode! {
-<<<<<<< HEAD
-            .calldatacopy(dst_offset, data_offset, length)
-=======
             .op_calldatacopy(dst_offset, offset, length)
->>>>>>> 4e64bdba
             STOP
         };
 
