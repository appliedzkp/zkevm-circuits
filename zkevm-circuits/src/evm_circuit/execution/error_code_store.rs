--- conflicted
+++ resolved
@@ -82,17 +82,8 @@
             vec![1.expr(), 2.expr()],
         );
 
-<<<<<<< HEAD
-        let common_error_gadget = CommonErrorGadget::construct(cb, opcode.expr(), 5.expr());
-=======
-        let common_error_gadget = CommonErrorGadget::construct_with_return_data(
-            cb,
-            opcode.expr(),
-            cb.rw_counter_offset(),
-            memory_address.offset(),
-            memory_address.length(),
-        );
->>>>>>> 818ecbc8
+        let common_error_gadget =
+            CommonErrorGadget::construct(cb, opcode.expr(), cb.rw_counter_offset());
 
         Self {
             opcode,
