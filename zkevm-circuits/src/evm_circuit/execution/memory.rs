--- conflicted
+++ resolved
@@ -208,18 +208,9 @@
         evm_circuit::test::rand_word,
         test_util::{run_test_circuits_with_config, BytecodeTestConfig},
     };
-<<<<<<< HEAD
     use bus_mapping::bytecode;
-    use eth_types::evm_types::{Gas, GasCost, OpcodeId};
+    use eth_types::evm_types::{GasCost, OpcodeId};
     use eth_types::Word;
-=======
-    use bus_mapping::{
-        bytecode,
-        eth_types::Word,
-        evm::{GasCost, OpcodeId},
-    };
-
->>>>>>> efb92cad
     use std::iter;
 
     fn test_ok(
