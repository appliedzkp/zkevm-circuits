--- conflicted
+++ resolved
@@ -5,12 +5,8 @@
         step::ExecutionState,
         util::{
             common_gadget::CommonErrorGadget,
-<<<<<<< HEAD
-            constraint_builder::ConstraintBuilder,
+            constraint_builder::EVMConstraintBuilder,
             from_bytes,
-=======
-            constraint_builder::EVMConstraintBuilder,
->>>>>>> 79caaf43
             math_gadget::IsEqualGadget,
             memory_gadget::{CommonMemoryAddressGadget, MemoryAddressGadget, MemoryWordAddress},
             CachedRegion, Cell, RandomLinearCombination, Word,
