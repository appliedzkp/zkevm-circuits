use bus_mapping::evm::OpcodeId;
use eth_types::{Field, ToLittleEndian, U256};
use halo2_proofs::{
    circuit::Value,
    plonk::{Error, Expression},
};
use num::ToPrimitive;

use crate::{
    evm_circuit::{
        param::{N_BYTES_MEMORY_ADDRESS, N_BYTES_U64, N_BYTES_WORD},
        step::ExecutionState,
        util::{
            and,
            common_gadget::{SameContextGadget, WordByteCapGadget},
<<<<<<< HEAD
            constraint_builder::{ConstraintBuilder, StepStateTransition, Transition::Delta},
            memory_gadget::{BufferReaderGadget, MemoryWordAddress},
            not, select, CachedRegion, Cell, Word,
=======
            constraint_builder::{
                ConstrainBuilderCommon, EVMConstraintBuilder, StepStateTransition,
                Transition::Delta,
            },
            memory_gadget::BufferReaderGadget,
            not, select, CachedRegion, Cell,
>>>>>>> 79caaf43
        },
        witness::{Block, Call, ExecStep, Transaction},
    },
    table::{CallContextFieldTag, TxContextFieldTag},
    util::Expr,
};

use super::ExecutionGadget;

// The offset in the RW indices that mark the start of memory lookups.
const OFFSET_RW_MEMORY_INDICES: usize = 4usize;

#[derive(Clone, Debug)]
pub(crate) struct CallDataLoadGadget<F> {
    /// Gadget to constrain the same context.
    same_context: SameContextGadget<F>,
    /// Source of data, this is transaction ID for a root call and caller ID for
    /// an internal call.
    src_id: Cell<F>,
    /// The size of the call's data (tx input for a root call or calldata length
    /// of an internal call).
    call_data_length: Cell<F>,
    /// The offset from where call data begins. This is 0 for a root call since
    /// tx data starts at the first byte, but can be non-zero offset for an
    /// internal call.
    call_data_offset: Cell<F>,
    /// The bytes offset in calldata, from which we load a 32-bytes word. It
    /// is valid if within range of Uint64 and less than call_data_length.
    data_offset: WordByteCapGadget<F, N_BYTES_U64>,
    /// Gadget to read from tx calldata, which we validate against the word
    /// pushed to stack.
    buffer_reader: BufferReaderGadget<F, N_BYTES_WORD, N_BYTES_MEMORY_ADDRESS>,
    // read two memory words
    // memory_address: MemoryWordAddress<F>,
    slot: Cell<F>,
    value_left: Word<F>,
    value_right: Word<F>,
}

impl<F: Field> ExecutionGadget<F> for CallDataLoadGadget<F> {
    const EXECUTION_STATE: ExecutionState = ExecutionState::CALLDATALOAD;

    const NAME: &'static str = "CALLDATALOAD";

    fn configure(cb: &mut EVMConstraintBuilder<F>) -> Self {
        let opcode = cb.query_cell();

        let src_id = cb.query_cell();
        let call_data_length = cb.query_cell();
        let call_data_offset = cb.query_cell();
        let slot = cb.query_cell();
        let value_left = cb.query_word_rlc();
        let value_right = cb.query_word_rlc();

        let data_offset = WordByteCapGadget::construct(cb, call_data_length.expr());
        cb.stack_pop(data_offset.original_word());

        cb.condition(
            and::expr([data_offset.not_overflow(), cb.curr.state.is_root.expr()]),
            |cb| {
                cb.call_context_lookup(
                    false.expr(),
                    None,
                    CallContextFieldTag::TxId,
                    src_id.expr(),
                );
                cb.call_context_lookup(
                    false.expr(),
                    None,
                    CallContextFieldTag::CallDataLength,
                    call_data_length.expr(),
                );
                cb.require_equal(
                    "if is_root then call_data_offset == 0",
                    call_data_offset.expr(),
                    0.expr(),
                );
            },
        );

        cb.condition(
            and::expr([
                data_offset.not_overflow(),
                not::expr(cb.curr.state.is_root.expr()),
            ]),
            |cb| {
                cb.call_context_lookup(
                    false.expr(),
                    None,
                    CallContextFieldTag::CallerId,
                    src_id.expr(),
                );
                cb.call_context_lookup(
                    false.expr(),
                    None,
                    CallContextFieldTag::CallDataLength,
                    call_data_length.expr(),
                );
                cb.call_context_lookup(
                    false.expr(),
                    None,
                    CallContextFieldTag::CallDataOffset,
                    call_data_offset.expr(),
                );
            },
        );

        // Set source start to the minimun value of data offset and call data length.
        let src_addr = call_data_offset.expr()
            + select::expr(
                data_offset.lt_cap(),
                data_offset.valid_value(),
                call_data_length.expr(),
            );

        let src_addr_end = call_data_offset.expr() + call_data_length.expr();

        let buffer_reader = BufferReaderGadget::construct(cb, src_addr.expr(), src_addr_end);

        let mut calldata_word: Vec<_> = (0..N_BYTES_WORD)
            .map(|idx| {
                // For a root call, the call data comes from tx's data field.
                cb.condition(
                    and::expr([
                        data_offset.not_overflow(),
                        buffer_reader.read_flag(idx),
                        cb.curr.state.is_root.expr(),
                    ]),
                    |cb| {
                        cb.tx_context_lookup(
                            src_id.expr(),
                            TxContextFieldTag::CallData,
                            Some(src_addr.expr() + idx.expr()),
                            buffer_reader.byte(idx),
                        );
                    },
                );
<<<<<<< HEAD

=======
                // For an internal call, the call data comes from memory.
                cb.condition(
                    and::expr([
                        data_offset.not_overflow(),
                        buffer_reader.read_flag(idx),
                        not::expr(cb.curr.state.is_root.expr()),
                    ]),
                    |cb| {
                        cb.memory_lookup(
                            0.expr(),
                            src_addr.expr() + idx.expr(),
                            buffer_reader.byte(idx),
                            Some(src_id.expr()),
                        );
                    },
                );
>>>>>>> 79caaf43
                buffer_reader.byte(idx)
            })
            .collect();

        // For an internal call, the call data comes from memory，read memory word
        // TODO: unify slot within MemoryWordAddress type
        cb.condition(
            and::expr([
                data_offset.within_range(),
                not::expr(cb.curr.state.is_root.expr()),
            ]),
            |cb| {
                cb.memory_lookup_word(
                    0.expr(),
                    slot.expr(),
                    value_left.expr(),
                    Some(src_id.expr()),
                );
                cb.memory_lookup_word(
                    0.expr(),
                    slot.expr() + 32.expr(),
                    value_right.expr(),
                    Some(src_id.expr()),
                );
            },
        );

        // Since the stack items are in little endian form, we reverse the bytes
        // here.
        calldata_word.reverse();

        // Add a lookup constraint for the 32-bytes that should have been pushed
        // to the stack.
        let calldata_word: [Expression<F>; N_BYTES_WORD] = calldata_word.try_into().unwrap();
        let calldata_word = cb.word_rlc(calldata_word);
        cb.require_zero(
            "Stack push result must be 0 if stack pop offset is Uint64 overflow",
            data_offset.overflow() * calldata_word.expr(),
        );

        cb.stack_push(calldata_word);

        let step_state_transition = StepStateTransition {
            rw_counter: Delta(cb.rw_counter_offset()),
            program_counter: Delta(1.expr()),
            stack_pointer: Delta(0.expr()),
            gas_left: Delta(-OpcodeId::CALLDATALOAD.constant_gas_cost().expr()),
            ..Default::default()
        };

        let same_context = SameContextGadget::construct(cb, opcode, step_state_transition);

        Self {
            same_context,
            src_id,
            call_data_length,
            call_data_offset,
            data_offset,
            buffer_reader,
            slot,
            value_left,
            value_right,
        }
    }

    fn assign_exec_step(
        &self,
        region: &mut CachedRegion<'_, '_, F>,
        offset: usize,
        block: &Block<F>,
        tx: &Transaction,
        call: &Call,
        step: &ExecStep,
    ) -> Result<(), Error> {
        self.same_context.assign_exec_step(region, offset, step)?;

        // Assign to the buffer reader gadget.
        let (src_id, call_data_offset, call_data_length) = if call.is_root {
            (tx.id, 0, tx.call_data_length as u64)
        } else {
            (call.caller_id, call.call_data_offset, call.call_data_length)
        };
        self.src_id
            .assign(region, offset, Value::known(F::from(src_id as u64)))?;
        self.call_data_length
            .assign(region, offset, Value::known(F::from(call_data_length)))?;
        self.call_data_offset
            .assign(region, offset, Value::known(F::from(call_data_offset)))?;

        let data_offset = block.rws[step.rw_indices[0]].stack_value();
        let offset_not_overflow =
            self.data_offset
                .assign(region, offset, data_offset, F::from(call_data_length))?;

        let data_offset = if offset_not_overflow {
            data_offset.as_u64()
        } else {
            call_data_length
        };
        let src_addr_end = call_data_offset + call_data_length;
        let src_addr = call_data_offset
            .checked_add(data_offset)
            .unwrap_or(src_addr_end)
            .min(src_addr_end);

        let shift = src_addr % 32;
        let slot = src_addr - shift;
        let mut value_left = U256::zero();
        let mut value_right = U256::zero();

        self.slot
            .assign(region, offset, Value::known(F::from(slot)))?;
        if !call.is_root && offset_within_range {
            // assign value_left, value_right word
            value_left = block.rws[step.rw_indices[4]].memory_word_value();
            value_right = block.rws[step.rw_indices[5]].memory_word_value();
            self.value_left
                .assign(region, offset, Some(value_left.to_le_bytes()))?;
            self.value_right
                .assign(region, offset, Some(value_right.to_le_bytes()))?;
        }

        let mut calldata_bytes = vec![0u8; N_BYTES_WORD];
<<<<<<< HEAD
        // prepare to fetch from memory bytes
        let mut value_left_bytes = value_left.to_le_bytes();
        value_left_bytes.reverse();
        let mut value_right_bytes = value_left.to_le_bytes();
        value_right_bytes.reverse();

        if offset_within_range {
=======
        if offset_not_overflow {
>>>>>>> 79caaf43
            for (i, byte) in calldata_bytes.iter_mut().enumerate() {
                if call.is_root {
                    // Fetch from tx call data.
                    if src_addr + (i as u64) < tx.call_data_length as u64 {
                        *byte = tx.call_data[src_addr as usize + i];
                    }
                } else {
                    // Fetch from memory.
<<<<<<< HEAD
                    if src_addr.checked_add(i as u64).unwrap()
                        < call.call_data_offset + call.call_data_length
                    {
                        if i.checked_add(shift.try_into().unwrap()).unwrap() < 32 {
                            *byte = value_left_bytes[i + shift as usize];
                        } else {
                            // across to value_right
                            *byte = value_right_bytes[i + shift as usize - 32];
                        }
=======
                    if src_addr + (i as u64) < call.call_data_offset + call.call_data_length {
                        *byte =
                            block.rws[step.rw_indices[OFFSET_RW_MEMORY_INDICES + i]].memory_value();
>>>>>>> 79caaf43
                    }
                }
            }
        }
        println!("assign calldata_bytes {:?}", calldata_bytes);

        self.buffer_reader.assign(
            region,
            offset,
            src_addr,
            src_addr_end,
            &calldata_bytes,
            &[true; N_BYTES_WORD],
        )?;

        Ok(())
    }
}

#[cfg(test)]
mod test {
    use crate::{evm_circuit::test::rand_bytes, test_util::CircuitTestBuilder};
    use eth_types::{bytecode, Word};
    use mock::{generate_mock_call_bytecode, MockCallBytecodeParams, TestContext};

    fn test_bytecode(offset: Word) -> eth_types::Bytecode {
        bytecode! {
            PUSH32(offset)
            CALLDATALOAD
            STOP
        }
    }

    fn test_root_ok(offset: Word) {
        let bytecode = test_bytecode(offset);

        CircuitTestBuilder::new_from_test_ctx(
            TestContext::<2, 1>::simple_ctx_with_bytecode(bytecode).unwrap(),
        )
        .run();
    }

    fn test_internal_ok(call_data_length: usize, call_data_offset: usize, offset: Word) {
        let (addr_a, addr_b) = (mock::MOCK_ACCOUNTS[0], mock::MOCK_ACCOUNTS[1]);

        // code B gets called by code A, so the call is an internal call.
        let code_b = test_bytecode(offset);
        let code_a = generate_mock_call_bytecode(MockCallBytecodeParams {
            address: addr_b,
            pushdata: rand_bytes(32),
            call_data_length,
            call_data_offset,
            ..MockCallBytecodeParams::default()
        });

        let ctx = TestContext::<3, 1>::new(
            None,
            |accs| {
                accs[0].address(addr_b).code(code_b);
                accs[1].address(addr_a).code(code_a);
                accs[2]
                    .address(mock::MOCK_ACCOUNTS[2])
                    .balance(Word::from(1u64 << 30));
            },
            |mut txs, accs| {
                txs[0].to(accs[1].address).from(accs[2].address);
            },
            |block, _tx| block,
        )
        .unwrap();

        CircuitTestBuilder::new_from_test_ctx(ctx).run();
    }

    #[test]
    fn calldataload_gadget_root() {
        test_root_ok(0x00.into());
        test_root_ok(0x08.into());
        test_root_ok(0x10.into());
        test_root_ok(0x2010.into());
    }

    #[test]
    fn calldataload_gadget_internal() {
        test_internal_ok(0x20, 0x00, 0x00.into());
        test_internal_ok(0x20, 0x10, 0x10.into());
        test_internal_ok(0x40, 0x20, 0x08.into());
        test_internal_ok(0x1010, 0xff, 0x10.into());
    }

    #[test]
    fn calldataload_gadget_offset_overflow() {
        test_root_ok(Word::MAX);
        test_internal_ok(0x1010, 0xff, Word::MAX);
    }
}<|MERGE_RESOLUTION|>--- conflicted
+++ resolved
@@ -13,18 +13,12 @@
         util::{
             and,
             common_gadget::{SameContextGadget, WordByteCapGadget},
-<<<<<<< HEAD
-            constraint_builder::{ConstraintBuilder, StepStateTransition, Transition::Delta},
-            memory_gadget::{BufferReaderGadget, MemoryWordAddress},
-            not, select, CachedRegion, Cell, Word,
-=======
             constraint_builder::{
                 ConstrainBuilderCommon, EVMConstraintBuilder, StepStateTransition,
                 Transition::Delta,
             },
             memory_gadget::BufferReaderGadget,
-            not, select, CachedRegion, Cell,
->>>>>>> 79caaf43
+            not, select, CachedRegion, Cell, Word,
         },
         witness::{Block, Call, ExecStep, Transaction},
     },
@@ -162,26 +156,6 @@
                         );
                     },
                 );
-<<<<<<< HEAD
-
-=======
-                // For an internal call, the call data comes from memory.
-                cb.condition(
-                    and::expr([
-                        data_offset.not_overflow(),
-                        buffer_reader.read_flag(idx),
-                        not::expr(cb.curr.state.is_root.expr()),
-                    ]),
-                    |cb| {
-                        cb.memory_lookup(
-                            0.expr(),
-                            src_addr.expr() + idx.expr(),
-                            buffer_reader.byte(idx),
-                            Some(src_id.expr()),
-                        );
-                    },
-                );
->>>>>>> 79caaf43
                 buffer_reader.byte(idx)
             })
             .collect();
@@ -190,7 +164,7 @@
         // TODO: unify slot within MemoryWordAddress type
         cb.condition(
             and::expr([
-                data_offset.within_range(),
+                data_offset.not_overflow(),
                 not::expr(cb.curr.state.is_root.expr()),
             ]),
             |cb| {
@@ -294,7 +268,7 @@
 
         self.slot
             .assign(region, offset, Value::known(F::from(slot)))?;
-        if !call.is_root && offset_within_range {
+        if !call.is_root && offset_not_overflow {
             // assign value_left, value_right word
             value_left = block.rws[step.rw_indices[4]].memory_word_value();
             value_right = block.rws[step.rw_indices[5]].memory_word_value();
@@ -305,17 +279,13 @@
         }
 
         let mut calldata_bytes = vec![0u8; N_BYTES_WORD];
-<<<<<<< HEAD
         // prepare to fetch from memory bytes
         let mut value_left_bytes = value_left.to_le_bytes();
         value_left_bytes.reverse();
         let mut value_right_bytes = value_left.to_le_bytes();
         value_right_bytes.reverse();
 
-        if offset_within_range {
-=======
         if offset_not_overflow {
->>>>>>> 79caaf43
             for (i, byte) in calldata_bytes.iter_mut().enumerate() {
                 if call.is_root {
                     // Fetch from tx call data.
@@ -324,7 +294,6 @@
                     }
                 } else {
                     // Fetch from memory.
-<<<<<<< HEAD
                     if src_addr.checked_add(i as u64).unwrap()
                         < call.call_data_offset + call.call_data_length
                     {
@@ -334,11 +303,6 @@
                             // across to value_right
                             *byte = value_right_bytes[i + shift as usize - 32];
                         }
-=======
-                    if src_addr + (i as u64) < call.call_data_offset + call.call_data_length {
-                        *byte =
-                            block.rws[step.rw_indices[OFFSET_RW_MEMORY_INDICES + i]].memory_value();
->>>>>>> 79caaf43
                     }
                 }
             }
