--- conflicted
+++ resolved
@@ -10,22 +10,14 @@
             },
             from_bytes,
             math_gadget::BatchedIsZeroGadget,
-<<<<<<< HEAD
-            CachedRegion, Cell, RandomLinearCombination,
-=======
             CachedRegion, Cell, Word,
->>>>>>> 4be31995
         },
         witness::{Block, Call, ExecStep, Transaction},
     },
     table::{AccountFieldTag, CallContextFieldTag},
     util::Expr,
 };
-<<<<<<< HEAD
-use eth_types::{evm_types::GasCost, Field, ToAddress, U256};
-=======
-use eth_types::{evm_types::GasCost, Field, ToLittleEndian};
->>>>>>> 4be31995
+use eth_types::{evm_types::GasCost, Field, ToLittleEndian, U256};
 use halo2_proofs::{circuit::Value, plonk::Error};
 use keccak256::EMPTY_HASH_LE;
 
@@ -48,14 +40,9 @@
     const EXECUTION_STATE: ExecutionState = ExecutionState::EXTCODEHASH;
 
     fn configure(cb: &mut ConstraintBuilder<F>) -> Self {
-<<<<<<< HEAD
-        let external_address = cb.query_word_rlc();
-        cb.stack_pop(external_address.expr());
-=======
-        let address_word = cb.query_word();
+        let address_word = cb.query_word_rlc();
         let address = from_bytes::expr(&address_word.cells[..N_BYTES_ACCOUNT_ADDRESS]);
         cb.stack_pop(address_word.expr());
->>>>>>> 4be31995
 
         let tx_id = cb.call_context(None, CallContextFieldTag::TxId);
         let mut reversion_info = cb.reversion_info_read(None);
