--- conflicted
+++ resolved
@@ -384,19 +384,11 @@
                     (
                         CallContextFieldTag::LastCalleeReturnDataOffset,
                         Word::zero(),
-<<<<<<< HEAD
                     ),
                     (
                         CallContextFieldTag::LastCalleeReturnDataLength,
                         Word::zero(),
                     ),
-=======
-                    ),
-                    (
-                        CallContextFieldTag::LastCalleeReturnDataLength,
-                        Word::zero(),
-                    ),
->>>>>>> 0ba4fc7b
                     (CallContextFieldTag::IsRoot, Word::zero()),
                     (CallContextFieldTag::IsCreate, Word::zero()),
                     (
