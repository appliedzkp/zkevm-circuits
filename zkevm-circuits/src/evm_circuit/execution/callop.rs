use crate::evm_circuit::execution::ExecutionGadget;
use crate::evm_circuit::param::N_BYTES_GAS;
use crate::evm_circuit::step::ExecutionState;
use crate::evm_circuit::util::common_gadget::{CommonCallGadget, TransferGadget};
use crate::evm_circuit::util::constraint_builder::Transition::{Delta, To};
use crate::evm_circuit::util::constraint_builder::{
    ConstraintBuilder, ReversionInfo, StepStateTransition,
};
use crate::evm_circuit::util::math_gadget::{
<<<<<<< HEAD
    CmpWordsGadget, ConstantDivisionGadget, IsZeroGadget, MinMaxGadget,
=======
    ConstantDivisionGadget, IsEqualGadget, IsZeroGadget, LtWordGadget, MinMaxGadget,
};
use crate::evm_circuit::util::memory_gadget::{MemoryAddressGadget, MemoryExpansionGadget};
use crate::evm_circuit::util::{
    from_bytes, not, or, select, sum, CachedRegion, Cell, RandomLinearCombination, Word,
>>>>>>> 5bc40eb8
};

use crate::evm_circuit::util::{or, select, CachedRegion, Cell, RandomLinearCombination, Word};
use crate::evm_circuit::witness::{Block, Call, ExecStep, Rw, Transaction};
use crate::table::{AccountFieldTag, CallContextFieldTag};
use crate::util::Expr;
use bus_mapping::evm::OpcodeId;
use eth_types::evm_types::GAS_STIPEND_CALL_WITH_VALUE;
use eth_types::{Field, ToLittleEndian, ToScalar, U256};
use halo2_proofs::circuit::Value;
use halo2_proofs::plonk::Error;
use keccak256::EMPTY_HASH_LE;

/// Gadget for call related opcodes. It supports `OpcodeId::CALL`,
/// `OpcodeId::CALLCODE`, `OpcodeId::DELEGATECALL` and `OpcodeId::STATICCALL`.
/// both for successful and failure(insufficient balance error) cases.
#[derive(Clone, Debug)]

pub(crate) struct CallOpGadget<F> {
    opcode: Cell<F>,
    is_call: IsZeroGadget<F>,
    is_callcode: IsZeroGadget<F>,
    is_delegatecall: IsZeroGadget<F>,
    is_staticcall: IsZeroGadget<F>,
    tx_id: Cell<F>,
    reversion_info: ReversionInfo<F>,
    current_callee_address: Cell<F>,
    current_caller_address: Cell<F>,
    is_static: Cell<F>,
    depth: Cell<F>,
    call: CommonCallGadget<F, false>,
    current_value: Word<F>,
    is_warm: Cell<F>,
    is_warm_prev: Cell<F>,
    callee_reversion_info: ReversionInfo<F>,
    transfer: TransferGadget<F>,
    // current handling Call* opcode's caller balance
    caller_balance_word: Word<F>,
    // check if insufficient balance case
    is_insufficient_balance: LtWordGadget<F>,

    callee_exists: Cell<F>,
<<<<<<< HEAD
    enough_transfer_balance: CmpWordsGadget<F>,
=======
    callee_code_hash: Cell<F>,

    is_empty_code_hash: IsEqualGadget<F>,
>>>>>>> 5bc40eb8
    one_64th_gas: ConstantDivisionGadget<F, N_BYTES_GAS>,
    capped_callee_gas_left: MinMaxGadget<F, N_BYTES_GAS>,
}

impl<F: Field> ExecutionGadget<F> for CallOpGadget<F> {
    const NAME: &'static str = "CALL_OP";

    const EXECUTION_STATE: ExecutionState = ExecutionState::CALL_OP;

    fn configure(cb: &mut ConstraintBuilder<F>) -> Self {
        let opcode = cb.query_cell();
        cb.opcode_lookup(opcode.expr(), 1.expr());
        let is_call = IsZeroGadget::construct(cb, opcode.expr() - OpcodeId::CALL.expr());
        let is_callcode = IsZeroGadget::construct(cb, opcode.expr() - OpcodeId::CALLCODE.expr());
        let is_delegatecall =
            IsZeroGadget::construct(cb, opcode.expr() - OpcodeId::DELEGATECALL.expr());
        let is_staticcall =
            IsZeroGadget::construct(cb, opcode.expr() - OpcodeId::STATICCALL.expr());

        // We do the responsible opcode check explicitly here because we're not
        // using the SameContextGadget for CALL, CALLCODE, DELEGATECALL or
        // STATICCALL.
        cb.require_equal(
            "Opcode should be CALL, CALLCODE, DELEGATECALL or STATICCALL",
            is_call.expr() + is_callcode.expr() + is_delegatecall.expr() + is_staticcall.expr(),
            1.expr(),
        );

<<<<<<< HEAD
=======
        let gas_word = cb.query_word();
        let code_address_word = cb.query_word();
        let value = cb.query_word();
        let cd_offset = cb.query_cell();
        let cd_length = cb.query_rlc();
        let rd_offset = cb.query_cell();
        let rd_length = cb.query_rlc();
        let is_success = cb.query_bool();

        let caller_balance_word = cb.query_word();
>>>>>>> 5bc40eb8
        // Use rw_counter of the step which triggers next call as its call_id.
        let callee_call_id = cb.curr.state.rw_counter.clone();

        let tx_id = cb.call_context(None, CallContextFieldTag::TxId);
        let mut reversion_info = cb.reversion_info_read(None);
        let [is_static, depth, current_callee_address] = [
            CallContextFieldTag::IsStatic,
            CallContextFieldTag::Depth,
            CallContextFieldTag::CalleeAddress,
        ]
        .map(|field_tag| cb.call_context(None, field_tag));

        let (current_caller_address, current_value) = cb.condition(is_delegatecall.expr(), |cb| {
            (
                cb.call_context(None, CallContextFieldTag::CallerAddress),
                cb.call_context_as_word(None, CallContextFieldTag::Value),
            )
        });

        cb.range_lookup(depth.expr(), 1024);

<<<<<<< HEAD
        let call_gadget = CommonCallGadget::construct(
            cb,
            is_call.expr(),
            is_callcode.expr(),
            is_delegatecall.expr(),
        );
=======
        // Lookup values from stack
        cb.stack_pop(gas_word.expr());
        cb.stack_pop(code_address_word.expr());

        // `CALL` opcode has an additional stack pop `value`.
        cb.condition(is_call.expr() + is_callcode.expr(), |cb| {
            cb.stack_pop(value.expr())
        });

        cb.condition(not::expr(is_call.expr() + is_callcode.expr()), |cb| {
            cb.require_zero("for non call/call code, value is zero", value.expr());
        });

        [
            cd_offset.expr(),
            cd_length.expr(),
            rd_offset.expr(),
            rd_length.expr(),
        ]
        .map(|expression| cb.stack_pop(expression));
        cb.stack_push(is_success.expr());

        // Recomposition of random linear combination to integer
        let gas = from_bytes::expr(&gas_word.cells[..N_BYTES_GAS]);
        let gas_is_u64 = IsZeroGadget::construct(cb, sum::expr(&gas_word.cells[N_BYTES_GAS..]));
        let cd_address = MemoryAddressGadget::construct(cb, cd_offset, cd_length);
        let rd_address = MemoryAddressGadget::construct(cb, rd_offset, rd_length);
        let memory_expansion =
            MemoryExpansionGadget::construct(cb, [cd_address.address(), rd_address.address()]);

        // `code_address` is poped from stack and used to check if it exists in
        // access list and get code hash.
        // For CALLCODE, both caller and callee addresses are
        // `current_callee_address`.
        // For DELEGATECALL, caller address is `current_caller_address` and
        // callee address is `current_callee_address`.
        // For both CALL and STATICCALL, caller address is
        // `current_callee_address` and callee address is `code_address`.
        let code_address = from_bytes::expr(&code_address_word.cells[..N_BYTES_ACCOUNT_ADDRESS]);
>>>>>>> 5bc40eb8
        let caller_address = select::expr(
            is_delegatecall.expr(),
            current_caller_address.expr(),
            current_callee_address.expr(),
        );
        let callee_address = select::expr(
            is_callcode.expr() + is_delegatecall.expr(),
            current_callee_address.expr(),
            call_gadget.callee_address_expr(),
        );

        // Add callee to access list
        let is_warm = cb.query_bool();
        let is_warm_prev = cb.query_bool();
        cb.account_access_list_write(
            tx_id.expr(),
            call_gadget.callee_address_expr(),
            is_warm.expr(),
            is_warm_prev.expr(),
            Some(&mut reversion_info),
        );

        // Propagate rw_counter_end_of_reversion and is_persistent
        let mut callee_reversion_info = cb.reversion_info_write(Some(callee_call_id.expr()));
        cb.require_equal(
            "callee_is_persistent == is_persistent ⋅ is_success",
            callee_reversion_info.is_persistent(),
            reversion_info.is_persistent() * call_gadget.is_success.expr(),
        );
        cb.condition(call_gadget.is_success.expr() * (1.expr() - reversion_info.is_persistent()), |cb| {
            cb.require_equal(
                "callee_rw_counter_end_of_reversion == rw_counter_end_of_reversion - (reversible_write_counter + 1)",
                callee_reversion_info.rw_counter_end_of_reversion(),
                reversion_info.rw_counter_of_reversion(),
            );
        });

        cb.condition(call_gadget.has_value.clone(), |cb| {
            cb.require_zero(
                "CALL with value must not be in static call stack",
                is_static.expr(),
            );
        });

<<<<<<< HEAD
        // Verify transfer only for CALL opcode.
        let transfer = cb.condition(is_call.expr(), |cb| {
            TransferGadget::construct(
                cb,
                caller_address.expr(),
                callee_address.expr(),
                call_gadget.value.clone(),
                &mut callee_reversion_info,
            )
        });
=======
        cb.account_read(
            callee_address.expr(),
            AccountFieldTag::Balance,
            caller_balance_word.expr(),
        );
        let is_insufficient_balance = LtWordGadget::construct(cb, &caller_balance_word, &value);
>>>>>>> 5bc40eb8

        // stack write is zero when is_insufficient_balance is true
        cb.condition(is_insufficient_balance.expr(), |cb| {
            cb.require_zero(
                "stack write result is zero when is_insufficient_balance is true",
                is_success.expr(),
            );
        });

        // Verify transfer only for CALL opcode in the successful case.
        let transfer = cb.condition(
            is_call.expr() * not::expr(is_insufficient_balance.expr()),
            |cb| {
                TransferGadget::construct(
                    cb,
                    caller_address.expr(),
                    callee_address.expr(),
                    value.clone(),
                    &mut callee_reversion_info,
                )
            },
        );

        // For CALLCODE opcode, verify caller balance is greater than or equal to stack
<<<<<<< HEAD
        // `value`.
        let enough_transfer_balance =
            CmpWordsGadget::construct(cb, &call_gadget.value, transfer.sender().balance_prev());
        cb.condition(is_callcode.expr(), |cb| {
=======
        // `value` in successful case. that is `is_insufficient_balance` is false.
        // for call opcode, this has been checked in transfer gadget implicitly.
        cb.condition(is_callcode.expr() * is_success.expr(), |cb| {
>>>>>>> 5bc40eb8
            cb.require_zero(
                "transfer_value <= caller_balance for CALLCODE opcode in successful case ",
                is_insufficient_balance.expr(),
            );
        });

        let callee_exists = cb.query_bool();
        cb.condition(callee_exists.expr(), |cb| {
            cb.account_read(
                call_gadget.callee_address_expr(),
                AccountFieldTag::CodeHash,
                call_gadget.callee_code_hash.expr(),
            );
        });
        cb.condition(1.expr() - callee_exists.expr(), |cb| {
            cb.account_read(
                call_gadget.callee_address_expr(),
                AccountFieldTag::NonExisting,
                0.expr(),
            );
        });

        // Sum up and verify gas cost.
        // Only CALL opcode could invoke transfer to make empty account into non-empty.
        let gas_cost = call_gadget.gas_cost_expr(
            is_warm_prev.expr(),
            // has_value.clone(),
            is_call.expr(),
            1.expr() - callee_exists.expr(),
        );
        // Apply EIP 150
        let gas_available = cb.curr.state.gas_left.expr() - gas_cost.clone();
        let one_64th_gas = ConstantDivisionGadget::construct(cb, gas_available.clone(), 64);
        let all_but_one_64th_gas = gas_available - one_64th_gas.quotient();
        let capped_callee_gas_left =
            MinMaxGadget::construct(cb, call_gadget.gas_expr(), all_but_one_64th_gas.clone());
        let callee_gas_left = select::expr(
            call_gadget.gas_is_u64.expr(),
            capped_callee_gas_left.min(),
            all_but_one_64th_gas,
        );

        // TODO: Handle precompiled

        let stack_pointer_delta =
            select::expr(is_call.expr() + is_callcode.expr(), 6.expr(), 5.expr());
<<<<<<< HEAD
        let memory_expansion = call_gadget.memory_expansion.clone();
        cb.condition(call_gadget.is_empty_code_hash.expr(), |cb| {
=======
        cb.condition(
            is_empty_code_hash.expr() * not::expr(is_insufficient_balance.expr()),
            |cb| {
                // Save caller's call state
                for field_tag in [
                    CallContextFieldTag::LastCalleeId,
                    CallContextFieldTag::LastCalleeReturnDataOffset,
                    CallContextFieldTag::LastCalleeReturnDataLength,
                ] {
                    cb.call_context_lookup(true.expr(), None, field_tag, 0.expr());
                }

                // For CALL opcode, it has an extra stack pop `value` and two account write for
                // `transfer` call (+3).
                //
                // For CALLCODE opcode, it has an extra stack pop `value` and one account read
                // for caller balance (+2).
                //
                // For DELEGATECALL opcode, it has two extra call context lookups for current
                // caller address and value (+2).
                //
                // No extra lookups for STATICCALL opcode.
                let rw_counter_delta = 21.expr()
                    + is_call.expr() * 3.expr()
                    + is_callcode.expr()
                    + is_delegatecall.expr() * 2.expr();
                cb.require_step_state_transition(StepStateTransition {
                    rw_counter: Delta(rw_counter_delta),
                    program_counter: Delta(1.expr()),
                    stack_pointer: Delta(stack_pointer_delta.expr()),
                    gas_left: Delta(
                        has_value.clone() * GAS_STIPEND_CALL_WITH_VALUE.expr() - gas_cost.clone(),
                    ),
                    memory_word_size: To(memory_expansion.next_memory_word_size()),
                    // For CALL opcode, `transfer` invocation has two account write.
                    reversible_write_counter: Delta(1.expr() + is_call.expr() * 2.expr()),
                    ..StepStateTransition::default()
                });
            },
        );

        // handle is_insufficient_balance step transition
        cb.condition(is_insufficient_balance.expr(), |cb| {
>>>>>>> 5bc40eb8
            // Save caller's call state
            for field_tag in [
                CallContextFieldTag::LastCalleeId,
                CallContextFieldTag::LastCalleeReturnDataOffset,
                CallContextFieldTag::LastCalleeReturnDataLength,
            ] {
                cb.call_context_lookup(true.expr(), None, field_tag, 0.expr());
            }

<<<<<<< HEAD
            // For CALL opcode, it has an extra stack pop `value` and two account write for
            // `transfer` call (+3).
            //
            // For CALLCODE opcode, it has an extra stack pop `value` and one account read
            // for caller balance (+2).
            //
            // For DELEGATECALL opcode, it has two extra call context lookups for current
            // caller address and value (+2).
            //
            // No extra lookups for STATICCALL opcode.
            let rw_counter_delta = 20.expr()
                + is_call.expr() * 3.expr()
                + is_callcode.expr() * 2.expr()
                + is_delegatecall.expr() * 2.expr();

=======
>>>>>>> 5bc40eb8
            cb.require_step_state_transition(StepStateTransition {
                rw_counter: Delta(22.expr()),
                program_counter: Delta(1.expr()),
                stack_pointer: Delta(stack_pointer_delta.expr()),
                gas_left: Delta(
                    call_gadget.has_value.clone() * GAS_STIPEND_CALL_WITH_VALUE.expr()
                        - gas_cost.clone(),
                ),
                memory_word_size: To(memory_expansion.next_memory_word_size()),
                reversible_write_counter: Delta(1.expr()),
                ..StepStateTransition::default()
            });
        });

<<<<<<< HEAD
        cb.condition(1.expr() - call_gadget.is_empty_code_hash.expr(), |cb| {
            // Save caller's call state
            for (field_tag, value) in [
                (
                    CallContextFieldTag::ProgramCounter,
                    cb.curr.state.program_counter.expr() + 1.expr(),
                ),
                (
                    CallContextFieldTag::StackPointer,
                    cb.curr.state.stack_pointer.expr() + stack_pointer_delta,
                ),
                (
                    CallContextFieldTag::GasLeft,
                    cb.curr.state.gas_left.expr() - gas_cost - callee_gas_left.clone(),
                ),
                (
                    CallContextFieldTag::MemorySize,
                    memory_expansion.next_memory_word_size(),
                ),
                (
                    CallContextFieldTag::ReversibleWriteCounter,
                    cb.curr.state.reversible_write_counter.expr() + 1.expr(),
                ),
            ] {
                cb.call_context_lookup(true.expr(), None, field_tag, value);
            }

            // Setup next call's context.
            let cd_address = call_gadget.cd_address.clone();
            let rd_address = call_gadget.rd_address.clone();
            for (field_tag, value) in [
                (CallContextFieldTag::CallerId, cb.curr.state.call_id.expr()),
                (CallContextFieldTag::TxId, tx_id.expr()),
                (CallContextFieldTag::Depth, depth.expr() + 1.expr()),
                (CallContextFieldTag::CallerAddress, caller_address),
                (CallContextFieldTag::CalleeAddress, callee_address),
                (CallContextFieldTag::CallDataOffset, cd_address.offset()),
                (CallContextFieldTag::CallDataLength, cd_address.length()),
                (CallContextFieldTag::ReturnDataOffset, rd_address.offset()),
                (CallContextFieldTag::ReturnDataLength, rd_address.length()),
                (
                    CallContextFieldTag::Value,
                    select::expr(
                        is_delegatecall.expr(),
                        current_value.expr(),
                        call_gadget.value.expr(),
                    ),
                ),
                (
                    CallContextFieldTag::IsSuccess,
                    call_gadget.is_success.expr(),
                ),
                (
                    CallContextFieldTag::IsStatic,
                    or::expr([is_static.expr(), is_staticcall.expr()]),
                ),
                (CallContextFieldTag::LastCalleeId, 0.expr()),
                (CallContextFieldTag::LastCalleeReturnDataOffset, 0.expr()),
                (CallContextFieldTag::LastCalleeReturnDataLength, 0.expr()),
                (CallContextFieldTag::IsRoot, 0.expr()),
                (CallContextFieldTag::IsCreate, 0.expr()),
                (
                    CallContextFieldTag::CodeHash,
                    call_gadget.callee_code_hash.expr(),
                ),
            ] {
                cb.call_context_lookup(true.expr(), Some(callee_call_id.expr()), field_tag, value);
            }

            // Give gas stipend if value is not zero
            let callee_gas_left = callee_gas_left
                + call_gadget.has_value.clone() * GAS_STIPEND_CALL_WITH_VALUE.expr();

            // For CALL opcode, it has an extra stack pop `value` and two account write for
            // `transfer` call (+3).
            //
            // For CALLCODE opcode, it has an extra stack pop `value` and one account read
            // for caller balance (+2).
            //
            // For DELEGATECALL opcode, it has two extra call context lookups for current
            // caller address and value (+2).
            //
            // No extra lookups for STATICCALL opcode.
            let rw_counter_delta = 40.expr()
                + is_call.expr() * 3.expr()
                + is_callcode.expr() * 2.expr()
                + is_delegatecall.expr() * 2.expr();
            cb.require_step_state_transition(StepStateTransition {
                rw_counter: Delta(rw_counter_delta),
                call_id: To(callee_call_id.expr()),
                is_root: To(false.expr()),
                is_create: To(false.expr()),
                code_hash: To(call_gadget.callee_code_hash.expr()),
                gas_left: To(callee_gas_left),
                // For CALL opcode, `transfer` invocation has two account write.
                reversible_write_counter: To(is_call.expr() * 2.expr()),
                ..StepStateTransition::new_context()
            });
        });
=======
        cb.condition(
            (1.expr() - is_empty_code_hash.expr()) * not::expr(is_insufficient_balance.expr()),
            |cb| {
                // Save caller's call state
                for (field_tag, value) in [
                    (
                        CallContextFieldTag::ProgramCounter,
                        cb.curr.state.program_counter.expr() + 1.expr(),
                    ),
                    (
                        CallContextFieldTag::StackPointer,
                        cb.curr.state.stack_pointer.expr() + stack_pointer_delta,
                    ),
                    (
                        CallContextFieldTag::GasLeft,
                        cb.curr.state.gas_left.expr() - gas_cost - callee_gas_left.clone(),
                    ),
                    (
                        CallContextFieldTag::MemorySize,
                        memory_expansion.next_memory_word_size(),
                    ),
                    (
                        CallContextFieldTag::ReversibleWriteCounter,
                        cb.curr.state.reversible_write_counter.expr() + 1.expr(),
                    ),
                ] {
                    cb.call_context_lookup(true.expr(), None, field_tag, value);
                }

                // Setup next call's context.
                for (field_tag, value) in [
                    (CallContextFieldTag::CallerId, cb.curr.state.call_id.expr()),
                    (CallContextFieldTag::TxId, tx_id.expr()),
                    (CallContextFieldTag::Depth, depth.expr() + 1.expr()),
                    (CallContextFieldTag::CallerAddress, caller_address),
                    (CallContextFieldTag::CalleeAddress, callee_address),
                    (CallContextFieldTag::CallDataOffset, cd_address.offset()),
                    (CallContextFieldTag::CallDataLength, cd_address.length()),
                    (CallContextFieldTag::ReturnDataOffset, rd_address.offset()),
                    (CallContextFieldTag::ReturnDataLength, rd_address.length()),
                    (
                        CallContextFieldTag::Value,
                        select::expr(is_delegatecall.expr(), current_value.expr(), value.expr()),
                    ),
                    (CallContextFieldTag::IsSuccess, is_success.expr()),
                    (
                        CallContextFieldTag::IsStatic,
                        or::expr([is_static.expr(), is_staticcall.expr()]),
                    ),
                    (CallContextFieldTag::LastCalleeId, 0.expr()),
                    (CallContextFieldTag::LastCalleeReturnDataOffset, 0.expr()),
                    (CallContextFieldTag::LastCalleeReturnDataLength, 0.expr()),
                    (CallContextFieldTag::IsRoot, 0.expr()),
                    (CallContextFieldTag::IsCreate, 0.expr()),
                    (CallContextFieldTag::CodeHash, callee_code_hash.expr()),
                ] {
                    cb.call_context_lookup(
                        true.expr(),
                        Some(callee_call_id.expr()),
                        field_tag,
                        value,
                    );
                }

                // Give gas stipend if value is not zero
                let callee_gas_left =
                    callee_gas_left + has_value * GAS_STIPEND_CALL_WITH_VALUE.expr();

                // For CALL opcode, it has an extra stack pop `value` and two account write for
                // `transfer` call (+3).
                //
                // For CALLCODE opcode, it has an extra stack pop `value` and one account read
                // for caller balance (+2).
                //
                // For DELEGATECALL opcode, it has two extra call context lookups for current
                // caller address and value (+2).
                //
                // No extra lookups for STATICCALL opcode.
                let rw_counter_delta = 41.expr()
                    + is_call.expr() * 3.expr()
                    + is_callcode.expr()
                    + is_delegatecall.expr() * 2.expr();
                cb.require_step_state_transition(StepStateTransition {
                    rw_counter: Delta(rw_counter_delta),
                    call_id: To(callee_call_id.expr()),
                    is_root: To(false.expr()),
                    is_create: To(false.expr()),
                    code_hash: To(callee_code_hash.expr()),
                    gas_left: To(callee_gas_left),
                    // For CALL opcode, `transfer` invocation has two account write.
                    reversible_write_counter: To(is_call.expr() * 2.expr()),
                    ..StepStateTransition::new_context()
                });
            },
        );
>>>>>>> 5bc40eb8

        Self {
            opcode,
            is_call,
            is_callcode,
            is_delegatecall,
            is_staticcall,
            tx_id,
            reversion_info,
            current_callee_address,
            current_caller_address,
            current_value,
            is_static,
            depth,
            call: call_gadget,
            is_warm,
            is_warm_prev,
            callee_reversion_info,
            transfer,
            caller_balance_word,
            is_insufficient_balance,
            callee_exists,
<<<<<<< HEAD
            enough_transfer_balance,
=======
            callee_code_hash,
            is_empty_code_hash,
>>>>>>> 5bc40eb8
            one_64th_gas,
            capped_callee_gas_left,
        }
    }

    fn assign_exec_step(
        &self,
        region: &mut CachedRegion<'_, '_, F>,
        offset: usize,
        block: &Block<F>,
        _: &Transaction,
        call: &Call,
        step: &ExecStep,
    ) -> Result<(), Error> {
        let opcode = step.opcode.unwrap();
        let is_call = opcode == OpcodeId::CALL;
        let is_callcode = opcode == OpcodeId::CALLCODE;
        let is_delegatecall = opcode == OpcodeId::DELEGATECALL;
        let [tx_id, is_static, depth, current_callee_address] = [
            step.rw_indices[0],
            step.rw_indices[3],
            step.rw_indices[4],
            step.rw_indices[5],
        ]
        .map(|idx| block.rws[idx].call_context_value());
        let stack_index = 6;

        // This offset is used to change the index offset of `step.rw_indices`.
        // Since both CALL and CALLCODE have an extra stack pop `value`, and
        // opcode DELEGATECALL has two extra call context lookups - current
        // caller address and current value.
        let mut rw_offset = 0;
        let [current_caller_address, current_value] = if is_delegatecall {
            rw_offset += 2;
            [step.rw_indices[6], step.rw_indices[7]].map(|idx| block.rws[idx].call_context_value())
        } else {
            [U256::zero(), U256::zero()]
        };
        let [gas, callee_address] = [
            step.rw_indices[stack_index + rw_offset],
            step.rw_indices[stack_index + 1 + rw_offset],
        ]
        .map(|idx| block.rws[idx].stack_value());
        let value = if is_call || is_callcode {
            rw_offset += 1;
            block.rws[step.rw_indices[7 + rw_offset]].stack_value()
        } else {
            U256::zero()
        };
        let [cd_offset, cd_length, rd_offset, rd_length, is_success] = [
            step.rw_indices[stack_index + 2 + rw_offset],
            step.rw_indices[stack_index + 3 + rw_offset],
            step.rw_indices[stack_index + 4 + rw_offset],
            step.rw_indices[stack_index + 5 + rw_offset],
            step.rw_indices[stack_index + 6 + rw_offset],
        ]
        .map(|idx| block.rws[idx].stack_value());
        let (is_warm, is_warm_prev) =
            block.rws[step.rw_indices[13 + rw_offset]].tx_access_list_value_pair();
        let [callee_rw_counter_end_of_reversion, callee_is_persistent] = [
            step.rw_indices[14 + rw_offset],
            step.rw_indices[15 + rw_offset],
        ]
        .map(|idx| block.rws[idx].call_context_value());

        // check if it is insufficient balance case.
        // get caller balance
        let (caller_balance, _) = block.rws[step.rw_indices[16 + rw_offset]].account_value_pair();
        self.caller_balance_word
            .assign(region, offset, Some(caller_balance.to_le_bytes()))?;
        self.is_insufficient_balance
            .assign(region, offset, caller_balance, value)?;

        let is_insufficient = value > caller_balance;

        // only call opcode do transfer in sucessful case.
        let (caller_balance_pair, callee_balance_pair) = if is_call & !is_insufficient {
            rw_offset += 2;
            (
                block.rws[step.rw_indices[15 + rw_offset]].account_value_pair(),
                block.rws[step.rw_indices[16 + rw_offset]].account_value_pair(),
            )
        } else {
            ((U256::zero(), U256::zero()), (U256::zero(), U256::zero()))
        };

        let (callee_code_hash, callee_exists) = match block.rws[step.rw_indices[17 + rw_offset]] {
            Rw::Account {
                field_tag: AccountFieldTag::CodeHash,
                value,
                ..
            } => (value.to_le_bytes(), true),
            Rw::Account {
                field_tag: AccountFieldTag::NonExisting,
                ..
            } => (*EMPTY_HASH_LE, false),
            _ => unreachable!(),
        };
        let callee_code_hash =
            RandomLinearCombination::random_linear_combine(callee_code_hash, block.randomness);
        self.opcode
            .assign(region, offset, Value::known(F::from(opcode.as_u64())))?;
        self.is_call.assign(
            region,
            offset,
            F::from(opcode.as_u64()) - F::from(OpcodeId::CALL.as_u64()),
        )?;
        self.is_callcode.assign(
            region,
            offset,
            F::from(opcode.as_u64()) - F::from(OpcodeId::CALLCODE.as_u64()),
        )?;
        self.is_delegatecall.assign(
            region,
            offset,
            F::from(opcode.as_u64()) - F::from(OpcodeId::DELEGATECALL.as_u64()),
        )?;
        self.is_staticcall.assign(
            region,
            offset,
            F::from(opcode.as_u64()) - F::from(OpcodeId::STATICCALL.as_u64()),
        )?;
        self.tx_id
            .assign(region, offset, Value::known(F::from(tx_id.low_u64())))?;
        self.reversion_info.assign(
            region,
            offset,
            call.rw_counter_end_of_reversion,
            call.is_persistent,
        )?;
        self.current_callee_address.assign(
            region,
            offset,
            Value::known(
                current_callee_address
                    .to_scalar()
                    .expect("unexpected Address -> Scalar conversion failure"),
            ),
        )?;
        self.current_caller_address.assign(
            region,
            offset,
            Value::known(
                current_caller_address
                    .to_scalar()
                    .expect("unexpected Address -> Scalar conversion failure"),
            ),
        )?;
        self.current_value
            .assign(region, offset, Some(current_value.to_le_bytes()))?;
        self.is_static
            .assign(region, offset, Value::known(F::from(is_static.low_u64())))?;
        self.depth
            .assign(region, offset, Value::known(F::from(depth.low_u64())))?;

        let (memory_expansion_gas_cost, _) = self.call.assign(
            region,
            offset,
            gas,
            callee_address,
            value,
            is_success,
            cd_offset,
            cd_length,
            rd_offset,
            rd_length,
            step.memory_word_size(),
            block.randomness,
            callee_code_hash,
        )?;
        self.is_warm
            .assign(region, offset, Value::known(F::from(is_warm as u64)))?;
        self.is_warm_prev
            .assign(region, offset, Value::known(F::from(is_warm_prev as u64)))?;
        self.callee_reversion_info.assign(
            region,
            offset,
            callee_rw_counter_end_of_reversion.low_u64() as usize,
            callee_is_persistent.low_u64() != 0,
        )?;
<<<<<<< HEAD

        self.transfer.assign(
            region,
            offset,
            caller_balance_pair,
            callee_balance_pair,
            value,
        )?;
        self.callee_exists
            .assign(region, offset, Value::known(F::from(callee_exists)))?;
        self.enough_transfer_balance
            .assign(region, offset, value, caller_balance_pair.1)?;
        let has_value = !value.is_zero() && !is_delegatecall;
        let gas_cost = self.call.cal_gas_cost_for_assignment(
            memory_expansion_gas_cost,
            is_warm_prev,
            is_call,
            has_value,
            !callee_exists,
        )?;
=======
        self.value_is_zero
            .assign(region, offset, sum::value(&value.to_le_bytes()))?;
        let cd_address =
            self.cd_address
                .assign(region, offset, cd_offset, cd_length, block.randomness)?;
        let rd_address =
            self.rd_address
                .assign(region, offset, rd_offset, rd_length, block.randomness)?;
        let (_, memory_expansion_gas_cost) = self.memory_expansion.assign(
            region,
            offset,
            step.memory_word_size(),
            [cd_address, rd_address],
        )?;
        // conditionally assign
        if !is_insufficient {
            self.transfer.assign(
                region,
                offset,
                caller_balance_pair,
                callee_balance_pair,
                value,
            )?;
        }

        self.callee_exists
            .assign(region, offset, Value::known(F::from(callee_exists)))?;
        self.callee_code_hash
            .assign(region, offset, Value::known(callee_code_hash))?;
        self.is_empty_code_hash.assign(
            region,
            offset,
            callee_code_hash,
            Word::random_linear_combine(*EMPTY_HASH_LE, block.randomness),
        )?;
        let has_value = !value.is_zero() && !is_delegatecall;
        let gas_cost = if is_warm_prev {
            GasCost::WARM_ACCESS.as_u64()
        } else {
            GasCost::COLD_ACCOUNT_ACCESS.as_u64()
        } + if has_value {
            GasCost::CALL_WITH_VALUE.as_u64()
                // Only CALL opcode could invoke transfer in successful case to make empty 
                // account into non-empty.
                + if is_call && !callee_exists {
                    GasCost::NEW_ACCOUNT.as_u64()
                } else {
                    0
                }
        } else {
            0
        } + memory_expansion_gas_cost;
>>>>>>> 5bc40eb8
        let gas_available = step.gas_left - gas_cost;

        self.one_64th_gas
            .assign(region, offset, gas_available as u128)?;
        self.capped_callee_gas_left.assign(
            region,
            offset,
            F::from(gas.low_u64()),
            F::from(gas_available - gas_available / 64),
        )?;

        Ok(())
    }
}

#[cfg(test)]
mod test {
    use super::*;
    use crate::evm_circuit::test::run_test_circuit_geth_data;
    use bus_mapping::circuit_input_builder::CircuitsParams;
    use eth_types::evm_types::OpcodeId;
    use eth_types::geth_types::{Account, GethData};
    use eth_types::{address, bytecode, Address, ToWord, Word};
    use halo2_proofs::halo2curves::bn256::Fr;
    use itertools::Itertools;
    use mock::TestContext;
    use std::default::Default;

    const TEST_CALL_OPCODES: &[OpcodeId] = &[
        OpcodeId::CALL,
        OpcodeId::CALLCODE,
        OpcodeId::DELEGATECALL,
        OpcodeId::STATICCALL,
    ];

    #[test]
    fn callop_insufficient_balance() {
        let stacks = [Stack {
            // this value is bigger than caller's balance
            value: Word::from(11).pow(18.into()),
            ..Default::default()
        }];

        let callees = [callee(bytecode! {}), callee(bytecode! { STOP })];
        // only call, callcode will encounter insufficient balance error.
        let test_opcodes: &[OpcodeId] = &[OpcodeId::CALL, OpcodeId::CALLCODE];

        for ((opcode, stack), callee) in test_opcodes
            .iter()
            .cartesian_product(stacks.into_iter())
            .cartesian_product(callees.into_iter())
        {
            test_ok(caller_for_insufficient_balance(opcode, stack), callee);
        }
    }

    #[test]
    fn callop_nested() {
        for opcode in TEST_CALL_OPCODES {
            test_nested(opcode);
        }
    }

    #[test]
    fn callop_recursive() {
        for opcode in TEST_CALL_OPCODES {
            test_recursive(opcode);
        }
    }

    #[test]
    fn callop_simple() {
        let stacks = [
            // With nothing
            Stack::default(),
            // With value
            Stack {
                value: Word::from(10).pow(18.into()),
                ..Default::default()
            },
            // With gas
            Stack {
                gas: 100,
                ..Default::default()
            },
            Stack {
                gas: 100000,
                ..Default::default()
            },
            // With memory expansion
            Stack {
                cd_offset: 64,
                cd_length: 320,
                rd_offset: 0,
                rd_length: 32,
                ..Default::default()
            },
            Stack {
                cd_offset: 0,
                cd_length: 32,
                rd_offset: 64,
                rd_length: 320,
                ..Default::default()
            },
            Stack {
                cd_offset: 0xFFFFFF,
                cd_length: 0,
                rd_offset: 0xFFFFFF,
                rd_length: 0,
                ..Default::default()
            },
            // With memory expansion and value
            Stack {
                cd_offset: 64,
                cd_length: 320,
                rd_offset: 0,
                rd_length: 32,
                value: Word::from(10).pow(18.into()),
                ..Default::default()
            },
        ];
        let callees = [callee(bytecode! {}), callee(bytecode! { STOP })];

        for ((opcode, stack), callee) in TEST_CALL_OPCODES
            .iter()
            .cartesian_product(stacks.into_iter())
            .cartesian_product(callees.into_iter())
        {
            test_ok(caller(opcode, stack, true), callee);
        }
    }

    #[derive(Clone, Copy, Debug, Default)]
    struct Stack {
        gas: u64,
        value: Word,
        cd_offset: u64,
        cd_length: u64,
        rd_offset: u64,
        rd_length: u64,
    }

    fn callee(code: bytecode::Bytecode) -> Account {
        let code = code.to_vec();
        let is_empty = code.is_empty();
        Account {
            address: Address::repeat_byte(0xff),
            code: code.into(),
            nonce: if is_empty { 0 } else { 1 }.into(),
            balance: if is_empty { 0 } else { 0xdeadbeefu64 }.into(),
            ..Default::default()
        }
    }

    fn caller(opcode: &OpcodeId, stack: Stack, caller_is_success: bool) -> Account {
        let is_call_or_callcode = opcode == &OpcodeId::CALL || opcode == &OpcodeId::CALLCODE;
        let terminator = if caller_is_success {
            OpcodeId::RETURN
        } else {
            OpcodeId::REVERT
        };

        // Call twice for testing both cold and warm access
        let mut bytecode = bytecode! {
            PUSH32(Word::from(stack.rd_length))
            PUSH32(Word::from(stack.rd_offset))
            PUSH32(Word::from(stack.cd_length))
            PUSH32(Word::from(stack.cd_offset))
        };
        if is_call_or_callcode {
            bytecode.push(32, stack.value);
        }
        bytecode.append(&bytecode! {
            PUSH32(Address::repeat_byte(0xff).to_word())
            PUSH32(Word::from(stack.gas))
            .write_op(*opcode)
            PUSH32(Word::from(stack.rd_length))
            PUSH32(Word::from(stack.rd_offset))
            PUSH32(Word::from(stack.cd_length))
            PUSH32(Word::from(stack.cd_offset))
        });
        if is_call_or_callcode {
            bytecode.push(32, stack.value);
        }
        bytecode.append(&bytecode! {
            PUSH32(Address::repeat_byte(0xff).to_word())
            PUSH32(Word::from(stack.gas))
            .write_op(*opcode)
            PUSH1(0)
            PUSH1(0)
            .write_op(terminator)
        });

        Account {
            address: Address::repeat_byte(0xfe),
            balance: Word::from(10).pow(20.into()),
            code: bytecode.to_vec().into(),
            ..Default::default()
        }
    }

    fn caller_for_insufficient_balance(opcode: &OpcodeId, stack: Stack) -> Account {
        let is_call_or_callcode = opcode == &OpcodeId::CALL || opcode == &OpcodeId::CALLCODE;
        let terminator = OpcodeId::STOP;

        let mut bytecode = bytecode! {
            PUSH32(Word::from(stack.rd_length))
            PUSH32(Word::from(stack.rd_offset))
            PUSH32(Word::from(stack.cd_length))
            PUSH32(Word::from(stack.cd_offset))
        };
        if is_call_or_callcode {
            bytecode.push(32, stack.value);
        }
        bytecode.append(&bytecode! {
            PUSH32(Address::repeat_byte(0xff).to_word())
            PUSH32(Word::from(stack.gas))
            .write_op(*opcode)
            .write_op(terminator)
        });

        Account {
            address: Address::repeat_byte(0xfe),
            balance: Word::from(10).pow(18.into()),
            code: bytecode.to_vec().into(),
            ..Default::default()
        }
    }

    fn test_nested(opcode: &OpcodeId) {
        let callers = [
            caller(
                opcode,
                Stack {
                    gas: 100000,
                    ..Default::default()
                },
                true,
            ),
            caller(
                opcode,
                Stack {
                    gas: 100000,
                    ..Default::default()
                },
                false,
            ),
        ];
        let callees = [
            // Success
            callee(bytecode! { PUSH1(0) PUSH1(0) RETURN }),
            // Failure
            callee(bytecode! { PUSH1(0) PUSH1(0) REVERT }),
        ];

        for (caller, callee) in callers.into_iter().cartesian_product(callees.into_iter()) {
            test_ok(caller, callee);
        }
    }

    fn test_ok(caller: Account, callee: Account) {
        let block: GethData = TestContext::<3, 1>::new(
            None,
            |accs| {
                accs[0]
                    .address(address!("0x000000000000000000000000000000000000cafe"))
                    .balance(Word::from(10u64.pow(19)));
                accs[1]
                    .address(caller.address)
                    .code(caller.code)
                    .nonce(caller.nonce)
                    .balance(caller.balance);
                accs[2]
                    .address(callee.address)
                    .code(callee.code)
                    .nonce(callee.nonce)
                    .balance(callee.balance);
            },
            |mut txs, accs| {
                txs[0]
                    .from(accs[0].address)
                    .to(accs[1].address)
                    .gas(100000.into())
                    // Set a non-zero value could test if DELEGATECALL use value of current call.
                    .value(1000.into());
            },
            |block, _tx| block.number(0xcafeu64),
        )
        .unwrap()
        .into();
        assert_eq!(
            run_test_circuit_geth_data::<Fr>(
                block,
                CircuitsParams {
                    max_rws: 4500,
                    ..Default::default()
                }
            ),
            Ok(())
        );
    }

    fn test_recursive(opcode: &OpcodeId) {
        let is_call_or_callcode = opcode == &OpcodeId::CALL || opcode == &OpcodeId::CALLCODE;
        let mut caller_bytecode = bytecode! {
            PUSH1(0)
            PUSH1(0)
            PUSH1(0)
            PUSH1(0)
        };
        if is_call_or_callcode {
            caller_bytecode.push(1, U256::zero());
        }
        caller_bytecode.append(&bytecode! {
            PUSH32(Address::repeat_byte(0xff).to_word())
            PUSH2(if is_call_or_callcode {10000} else {10032})
            .write_op(*opcode)
            STOP
        });
        // The following bytecode calls itself recursively if gas_left is greater than
        // 100, and halts with REVERT if gas_left is odd, otherwise just halts
        // with STOP.
        let mut callee_bytecode = bytecode! {
            GAS
            PUSH1(100)
            GT
            PUSH1(if is_call_or_callcode {43} else {41}) // jump dest
            JUMPI

            PUSH1(0)
            PUSH1(0)
            PUSH1(0)
            PUSH1(0)
        };

        if is_call_or_callcode {
            callee_bytecode.push(1, U256::zero());
        }

        callee_bytecode.append(&bytecode! {
            PUSH20(Address::repeat_byte(0xff).to_word())
            PUSH1(if is_call_or_callcode {132} else {129}) // gas
            GAS
            SUB
            .write_op(*opcode)

            JUMPDEST // 41 for static_call, 43 for call
            GAS
            PUSH1(1)
            AND
            PUSH1(if is_call_or_callcode {56} else {54})
            JUMPI

            PUSH1(0)
            PUSH1(0)
            REVERT

            // 56 or 54 for call or static_call
            JUMPDEST
            STOP
        });
        test_ok(
            Account {
                address: Address::repeat_byte(0xfe),
                balance: Word::from(10).pow(20.into()),
                code: caller_bytecode.into(),
                ..Default::default()
            },
            callee(callee_bytecode),
        );
    }
}<|MERGE_RESOLUTION|>--- conflicted
+++ resolved
@@ -7,18 +7,12 @@
     ConstraintBuilder, ReversionInfo, StepStateTransition,
 };
 use crate::evm_circuit::util::math_gadget::{
-<<<<<<< HEAD
-    CmpWordsGadget, ConstantDivisionGadget, IsZeroGadget, MinMaxGadget,
-=======
-    ConstantDivisionGadget, IsEqualGadget, IsZeroGadget, LtWordGadget, MinMaxGadget,
+    ConstantDivisionGadget, IsZeroGadget, LtWordGadget, MinMaxGadget,
 };
-use crate::evm_circuit::util::memory_gadget::{MemoryAddressGadget, MemoryExpansionGadget};
 use crate::evm_circuit::util::{
-    from_bytes, not, or, select, sum, CachedRegion, Cell, RandomLinearCombination, Word,
->>>>>>> 5bc40eb8
+    not, or, select, CachedRegion, Cell, RandomLinearCombination, Word,
 };
 
-use crate::evm_circuit::util::{or, select, CachedRegion, Cell, RandomLinearCombination, Word};
 use crate::evm_circuit::witness::{Block, Call, ExecStep, Rw, Transaction};
 use crate::table::{AccountFieldTag, CallContextFieldTag};
 use crate::util::Expr;
@@ -56,15 +50,7 @@
     caller_balance_word: Word<F>,
     // check if insufficient balance case
     is_insufficient_balance: LtWordGadget<F>,
-
     callee_exists: Cell<F>,
-<<<<<<< HEAD
-    enough_transfer_balance: CmpWordsGadget<F>,
-=======
-    callee_code_hash: Cell<F>,
-
-    is_empty_code_hash: IsEqualGadget<F>,
->>>>>>> 5bc40eb8
     one_64th_gas: ConstantDivisionGadget<F, N_BYTES_GAS>,
     capped_callee_gas_left: MinMaxGadget<F, N_BYTES_GAS>,
 }
@@ -93,19 +79,6 @@
             1.expr(),
         );
 
-<<<<<<< HEAD
-=======
-        let gas_word = cb.query_word();
-        let code_address_word = cb.query_word();
-        let value = cb.query_word();
-        let cd_offset = cb.query_cell();
-        let cd_length = cb.query_rlc();
-        let rd_offset = cb.query_cell();
-        let rd_length = cb.query_rlc();
-        let is_success = cb.query_bool();
-
-        let caller_balance_word = cb.query_word();
->>>>>>> 5bc40eb8
         // Use rw_counter of the step which triggers next call as its call_id.
         let callee_call_id = cb.curr.state.rw_counter.clone();
 
@@ -127,54 +100,12 @@
 
         cb.range_lookup(depth.expr(), 1024);
 
-<<<<<<< HEAD
         let call_gadget = CommonCallGadget::construct(
             cb,
             is_call.expr(),
             is_callcode.expr(),
             is_delegatecall.expr(),
         );
-=======
-        // Lookup values from stack
-        cb.stack_pop(gas_word.expr());
-        cb.stack_pop(code_address_word.expr());
-
-        // `CALL` opcode has an additional stack pop `value`.
-        cb.condition(is_call.expr() + is_callcode.expr(), |cb| {
-            cb.stack_pop(value.expr())
-        });
-
-        cb.condition(not::expr(is_call.expr() + is_callcode.expr()), |cb| {
-            cb.require_zero("for non call/call code, value is zero", value.expr());
-        });
-
-        [
-            cd_offset.expr(),
-            cd_length.expr(),
-            rd_offset.expr(),
-            rd_length.expr(),
-        ]
-        .map(|expression| cb.stack_pop(expression));
-        cb.stack_push(is_success.expr());
-
-        // Recomposition of random linear combination to integer
-        let gas = from_bytes::expr(&gas_word.cells[..N_BYTES_GAS]);
-        let gas_is_u64 = IsZeroGadget::construct(cb, sum::expr(&gas_word.cells[N_BYTES_GAS..]));
-        let cd_address = MemoryAddressGadget::construct(cb, cd_offset, cd_length);
-        let rd_address = MemoryAddressGadget::construct(cb, rd_offset, rd_length);
-        let memory_expansion =
-            MemoryExpansionGadget::construct(cb, [cd_address.address(), rd_address.address()]);
-
-        // `code_address` is poped from stack and used to check if it exists in
-        // access list and get code hash.
-        // For CALLCODE, both caller and callee addresses are
-        // `current_callee_address`.
-        // For DELEGATECALL, caller address is `current_caller_address` and
-        // callee address is `current_callee_address`.
-        // For both CALL and STATICCALL, caller address is
-        // `current_callee_address` and callee address is `code_address`.
-        let code_address = from_bytes::expr(&code_address_word.cells[..N_BYTES_ACCOUNT_ADDRESS]);
->>>>>>> 5bc40eb8
         let caller_address = select::expr(
             is_delegatecall.expr(),
             current_caller_address.expr(),
@@ -219,31 +150,20 @@
             );
         });
 
-<<<<<<< HEAD
-        // Verify transfer only for CALL opcode.
-        let transfer = cb.condition(is_call.expr(), |cb| {
-            TransferGadget::construct(
-                cb,
-                caller_address.expr(),
-                callee_address.expr(),
-                call_gadget.value.clone(),
-                &mut callee_reversion_info,
-            )
-        });
-=======
+        let caller_balance_word = cb.query_word();
         cb.account_read(
             callee_address.expr(),
             AccountFieldTag::Balance,
             caller_balance_word.expr(),
         );
-        let is_insufficient_balance = LtWordGadget::construct(cb, &caller_balance_word, &value);
->>>>>>> 5bc40eb8
+        let is_insufficient_balance =
+            LtWordGadget::construct(cb, &caller_balance_word, &call_gadget.value);
 
         // stack write is zero when is_insufficient_balance is true
         cb.condition(is_insufficient_balance.expr(), |cb| {
             cb.require_zero(
                 "stack write result is zero when is_insufficient_balance is true",
-                is_success.expr(),
+                call_gadget.is_success.expr(),
             );
         });
 
@@ -255,23 +175,16 @@
                     cb,
                     caller_address.expr(),
                     callee_address.expr(),
-                    value.clone(),
+                    call_gadget.value.clone(),
                     &mut callee_reversion_info,
                 )
             },
         );
 
         // For CALLCODE opcode, verify caller balance is greater than or equal to stack
-<<<<<<< HEAD
-        // `value`.
-        let enough_transfer_balance =
-            CmpWordsGadget::construct(cb, &call_gadget.value, transfer.sender().balance_prev());
-        cb.condition(is_callcode.expr(), |cb| {
-=======
         // `value` in successful case. that is `is_insufficient_balance` is false.
         // for call opcode, this has been checked in transfer gadget implicitly.
-        cb.condition(is_callcode.expr() * is_success.expr(), |cb| {
->>>>>>> 5bc40eb8
+        cb.condition(is_callcode.expr() * call_gadget.is_success.expr(), |cb| {
             cb.require_zero(
                 "transfer_value <= caller_balance for CALLCODE opcode in successful case ",
                 is_insufficient_balance.expr(),
@@ -318,12 +231,9 @@
 
         let stack_pointer_delta =
             select::expr(is_call.expr() + is_callcode.expr(), 6.expr(), 5.expr());
-<<<<<<< HEAD
         let memory_expansion = call_gadget.memory_expansion.clone();
-        cb.condition(call_gadget.is_empty_code_hash.expr(), |cb| {
-=======
         cb.condition(
-            is_empty_code_hash.expr() * not::expr(is_insufficient_balance.expr()),
+            call_gadget.is_empty_code_hash.expr() * not::expr(is_insufficient_balance.expr()),
             |cb| {
                 // Save caller's call state
                 for field_tag in [
@@ -353,7 +263,8 @@
                     program_counter: Delta(1.expr()),
                     stack_pointer: Delta(stack_pointer_delta.expr()),
                     gas_left: Delta(
-                        has_value.clone() * GAS_STIPEND_CALL_WITH_VALUE.expr() - gas_cost.clone(),
+                        call_gadget.has_value.clone() * GAS_STIPEND_CALL_WITH_VALUE.expr()
+                            - gas_cost.clone(),
                     ),
                     memory_word_size: To(memory_expansion.next_memory_word_size()),
                     // For CALL opcode, `transfer` invocation has two account write.
@@ -365,7 +276,6 @@
 
         // handle is_insufficient_balance step transition
         cb.condition(is_insufficient_balance.expr(), |cb| {
->>>>>>> 5bc40eb8
             // Save caller's call state
             for field_tag in [
                 CallContextFieldTag::LastCalleeId,
@@ -375,24 +285,6 @@
                 cb.call_context_lookup(true.expr(), None, field_tag, 0.expr());
             }
 
-<<<<<<< HEAD
-            // For CALL opcode, it has an extra stack pop `value` and two account write for
-            // `transfer` call (+3).
-            //
-            // For CALLCODE opcode, it has an extra stack pop `value` and one account read
-            // for caller balance (+2).
-            //
-            // For DELEGATECALL opcode, it has two extra call context lookups for current
-            // caller address and value (+2).
-            //
-            // No extra lookups for STATICCALL opcode.
-            let rw_counter_delta = 20.expr()
-                + is_call.expr() * 3.expr()
-                + is_callcode.expr() * 2.expr()
-                + is_delegatecall.expr() * 2.expr();
-
-=======
->>>>>>> 5bc40eb8
             cb.require_step_state_transition(StepStateTransition {
                 rw_counter: Delta(22.expr()),
                 program_counter: Delta(1.expr()),
@@ -407,109 +299,9 @@
             });
         });
 
-<<<<<<< HEAD
-        cb.condition(1.expr() - call_gadget.is_empty_code_hash.expr(), |cb| {
-            // Save caller's call state
-            for (field_tag, value) in [
-                (
-                    CallContextFieldTag::ProgramCounter,
-                    cb.curr.state.program_counter.expr() + 1.expr(),
-                ),
-                (
-                    CallContextFieldTag::StackPointer,
-                    cb.curr.state.stack_pointer.expr() + stack_pointer_delta,
-                ),
-                (
-                    CallContextFieldTag::GasLeft,
-                    cb.curr.state.gas_left.expr() - gas_cost - callee_gas_left.clone(),
-                ),
-                (
-                    CallContextFieldTag::MemorySize,
-                    memory_expansion.next_memory_word_size(),
-                ),
-                (
-                    CallContextFieldTag::ReversibleWriteCounter,
-                    cb.curr.state.reversible_write_counter.expr() + 1.expr(),
-                ),
-            ] {
-                cb.call_context_lookup(true.expr(), None, field_tag, value);
-            }
-
-            // Setup next call's context.
-            let cd_address = call_gadget.cd_address.clone();
-            let rd_address = call_gadget.rd_address.clone();
-            for (field_tag, value) in [
-                (CallContextFieldTag::CallerId, cb.curr.state.call_id.expr()),
-                (CallContextFieldTag::TxId, tx_id.expr()),
-                (CallContextFieldTag::Depth, depth.expr() + 1.expr()),
-                (CallContextFieldTag::CallerAddress, caller_address),
-                (CallContextFieldTag::CalleeAddress, callee_address),
-                (CallContextFieldTag::CallDataOffset, cd_address.offset()),
-                (CallContextFieldTag::CallDataLength, cd_address.length()),
-                (CallContextFieldTag::ReturnDataOffset, rd_address.offset()),
-                (CallContextFieldTag::ReturnDataLength, rd_address.length()),
-                (
-                    CallContextFieldTag::Value,
-                    select::expr(
-                        is_delegatecall.expr(),
-                        current_value.expr(),
-                        call_gadget.value.expr(),
-                    ),
-                ),
-                (
-                    CallContextFieldTag::IsSuccess,
-                    call_gadget.is_success.expr(),
-                ),
-                (
-                    CallContextFieldTag::IsStatic,
-                    or::expr([is_static.expr(), is_staticcall.expr()]),
-                ),
-                (CallContextFieldTag::LastCalleeId, 0.expr()),
-                (CallContextFieldTag::LastCalleeReturnDataOffset, 0.expr()),
-                (CallContextFieldTag::LastCalleeReturnDataLength, 0.expr()),
-                (CallContextFieldTag::IsRoot, 0.expr()),
-                (CallContextFieldTag::IsCreate, 0.expr()),
-                (
-                    CallContextFieldTag::CodeHash,
-                    call_gadget.callee_code_hash.expr(),
-                ),
-            ] {
-                cb.call_context_lookup(true.expr(), Some(callee_call_id.expr()), field_tag, value);
-            }
-
-            // Give gas stipend if value is not zero
-            let callee_gas_left = callee_gas_left
-                + call_gadget.has_value.clone() * GAS_STIPEND_CALL_WITH_VALUE.expr();
-
-            // For CALL opcode, it has an extra stack pop `value` and two account write for
-            // `transfer` call (+3).
-            //
-            // For CALLCODE opcode, it has an extra stack pop `value` and one account read
-            // for caller balance (+2).
-            //
-            // For DELEGATECALL opcode, it has two extra call context lookups for current
-            // caller address and value (+2).
-            //
-            // No extra lookups for STATICCALL opcode.
-            let rw_counter_delta = 40.expr()
-                + is_call.expr() * 3.expr()
-                + is_callcode.expr() * 2.expr()
-                + is_delegatecall.expr() * 2.expr();
-            cb.require_step_state_transition(StepStateTransition {
-                rw_counter: Delta(rw_counter_delta),
-                call_id: To(callee_call_id.expr()),
-                is_root: To(false.expr()),
-                is_create: To(false.expr()),
-                code_hash: To(call_gadget.callee_code_hash.expr()),
-                gas_left: To(callee_gas_left),
-                // For CALL opcode, `transfer` invocation has two account write.
-                reversible_write_counter: To(is_call.expr() * 2.expr()),
-                ..StepStateTransition::new_context()
-            });
-        });
-=======
         cb.condition(
-            (1.expr() - is_empty_code_hash.expr()) * not::expr(is_insufficient_balance.expr()),
+            (1.expr() - call_gadget.is_empty_code_hash.expr())
+                * not::expr(is_insufficient_balance.expr()),
             |cb| {
                 // Save caller's call state
                 for (field_tag, value) in [
@@ -538,6 +330,8 @@
                 }
 
                 // Setup next call's context.
+                let cd_address = call_gadget.cd_address.clone();
+                let rd_address = call_gadget.rd_address.clone();
                 for (field_tag, value) in [
                     (CallContextFieldTag::CallerId, cb.curr.state.call_id.expr()),
                     (CallContextFieldTag::TxId, tx_id.expr()),
@@ -550,9 +344,16 @@
                     (CallContextFieldTag::ReturnDataLength, rd_address.length()),
                     (
                         CallContextFieldTag::Value,
-                        select::expr(is_delegatecall.expr(), current_value.expr(), value.expr()),
+                        select::expr(
+                            is_delegatecall.expr(),
+                            current_value.expr(),
+                            call_gadget.value.expr(),
+                        ),
                     ),
-                    (CallContextFieldTag::IsSuccess, is_success.expr()),
+                    (
+                        CallContextFieldTag::IsSuccess,
+                        call_gadget.is_success.expr(),
+                    ),
                     (
                         CallContextFieldTag::IsStatic,
                         or::expr([is_static.expr(), is_staticcall.expr()]),
@@ -562,7 +363,10 @@
                     (CallContextFieldTag::LastCalleeReturnDataLength, 0.expr()),
                     (CallContextFieldTag::IsRoot, 0.expr()),
                     (CallContextFieldTag::IsCreate, 0.expr()),
-                    (CallContextFieldTag::CodeHash, callee_code_hash.expr()),
+                    (
+                        CallContextFieldTag::CodeHash,
+                        call_gadget.callee_code_hash.expr(),
+                    ),
                 ] {
                     cb.call_context_lookup(
                         true.expr(),
@@ -573,8 +377,8 @@
                 }
 
                 // Give gas stipend if value is not zero
-                let callee_gas_left =
-                    callee_gas_left + has_value * GAS_STIPEND_CALL_WITH_VALUE.expr();
+                let callee_gas_left = callee_gas_left
+                    + call_gadget.has_value.clone() * GAS_STIPEND_CALL_WITH_VALUE.expr();
 
                 // For CALL opcode, it has an extra stack pop `value` and two account write for
                 // `transfer` call (+3).
@@ -595,7 +399,7 @@
                     call_id: To(callee_call_id.expr()),
                     is_root: To(false.expr()),
                     is_create: To(false.expr()),
-                    code_hash: To(callee_code_hash.expr()),
+                    code_hash: To(call_gadget.callee_code_hash.expr()),
                     gas_left: To(callee_gas_left),
                     // For CALL opcode, `transfer` invocation has two account write.
                     reversible_write_counter: To(is_call.expr() * 2.expr()),
@@ -603,7 +407,6 @@
                 });
             },
         );
->>>>>>> 5bc40eb8
 
         Self {
             opcode,
@@ -626,12 +429,6 @@
             caller_balance_word,
             is_insufficient_balance,
             callee_exists,
-<<<<<<< HEAD
-            enough_transfer_balance,
-=======
-            callee_code_hash,
-            is_empty_code_hash,
->>>>>>> 5bc40eb8
             one_64th_gas,
             capped_callee_gas_left,
         }
@@ -812,42 +609,6 @@
             callee_rw_counter_end_of_reversion.low_u64() as usize,
             callee_is_persistent.low_u64() != 0,
         )?;
-<<<<<<< HEAD
-
-        self.transfer.assign(
-            region,
-            offset,
-            caller_balance_pair,
-            callee_balance_pair,
-            value,
-        )?;
-        self.callee_exists
-            .assign(region, offset, Value::known(F::from(callee_exists)))?;
-        self.enough_transfer_balance
-            .assign(region, offset, value, caller_balance_pair.1)?;
-        let has_value = !value.is_zero() && !is_delegatecall;
-        let gas_cost = self.call.cal_gas_cost_for_assignment(
-            memory_expansion_gas_cost,
-            is_warm_prev,
-            is_call,
-            has_value,
-            !callee_exists,
-        )?;
-=======
-        self.value_is_zero
-            .assign(region, offset, sum::value(&value.to_le_bytes()))?;
-        let cd_address =
-            self.cd_address
-                .assign(region, offset, cd_offset, cd_length, block.randomness)?;
-        let rd_address =
-            self.rd_address
-                .assign(region, offset, rd_offset, rd_length, block.randomness)?;
-        let (_, memory_expansion_gas_cost) = self.memory_expansion.assign(
-            region,
-            offset,
-            step.memory_word_size(),
-            [cd_address, rd_address],
-        )?;
         // conditionally assign
         if !is_insufficient {
             self.transfer.assign(
@@ -858,35 +619,16 @@
                 value,
             )?;
         }
-
         self.callee_exists
             .assign(region, offset, Value::known(F::from(callee_exists)))?;
-        self.callee_code_hash
-            .assign(region, offset, Value::known(callee_code_hash))?;
-        self.is_empty_code_hash.assign(
-            region,
-            offset,
-            callee_code_hash,
-            Word::random_linear_combine(*EMPTY_HASH_LE, block.randomness),
+        let has_value = !value.is_zero() && !is_delegatecall;
+        let gas_cost = self.call.cal_gas_cost_for_assignment(
+            memory_expansion_gas_cost,
+            is_warm_prev,
+            is_call,
+            has_value,
+            !callee_exists,
         )?;
-        let has_value = !value.is_zero() && !is_delegatecall;
-        let gas_cost = if is_warm_prev {
-            GasCost::WARM_ACCESS.as_u64()
-        } else {
-            GasCost::COLD_ACCOUNT_ACCESS.as_u64()
-        } + if has_value {
-            GasCost::CALL_WITH_VALUE.as_u64()
-                // Only CALL opcode could invoke transfer in successful case to make empty 
-                // account into non-empty.
-                + if is_call && !callee_exists {
-                    GasCost::NEW_ACCOUNT.as_u64()
-                } else {
-                    0
-                }
-        } else {
-            0
-        } + memory_expansion_gas_cost;
->>>>>>> 5bc40eb8
         let gas_available = step.gas_left - gas_cost;
 
         self.one_64th_gas
