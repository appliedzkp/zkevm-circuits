--- conflicted
+++ resolved
@@ -141,6 +141,7 @@
     calldataload_gadget: CallDataLoadGadget<F>,
     calldatasize_gadget: CallDataSizeGadget<F>,
     caller_gadget: CallerGadget<F>,
+    chainid_gadget: ChainIdGadget<F>,
     coinbase_gadget: CoinbaseGadget<F>,
     comparator_gadget: ComparatorGadget<F>,
     dup_gadget: DupGadget<F>,
@@ -167,17 +168,9 @@
     stop_gadget: StopGadget<F>,
     swap_gadget: SwapGadget<F>,
     timestamp_gadget: TimestampGadget<F>,
-<<<<<<< HEAD
-    selfbalance_gadget: SelfbalanceGadget<F>,
-    number_gadget: NumberGadget<F>,
-    sload_gadget: SloadGadget<F>,
-    sstore_gadget: SstoreGadget<F>,
-    extcodehash_gadget: ExtcodehashGadget<F>,
-    chainid_gadget: ChainIdGadget<F>,
-=======
+
     // error gadgets
     error_oog_static_memory_gadget: ErrorOOGStaticMemoryGadget<F>,
->>>>>>> a9bdc9a8
 }
 
 impl<F: Field> ExecutionConfig<F> {
@@ -373,6 +366,7 @@
             calldataload_gadget: configure_gadget!(),
             calldatasize_gadget: configure_gadget!(),
             caller_gadget: configure_gadget!(),
+            chainid_gadget: configure_gadget!(),
             coinbase_gadget: configure_gadget!(),
             comparator_gadget: configure_gadget!(),
             dup_gadget: configure_gadget!(),
@@ -399,17 +393,11 @@
             stop_gadget: configure_gadget!(),
             swap_gadget: configure_gadget!(),
             timestamp_gadget: configure_gadget!(),
-<<<<<<< HEAD
-            number_gadget: configure_gadget!(),
-            sload_gadget: configure_gadget!(),
-            sstore_gadget: configure_gadget!(),
-            extcodehash_gadget: configure_gadget!(),
-            chainid_gadget: configure_gadget!(),
-=======
+
             // error gadgets
             error_oog_static_memory_gadget: configure_gadget!(),
+
             // step and presets
->>>>>>> a9bdc9a8
             step: step_curr,
             presets_map,
         };
@@ -652,6 +640,7 @@
             ExecutionState::CALLDATASIZE => assign_exec_step!(self.calldatasize_gadget),
             ExecutionState::CALLER => assign_exec_step!(self.caller_gadget),
             ExecutionState::CALLVALUE => assign_exec_step!(self.call_value_gadget),
+            ExecutionState::CHAINID => assign_exec_step!(self.chainid_gadget),
             ExecutionState::COINBASE => assign_exec_step!(self.coinbase_gadget),
             ExecutionState::CMP => assign_exec_step!(self.comparator_gadget),
             ExecutionState::DUP => assign_exec_step!(self.dup_gadget),
@@ -682,15 +671,6 @@
             ExecutionState::ErrorOutOfGasStaticMemoryExpansion => {
                 assign_exec_step!(self.error_oog_static_memory_gadget)
             }
-<<<<<<< HEAD
-            ExecutionState::CALLDATASIZE => {
-                assign_exec_step!(self.calldatasize_gadget)
-            }
-            ExecutionState::CHAINID => {
-                assign_exec_step!(self.chainid_gadget)
-            }
-=======
->>>>>>> a9bdc9a8
             _ => unimplemented!(),
         }
 
