--- conflicted
+++ resolved
@@ -198,11 +198,6 @@
     selfbalance_gadget: SelfbalanceGadget<F>,
     sha3_gadget: Sha3Gadget<F>,
     shr_gadget: ShrGadget<F>,
-<<<<<<< HEAD
-    sha3_gadget: DummyGadget<F, 2, 1, { ExecutionState::SHA3 }>,
-=======
-    address_gadget: DummyGadget<F, 0, 1, { ExecutionState::ADDRESS }>,
->>>>>>> 7bdf9660
     balance_gadget: DummyGadget<F, 1, 1, { ExecutionState::BALANCE }>,
     blockhash_gadget: DummyGadget<F, 1, 1, { ExecutionState::BLOCKHASH }>,
     exp_gadget: DummyGadget<F, 2, 1, { ExecutionState::EXP }>,
@@ -873,11 +868,6 @@
             ExecutionState::BLOCKCTXU256 => assign_exec_step!(self.block_ctx_u256_gadget),
             ExecutionState::SELFBALANCE => assign_exec_step!(self.selfbalance_gadget),
             // dummy gadgets
-<<<<<<< HEAD
-            ExecutionState::SHA3 => assign_exec_step!(self.sha3_gadget),
-=======
-            ExecutionState::ADDRESS => assign_exec_step!(self.address_gadget),
->>>>>>> 7bdf9660
             ExecutionState::BALANCE => assign_exec_step!(self.balance_gadget),
             ExecutionState::BLOCKHASH => assign_exec_step!(self.blockhash_gadget),
             ExecutionState::EXP => assign_exec_step!(self.exp_gadget),
