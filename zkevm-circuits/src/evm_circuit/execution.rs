--- conflicted
+++ resolved
@@ -804,13 +804,10 @@
             ExecutionState::POP => assign_exec_step!(self.pop_gadget),
             ExecutionState::PUSH => assign_exec_step!(self.push_gadget),
             ExecutionState::SCMP => assign_exec_step!(self.signed_comparator_gadget),
-<<<<<<< HEAD
             ExecutionState::SDIV_SMOD => assign_exec_step!(self.sdiv_smod_gadget),
-=======
             ExecutionState::BLOCKCTXU64 => assign_exec_step!(self.block_ctx_u64_gadget),
             ExecutionState::BLOCKCTXU160 => assign_exec_step!(self.block_ctx_u160_gadget),
             ExecutionState::BLOCKCTXU256 => assign_exec_step!(self.block_ctx_u256_gadget),
->>>>>>> 323a4f20
             ExecutionState::SELFBALANCE => assign_exec_step!(self.selfbalance_gadget),
             ExecutionState::SIGNEXTEND => assign_exec_step!(self.signextend_gadget),
             ExecutionState::SLOAD => assign_exec_step!(self.sload_gadget),
