use crate::{
    evm_circuit::{
        param::{STEP_HEIGHT, STEP_WIDTH},
        step::{ExecutionState, Preset, Step},
        table::{FixedTableTag, Lookup, LookupTable, Table},
        util::constraint_builder::ConstraintBuilder,
        witness::{Block, Call, ExecStep, Transaction},
    },
    util::Expr,
};
use eth_types::Field;
use halo2_proofs::{
    arithmetic::FieldExt,
    circuit::{Layouter, Region},
    plonk::{Column, ConstraintSystem, Error, Expression, Fixed, Selector},
    poly::Rotation,
};
use std::{collections::HashMap, iter};

mod add;
mod begin_tx;
mod bitwise;
mod byte;
mod calldatacopy;
mod calldataload;
mod calldatasize;
mod caller;
mod callvalue;
mod coinbase;
mod comparator;
mod dup;
mod end_block;
mod end_tx;
mod error_oog_static_memory;
mod extcodehash;
mod gas;
mod is_zero;
mod jump;
mod jumpdest;
mod jumpi;
mod memory;
mod memory_copy;
mod msize;
mod mul;
mod number;
mod pc;
mod pop;
mod push;
mod selfbalance;
mod signed_comparator;
mod signextend;
mod sload;
mod sstore;
mod stop;
mod swap;
mod timestamp;

use add::AddGadget;
use begin_tx::BeginTxGadget;
use bitwise::BitwiseGadget;
use byte::ByteGadget;
use calldatacopy::CallDataCopyGadget;
use calldataload::CallDataLoadGadget;
use calldatasize::CallDataSizeGadget;
use caller::CallerGadget;
use callvalue::CallValueGadget;
use coinbase::CoinbaseGadget;
use comparator::ComparatorGadget;
use dup::DupGadget;
use end_block::EndBlockGadget;
use end_tx::EndTxGadget;
use error_oog_static_memory::ErrorOOGStaticMemoryGadget;
use extcodehash::ExtcodehashGadget;
use gas::GasGadget;
use is_zero::IsZeroGadget;
use jump::JumpGadget;
use jumpdest::JumpdestGadget;
use jumpi::JumpiGadget;
use memory::MemoryGadget;
use memory_copy::CopyToMemoryGadget;
use msize::MsizeGadget;
use mul::MulGadget;
use number::NumberGadget;
use pc::PcGadget;
use pop::PopGadget;
use push::PushGadget;
use selfbalance::SelfbalanceGadget;
use signed_comparator::SignedComparatorGadget;
use signextend::SignextendGadget;
use sload::SloadGadget;
use sstore::SstoreGadget;
use stop::StopGadget;
use swap::SwapGadget;
use timestamp::TimestampGadget;

pub(crate) trait ExecutionGadget<F: FieldExt> {
    const NAME: &'static str;

    const EXECUTION_STATE: ExecutionState;

    fn configure(cb: &mut ConstraintBuilder<F>) -> Self;

    fn assign_exec_step(
        &self,
        region: &mut Region<'_, F>,
        offset: usize,
        block: &Block<F>,
        transaction: &Transaction,
        call: &Call,
        step: &ExecStep,
    ) -> Result<(), Error>;
}

#[derive(Clone, Debug)]
pub(crate) struct ExecutionConfig<F> {
    q_step: Selector,
    q_step_first: Selector,
    q_step_last: Selector,
    step: Step<F>,
    presets_map: HashMap<ExecutionState, Vec<Preset<F>>>,
    add_gadget: AddGadget<F>,
    mul_gadget: MulGadget<F>,
    bitwise_gadget: BitwiseGadget<F>,
    begin_tx_gadget: BeginTxGadget<F>,
    byte_gadget: ByteGadget<F>,
    calldatacopy_gadget: CallDataCopyGadget<F>,
    calldataload_gadget: CallDataLoadGadget<F>,
    calldatasize_gadget: CallDataSizeGadget<F>,
    caller_gadget: CallerGadget<F>,
    call_value_gadget: CallValueGadget<F>,
    comparator_gadget: ComparatorGadget<F>,
    dup_gadget: DupGadget<F>,
    end_block_gadget: EndBlockGadget<F>,
    end_tx_gadget: EndTxGadget<F>,
    error_oog_static_memory_gadget: ErrorOOGStaticMemoryGadget<F>,
    jump_gadget: JumpGadget<F>,
    jumpdest_gadget: JumpdestGadget<F>,
    jumpi_gadget: JumpiGadget<F>,
    gas_gadget: GasGadget<F>,
    memory_gadget: MemoryGadget<F>,
    copy_to_memory_gadget: CopyToMemoryGadget<F>,
    pc_gadget: PcGadget<F>,
    pop_gadget: PopGadget<F>,
    push_gadget: PushGadget<F>,
    signed_comparator_gadget: SignedComparatorGadget<F>,
    signextend_gadget: SignextendGadget<F>,
    stop_gadget: StopGadget<F>,
    swap_gadget: SwapGadget<F>,
    msize_gadget: MsizeGadget<F>,
    coinbase_gadget: CoinbaseGadget<F>,
    timestamp_gadget: TimestampGadget<F>,
    selfbalance_gadget: SelfbalanceGadget<F>,
    number_gadget: NumberGadget<F>,
    sload_gadget: SloadGadget<F>,
    sstore_gadget: SstoreGadget<F>,
<<<<<<< HEAD
    iszero_gadget: IsZeroGadget<F>,
=======
    extcodehash_gadget: ExtcodehashGadget<F>,
>>>>>>> 1ec38f20
}

impl<F: Field> ExecutionConfig<F> {
    pub(crate) fn configure<TxTable, RwTable, BytecodeTable, BlockTable>(
        meta: &mut ConstraintSystem<F>,
        power_of_randomness: [Expression<F>; 31],
        fixed_table: [Column<Fixed>; 4],
        tx_table: TxTable,
        rw_table: RwTable,
        bytecode_table: BytecodeTable,
        block_table: BlockTable,
    ) -> Self
    where
        TxTable: LookupTable<F, 4>,
        RwTable: LookupTable<F, 11>,
        BytecodeTable: LookupTable<F, 4>,
        BlockTable: LookupTable<F, 3>,
    {
        let q_step = meta.complex_selector();
        let q_step_first = meta.complex_selector();
        let q_step_last = meta.complex_selector();
        let qs_byte_lookup = meta.advice_column();
        let advices = [(); STEP_WIDTH].map(|_| meta.advice_column());

        let step_curr = Step::new(meta, qs_byte_lookup, advices, false);
        let step_next = Step::new(meta, qs_byte_lookup, advices, true);
        let mut independent_lookups = Vec::new();
        let mut presets_map = HashMap::new();

        meta.create_gate("Constrain execution state", |meta| {
            let q_step = meta.query_selector(q_step);
            let q_step_first = meta.query_selector(q_step_first);
            let q_step_last = meta.query_selector(q_step_last);

            // Only one of execution_state should be enabled
            let sum_to_one = (
                "Only one of execution_state should be enabled",
                step_curr
                    .state
                    .execution_state
                    .iter()
                    .fold(1u64.expr(), |acc, cell| acc - cell.expr()),
            );

            // Cells representation for execution_state should be bool.
            let bool_checks = step_curr.state.execution_state.iter().map(|cell| {
                (
                    "Representation for execution_state should be bool",
                    cell.expr() * (1u64.expr() - cell.expr()),
                )
            });

            // ExecutionState transition should be correct.
            let execution_state_transition = {
                let q_step_last = q_step_last.clone();
                iter::empty()
                    .chain(
                        [
                            (
                                "EndTx can only transit to BeginTx or EndBlock",
                                ExecutionState::EndTx,
                                vec![ExecutionState::BeginTx, ExecutionState::EndBlock],
                            ),
                            (
                                "EndBlock can only transit to EndBlock",
                                ExecutionState::EndBlock,
                                vec![ExecutionState::EndBlock],
                            ),
                        ]
                        .map(|(name, from, to)| {
                            (
                                name,
                                step_curr.execution_state_selector([from])
                                    * (1.expr() - step_next.execution_state_selector(to)),
                            )
                        }),
                    )
                    .chain(
                        [
                            (
                                "Only EndTx can transit to BeginTx",
                                ExecutionState::BeginTx,
                                vec![ExecutionState::EndTx],
                            ),
                            (
                                "Only ExecutionState which halts or BeginTx can transit to EndTx",
                                ExecutionState::EndTx,
                                ExecutionState::iterator()
                                    .filter(ExecutionState::halts)
                                    .chain(iter::once(ExecutionState::BeginTx))
                                    .collect(),
                            ),
                            (
                                "Only EndTx or EndBlock can transit to EndBlock",
                                ExecutionState::EndBlock,
                                vec![ExecutionState::EndTx, ExecutionState::EndBlock],
                            ),
                            (
                                "Only ExecutionState which copies memory to memory can transit to CopyToMemory",
                                ExecutionState::CopyToMemory,
                                vec![ExecutionState::CopyToMemory, ExecutionState::CALLDATACOPY],
                            ),
                        ]
                        .map(|(name, to, from)| {
                            (
                                name,
                                step_next.execution_state_selector([to])
                                    * (1.expr() - step_curr.execution_state_selector(from)),
                            )
                        }),
                    )
                    .map(move |(name, poly)| (name, (1.expr() - q_step_last.clone()) * poly))
            };

            let _first_step_check = {
                let begin_tx_selector =
                    step_curr.execution_state_selector([ExecutionState::BeginTx]);
                iter::once((
                    "First step should be BeginTx",
                    q_step_first * (1.expr() - begin_tx_selector),
                ))
            };

            let _last_step_check = {
                let end_block_selector =
                    step_curr.execution_state_selector([ExecutionState::EndBlock]);
                iter::once((
                    "Last step should be EndBlock",
                    q_step_last * (1.expr() - end_block_selector),
                ))
            };

            iter::once(sum_to_one)
                .chain(bool_checks)
                .chain(execution_state_transition)
                .map(move |(name, poly)| (name, q_step.clone() * poly))
                // TODO: Enable these after test of CALLDATACOPY is complete.
                // .chain(first_step_check)
                // .chain(last_step_check)
        });

        // Use qs_byte_lookup as selector to do byte range lookup on each advice
        // column. In this way, ExecutionGadget could enable the byte range
        // lookup by enable qs_byte_lookup.
        for advice in advices {
            meta.lookup_any("Qs byte", |meta| {
                let advice = meta.query_advice(advice, Rotation::cur());
                let qs_byte_lookup = meta.query_advice(qs_byte_lookup, Rotation::cur());

                vec![
                    qs_byte_lookup.clone() * FixedTableTag::Range256.expr(),
                    qs_byte_lookup * advice,
                    0u64.expr(),
                    0u64.expr(),
                ]
                .into_iter()
                .zip(fixed_table.table_exprs(meta).to_vec().into_iter())
                .collect::<Vec<_>>()
            });
        }

        macro_rules! configure_gadget {
            () => {
                Self::configure_gadget(
                    meta,
                    q_step,
                    q_step_first,
                    &power_of_randomness,
                    &step_curr,
                    &step_next,
                    &mut independent_lookups,
                    &mut presets_map,
                )
            };
        }

        let config = Self {
            q_step,
            q_step_first,
            q_step_last,
            add_gadget: configure_gadget!(),
            mul_gadget: configure_gadget!(),
            bitwise_gadget: configure_gadget!(),
            begin_tx_gadget: configure_gadget!(),
            byte_gadget: configure_gadget!(),
            calldatacopy_gadget: configure_gadget!(),
            calldataload_gadget: configure_gadget!(),
            calldatasize_gadget: configure_gadget!(),
            caller_gadget: configure_gadget!(),
            call_value_gadget: configure_gadget!(),
            comparator_gadget: configure_gadget!(),
            dup_gadget: configure_gadget!(),
            end_block_gadget: configure_gadget!(),
            end_tx_gadget: configure_gadget!(),
            error_oog_static_memory_gadget: configure_gadget!(),
            jump_gadget: configure_gadget!(),
            jumpdest_gadget: configure_gadget!(),
            jumpi_gadget: configure_gadget!(),
            gas_gadget: configure_gadget!(),
            memory_gadget: configure_gadget!(),
            copy_to_memory_gadget: configure_gadget!(),
            pc_gadget: configure_gadget!(),
            pop_gadget: configure_gadget!(),
            push_gadget: configure_gadget!(),
            selfbalance_gadget: configure_gadget!(),
            signed_comparator_gadget: configure_gadget!(),
            signextend_gadget: configure_gadget!(),
            stop_gadget: configure_gadget!(),
            swap_gadget: configure_gadget!(),
            msize_gadget: configure_gadget!(),
            coinbase_gadget: configure_gadget!(),
            timestamp_gadget: configure_gadget!(),
            number_gadget: configure_gadget!(),
            sload_gadget: configure_gadget!(),
            sstore_gadget: configure_gadget!(),
<<<<<<< HEAD
            iszero_gadget: configure_gadget!(),
=======
            extcodehash_gadget: configure_gadget!(),
>>>>>>> 1ec38f20
            step: step_curr,
            presets_map,
        };

        Self::configure_lookup(
            meta,
            q_step,
            fixed_table,
            tx_table,
            rw_table,
            bytecode_table,
            block_table,
            independent_lookups,
        );

        config
    }

    #[allow(clippy::too_many_arguments)]
    fn configure_gadget<G: ExecutionGadget<F>>(
        meta: &mut ConstraintSystem<F>,
        q_step: Selector,
        q_step_first: Selector,
        power_of_randomness: &[Expression<F>; 31],
        step_curr: &Step<F>,
        step_next: &Step<F>,
        independent_lookups: &mut Vec<Vec<Lookup<F>>>,
        presets_map: &mut HashMap<ExecutionState, Vec<Preset<F>>>,
    ) -> G {
        let mut cb = ConstraintBuilder::new(
            step_curr,
            step_next,
            power_of_randomness,
            G::EXECUTION_STATE,
        );

        let gadget = G::configure(&mut cb);

        let (constraints, constraints_first_step, lookups, presets) = cb.build();
        debug_assert!(
            presets_map.insert(G::EXECUTION_STATE, presets).is_none(),
            "execution state already configured"
        );

        for (selector, constraints) in [
            (q_step, constraints),
            (q_step_first, constraints_first_step),
        ] {
            if !constraints.is_empty() {
                meta.create_gate(G::NAME, |meta| {
                    let selector = meta.query_selector(selector);

                    constraints
                        .into_iter()
                        .map(move |(name, constraint)| (name, selector.clone() * constraint))
                });
            }
        }

        // Push lookups of this ExecutionState to independent_lookups for
        // further configuration in configure_lookup.
        independent_lookups.push(lookups.iter().map(|(_, lookup)| lookup.clone()).collect());

        gadget
    }

    #[allow(clippy::too_many_arguments)]
    fn configure_lookup<TxTable, RwTable, BytecodeTable, BlockTable>(
        meta: &mut ConstraintSystem<F>,
        q_step: Selector,
        fixed_table: [Column<Fixed>; 4],
        tx_table: TxTable,
        rw_table: RwTable,
        bytecode_table: BytecodeTable,
        block_table: BlockTable,
        independent_lookups: Vec<Vec<Lookup<F>>>,
    ) where
        TxTable: LookupTable<F, 4>,
        RwTable: LookupTable<F, 11>,
        BytecodeTable: LookupTable<F, 4>,
        BlockTable: LookupTable<F, 3>,
    {
        // Because one and only one ExecutionState is enabled at a step, we then
        // know only one of independent_lookups will be enabled at a step, so we
        // can add up them together to reduce the amount of lookup arguments.
        // This map holds all added up independent lookups as accumulated
        // lookups, and will be used in configuring lookup arguments later.
        let mut acc_lookups_of_table = HashMap::new();

        for lookups in independent_lookups {
            let mut index_of_table = HashMap::new();

            for lookup in lookups {
                let table = lookup.table();
                let acc_lookups = acc_lookups_of_table.entry(table).or_insert_with(Vec::new);
                let index = index_of_table.entry(table).or_insert(0);

                if *index == acc_lookups.len() {
                    acc_lookups.push(lookup.input_exprs());
                } else {
                    // Add up independent lookup together
                    for (acc, expr) in acc_lookups[*index]
                        .iter_mut()
                        .zip(lookup.input_exprs().into_iter())
                    {
                        *acc = acc.clone() + expr;
                    }
                }
                *index += 1;
            }
        }

        macro_rules! lookup {
            ($id:path, $table:ident, $descrip:expr) => {
                if let Some(acc_lookups) = acc_lookups_of_table.remove(&$id) {
                    for input_exprs in acc_lookups {
                        meta.lookup_any(concat!("LOOKUP: ", stringify!($descrip)), |meta| {
                            let q_step = meta.query_selector(q_step);
                            input_exprs
                                .into_iter()
                                .zip($table.table_exprs(meta).to_vec().into_iter())
                                .map(|(input, table)| (q_step.clone() * input, table))
                                .collect::<Vec<_>>()
                        });
                    }
                }
            };
        }

        lookup!(Table::Fixed, fixed_table, "Fixed table");
        lookup!(Table::Tx, tx_table, "Tx table");
        lookup!(Table::Rw, rw_table, "RW table");
        lookup!(Table::Bytecode, bytecode_table, "Bytecode table");
        lookup!(Table::Block, block_table, "Block table");
    }

    pub fn assign_block(
        &self,
        layouter: &mut impl Layouter<F>,
        block: &Block<F>,
    ) -> Result<(), Error> {
        layouter.assign_region(
            || "Execution step",
            |mut region| {
                let mut offset = 0;

                self.q_step_first.enable(&mut region, offset)?;

                for transaction in &block.txs {
                    for step in &transaction.steps {
                        let call = &transaction.calls[step.call_index];

                        self.q_step.enable(&mut region, offset)?;
                        self.assign_exec_step(&mut region, offset, block, transaction, call, step)?;

                        offset += STEP_HEIGHT;
                    }
                }
                Ok(())
            },
        )?;

        // TODO: Pad leftover region to the desired capacity
        // TODO: Enable q_step_last

        Ok(())
    }

    /// Assign exact steps in block without padding for unit test purpose
    pub fn assign_block_exact(
        &self,
        layouter: &mut impl Layouter<F>,
        block: &Block<F>,
    ) -> Result<(), Error> {
        layouter.assign_region(
            || "Execution step",
            |mut region| {
                let mut offset = 0;

                self.q_step_first.enable(&mut region, offset)?;

                for transaction in &block.txs {
                    for step in &transaction.steps {
                        let call = &transaction.calls[step.call_index];

                        self.q_step.enable(&mut region, offset)?;
                        self.assign_exec_step(&mut region, offset, block, transaction, call, step)?;

                        offset += STEP_HEIGHT;
                    }
                }

                self.q_step_last.enable(&mut region, offset - STEP_HEIGHT)?;

                Ok(())
            },
        )
    }

    fn assign_exec_step(
        &self,
        region: &mut Region<'_, F>,
        offset: usize,
        block: &Block<F>,
        transaction: &Transaction,
        call: &Call,
        step: &ExecStep,
    ) -> Result<(), Error> {
        self.step
            .assign_exec_step(region, offset, block, transaction, call, step)?;

        for (cell, value) in self
            .presets_map
            .get(&step.execution_state)
            .expect("not implemented")
        {
            cell.assign(region, offset, Some(*value))?;
        }

        macro_rules! assign_exec_step {
            ($gadget:expr) => {
                $gadget.assign_exec_step(region, offset, block, transaction, call, step)?
            };
        }

        match step.execution_state {
            ExecutionState::BeginTx => assign_exec_step!(self.begin_tx_gadget),
            ExecutionState::EndTx => assign_exec_step!(self.end_tx_gadget),
            ExecutionState::EndBlock => {
                assign_exec_step!(self.end_block_gadget)
            }
            ExecutionState::STOP => assign_exec_step!(self.stop_gadget),
            ExecutionState::ADD => assign_exec_step!(self.add_gadget),
            ExecutionState::MUL => assign_exec_step!(self.mul_gadget),
            ExecutionState::BITWISE => assign_exec_step!(self.bitwise_gadget),
            ExecutionState::SIGNEXTEND => {
                assign_exec_step!(self.signextend_gadget)
            }
            ExecutionState::CMP => assign_exec_step!(self.comparator_gadget),
            ExecutionState::SCMP => {
                assign_exec_step!(self.signed_comparator_gadget)
            }
            ExecutionState::BYTE => assign_exec_step!(self.byte_gadget),
            ExecutionState::POP => assign_exec_step!(self.pop_gadget),
            ExecutionState::MEMORY => assign_exec_step!(self.memory_gadget),
            ExecutionState::PC => assign_exec_step!(self.pc_gadget),
            ExecutionState::MSIZE => assign_exec_step!(self.msize_gadget),
            ExecutionState::JUMP => assign_exec_step!(self.jump_gadget),
            ExecutionState::JUMPI => assign_exec_step!(self.jumpi_gadget),
            ExecutionState::JUMPDEST => {
                assign_exec_step!(self.jumpdest_gadget)
            }
            ExecutionState::GAS => assign_exec_step!(self.gas_gadget),
            ExecutionState::PUSH => assign_exec_step!(self.push_gadget),
            ExecutionState::DUP => assign_exec_step!(self.dup_gadget),
            ExecutionState::SWAP => assign_exec_step!(self.swap_gadget),
            ExecutionState::CALLER => assign_exec_step!(self.caller_gadget),
            ExecutionState::CALLVALUE => {
                assign_exec_step!(self.call_value_gadget)
            }
            ExecutionState::COINBASE => assign_exec_step!(self.coinbase_gadget),
            ExecutionState::TIMESTAMP => {
                assign_exec_step!(self.timestamp_gadget)
            }
            ExecutionState::NUMBER => {
                assign_exec_step!(self.number_gadget)
            }
            ExecutionState::SELFBALANCE => assign_exec_step!(self.selfbalance_gadget),
            ExecutionState::SLOAD => assign_exec_step!(self.sload_gadget),
            ExecutionState::SSTORE => assign_exec_step!(self.sstore_gadget),
            ExecutionState::CALLDATACOPY => {
                assign_exec_step!(self.calldatacopy_gadget)
            }
            ExecutionState::EXTCODEHASH => {
                assign_exec_step!(self.extcodehash_gadget)
            }
            ExecutionState::CopyToMemory => {
                assign_exec_step!(self.copy_to_memory_gadget)
            }
            ExecutionState::CALLDATALOAD => {
                assign_exec_step!(self.calldataload_gadget)
            }
            ExecutionState::ErrorOutOfGasStaticMemoryExpansion => {
                assign_exec_step!(self.error_oog_static_memory_gadget)
            }
            ExecutionState::CALLDATASIZE => {
                assign_exec_step!(self.calldatasize_gadget)
            }
            ExecutionState::ISZERO => assign_exec_step!(self.iszero_gadget),
            _ => unimplemented!(),
        }

        Ok(())
    }
}<|MERGE_RESOLUTION|>--- conflicted
+++ resolved
@@ -153,11 +153,8 @@
     number_gadget: NumberGadget<F>,
     sload_gadget: SloadGadget<F>,
     sstore_gadget: SstoreGadget<F>,
-<<<<<<< HEAD
+    extcodehash_gadget: ExtcodehashGadget<F>,
     iszero_gadget: IsZeroGadget<F>,
-=======
-    extcodehash_gadget: ExtcodehashGadget<F>,
->>>>>>> 1ec38f20
 }
 
 impl<F: Field> ExecutionConfig<F> {
@@ -373,11 +370,8 @@
             number_gadget: configure_gadget!(),
             sload_gadget: configure_gadget!(),
             sstore_gadget: configure_gadget!(),
-<<<<<<< HEAD
+            extcodehash_gadget: configure_gadget!(),
             iszero_gadget: configure_gadget!(),
-=======
-            extcodehash_gadget: configure_gadget!(),
->>>>>>> 1ec38f20
             step: step_curr,
             presets_map,
         };
