use super::{
    param::{
        BLOCK_TABLE_LOOKUPS, BYTECODE_TABLE_LOOKUPS, CHUNK_CTX_TABLE_LOOKUPS, COPY_TABLE_LOOKUPS,
        EXP_TABLE_LOOKUPS, FIXED_TABLE_LOOKUPS, KECCAK_TABLE_LOOKUPS, N_COPY_COLUMNS,
        N_PHASE1_COLUMNS, N_U16_LOOKUPS, N_U8_LOOKUPS, RW_TABLE_LOOKUPS, TX_TABLE_LOOKUPS,
    },
    step::HasExecutionState,
    util::{instrumentation::Instrument, CachedRegion, StoredExpression},
};
use crate::{
    evm_circuit::{
        param::{EVM_LOOKUP_COLS, MAX_STEP_HEIGHT, N_PHASE2_COLUMNS, STEP_WIDTH},
        step::{ExecutionState, Step},
        table::Table,
        util::{
            constraint_builder::{
                BaseConstraintBuilder, ConstrainBuilderCommon, EVMConstraintBuilder,
            },
            evaluate_expression, rlc,
        },
        witness::{Block, Call, Chunk, ExecStep, Transaction},
    },
    table::{chunk_ctx_table::ChunkCtxFieldTag, LookupTable},
    util::{
        cell_manager::{CMFixedWidthStrategy, CellManager, CellType},
        Challenges, Expr,
    },
};
use bus_mapping::operation::Target;
use eth_types::{evm_unimplemented, Field};
use gadgets::{is_zero::IsZeroConfig, util::not};
use halo2_proofs::{
    circuit::{Layouter, Region, Value},
    plonk::{
        Advice, Column, ConstraintSystem, Error, Expression, FirstPhase, Fixed, SecondPhase,
        Selector, ThirdPhase, VirtualCells,
    },
    poly::Rotation,
};
use std::{
    collections::{BTreeSet, HashMap, HashSet},
    iter,
};
use strum::IntoEnumIterator;

mod add_sub;
mod addmod;
mod address;
mod balance;
mod begin_chunk;
mod begin_tx;
mod bitwise;
mod block_ctx;
mod blockhash;
mod byte;
mod calldatacopy;
mod calldataload;
mod calldatasize;
mod caller;
mod callop;
mod callvalue;
mod chainid;
mod codecopy;
mod codesize;
mod comparator;
mod create;
mod dummy;
mod dup;
mod end_block;
mod end_chunk;
mod end_tx;
mod error_code_store;
mod error_invalid_creation_code;
mod error_invalid_jump;
mod error_invalid_opcode;
mod error_oog_account_access;
mod error_oog_call;
mod error_oog_constant;
mod error_oog_create;
mod error_oog_dynamic_memory;
mod error_oog_exp;
mod error_oog_log;
mod error_oog_memory_copy;
mod error_oog_sha3;
mod error_oog_sload_sstore;
mod error_oog_static_memory;
mod error_return_data_oo_bound;
mod error_stack;
mod error_write_protection;
mod exp;
mod extcodecopy;
mod extcodehash;
mod extcodesize;
mod gas;
mod gasprice;
mod is_zero;
mod jump;
mod jumpdest;
mod jumpi;
mod logs;
mod memory;
mod msize;
mod mul_div_mod;
mod mulmod;
#[path = "execution/not.rs"]
mod opcode_not;
mod origin;
mod padding;
mod pc;
mod pop;
mod push;
mod return_revert;
mod returndatacopy;
mod returndatasize;
mod sar;
mod sdiv_smod;
mod selfbalance;
mod sha3;
mod shl_shr;
mod signed_comparator;
mod signextend;
mod sload;
mod sstore;
mod stop;
mod swap;

use self::{
    begin_chunk::BeginChunkGadget, block_ctx::BlockCtxGadget, end_chunk::EndChunkGadget,
    sha3::Sha3Gadget,
};
use add_sub::AddSubGadget;
use addmod::AddModGadget;
use address::AddressGadget;
use balance::BalanceGadget;
use begin_tx::BeginTxGadget;
use bitwise::BitwiseGadget;
use blockhash::BlockHashGadget;
use byte::ByteGadget;
use calldatacopy::CallDataCopyGadget;
use calldataload::CallDataLoadGadget;
use calldatasize::CallDataSizeGadget;
use caller::CallerGadget;
use callop::CallOpGadget;
use callvalue::CallValueGadget;
use chainid::ChainIdGadget;
use codecopy::CodeCopyGadget;
use codesize::CodesizeGadget;
use comparator::ComparatorGadget;
use create::CreateGadget;
use dummy::DummyGadget;
use dup::DupGadget;
use end_block::EndBlockGadget;
use end_tx::EndTxGadget;
use error_code_store::ErrorCodeStoreGadget;
use error_invalid_creation_code::ErrorInvalidCreationCodeGadget;
use error_invalid_jump::ErrorInvalidJumpGadget;
use error_invalid_opcode::ErrorInvalidOpcodeGadget;
use error_oog_account_access::ErrorOOGAccountAccessGadget;
use error_oog_call::ErrorOOGCallGadget;
use error_oog_constant::ErrorOOGConstantGadget;
use error_oog_create::ErrorOOGCreateGadget;
use error_oog_dynamic_memory::ErrorOOGDynamicMemoryGadget;
use error_oog_exp::ErrorOOGExpGadget;
use error_oog_log::ErrorOOGLogGadget;
use error_oog_memory_copy::ErrorOOGMemoryCopyGadget;
use error_oog_sha3::ErrorOOGSha3Gadget;
use error_oog_sload_sstore::ErrorOOGSloadSstoreGadget;
use error_oog_static_memory::ErrorOOGStaticMemoryGadget;
use error_return_data_oo_bound::ErrorReturnDataOutOfBoundGadget;
use error_stack::ErrorStackGadget;
use error_write_protection::ErrorWriteProtectionGadget;
use exp::ExponentiationGadget;
use extcodecopy::ExtcodecopyGadget;
use extcodehash::ExtcodehashGadget;
use extcodesize::ExtcodesizeGadget;
use gas::GasGadget;
use gasprice::GasPriceGadget;
use is_zero::IsZeroGadget;
use jump::JumpGadget;
use jumpdest::JumpdestGadget;
use jumpi::JumpiGadget;
use logs::LogGadget;
use memory::MemoryGadget;
use msize::MsizeGadget;
use mul_div_mod::MulDivModGadget;
use mulmod::MulModGadget;
use opcode_not::NotGadget;
use origin::OriginGadget;
use padding::PaddingGadget;
use pc::PcGadget;
use pop::PopGadget;
use push::PushGadget;
use return_revert::ReturnRevertGadget;
use returndatacopy::ReturnDataCopyGadget;
use returndatasize::ReturnDataSizeGadget;
use sar::SarGadget;
use sdiv_smod::SignedDivModGadget;
use selfbalance::SelfbalanceGadget;
use shl_shr::ShlShrGadget;
use signed_comparator::SignedComparatorGadget;
use signextend::SignextendGadget;
use sload::SloadGadget;
use sstore::SstoreGadget;
use stop::StopGadget;
use swap::SwapGadget;

pub(crate) trait ExecutionGadget<F: Field> {
    const NAME: &'static str;

    const EXECUTION_STATE: ExecutionState;

    fn configure(cb: &mut EVMConstraintBuilder<F>) -> Self;

    #[allow(clippy::too_many_arguments)]
    fn assign_exec_step(
        &self,
        region: &mut CachedRegion<'_, '_, F>,
        offset: usize,
        block: &Block<F>,
        chunk: &Chunk<F>,
        transaction: &Transaction,
        call: &Call,
        step: &ExecStep,
    ) -> Result<(), Error>;
}

#[derive(Clone, Debug)]
pub struct ExecutionConfig<F> {
    // EVM Circuit selector, which enables all usable rows.  The rows where this selector is
    // disabled won't verify any constraint (they can be unused rows or rows with blinding
    // factors).
    q_usable: Selector,
    // Dynamic selector that is enabled at the rows where each assigned execution step starts (a
    // step has dynamic height).
    q_step: Column<Advice>,
    // Column to hold constant values used for copy constraints
    constants: Column<Fixed>,
    num_rows_until_next_step: Column<Advice>,
    num_rows_inv: Column<Advice>,
    // Selector enabled in the row where the first execution step starts.
    q_step_first: Selector,
    // Selector enabled in the row where the last execution step starts.
    q_step_last: Selector,
    advices: [Column<Advice>; STEP_WIDTH],
    step: Step<F>,
    pub(crate) height_map: HashMap<ExecutionState, usize>,
    stored_expressions_map: HashMap<ExecutionState, Vec<StoredExpression<F>>>,
    debug_expressions_map: HashMap<ExecutionState, Vec<(String, Expression<F>)>>,
    instrument: Instrument,
    // internal state gadgets
    begin_tx_gadget: Box<BeginTxGadget<F>>,
    end_block_gadget: Box<EndBlockGadget<F>>,
    padding_gadget: Box<PaddingGadget<F>>,
    end_tx_gadget: Box<EndTxGadget<F>>,
    begin_chunk_gadget: Box<BeginChunkGadget<F>>,
    end_chunk_gadget: Box<EndChunkGadget<F>>,
    // opcode gadgets
    add_sub_gadget: Box<AddSubGadget<F>>,
    addmod_gadget: Box<AddModGadget<F>>,
    address_gadget: Box<AddressGadget<F>>,
    balance_gadget: Box<BalanceGadget<F>>,
    bitwise_gadget: Box<BitwiseGadget<F>>,
    byte_gadget: Box<ByteGadget<F>>,
    call_op_gadget: Box<CallOpGadget<F>>,
    call_value_gadget: Box<CallValueGadget<F>>,
    calldatacopy_gadget: Box<CallDataCopyGadget<F>>,
    calldataload_gadget: Box<CallDataLoadGadget<F>>,
    calldatasize_gadget: Box<CallDataSizeGadget<F>>,
    caller_gadget: Box<CallerGadget<F>>,
    chainid_gadget: Box<ChainIdGadget<F>>,
    codecopy_gadget: Box<CodeCopyGadget<F>>,
    codesize_gadget: Box<CodesizeGadget<F>>,
    comparator_gadget: Box<ComparatorGadget<F>>,
    dup_gadget: Box<DupGadget<F>>,
    exp_gadget: Box<ExponentiationGadget<F>>,
    extcodehash_gadget: Box<ExtcodehashGadget<F>>,
    extcodesize_gadget: Box<ExtcodesizeGadget<F>>,
    extcodecopy_gadget: Box<ExtcodecopyGadget<F>>,
    gas_gadget: Box<GasGadget<F>>,
    gasprice_gadget: Box<GasPriceGadget<F>>,
    iszero_gadget: Box<IsZeroGadget<F>>,
    jump_gadget: Box<JumpGadget<F>>,
    jumpdest_gadget: Box<JumpdestGadget<F>>,
    jumpi_gadget: Box<JumpiGadget<F>>,
    log_gadget: Box<LogGadget<F>>,
    memory_gadget: Box<MemoryGadget<F>>,
    msize_gadget: Box<MsizeGadget<F>>,
    mul_div_mod_gadget: Box<MulDivModGadget<F>>,
    mulmod_gadget: Box<MulModGadget<F>>,
    not_gadget: Box<NotGadget<F>>,
    origin_gadget: Box<OriginGadget<F>>,
    pc_gadget: Box<PcGadget<F>>,
    pop_gadget: Box<PopGadget<F>>,
    push_gadget: Box<PushGadget<F>>,
    return_revert_gadget: Box<ReturnRevertGadget<F>>,
    sar_gadget: Box<SarGadget<F>>,
    sdiv_smod_gadget: Box<SignedDivModGadget<F>>,
    selfbalance_gadget: Box<SelfbalanceGadget<F>>,
    sha3_gadget: Box<Sha3Gadget<F>>,
    shl_shr_gadget: Box<ShlShrGadget<F>>,
    returndatasize_gadget: Box<ReturnDataSizeGadget<F>>,
    returndatacopy_gadget: Box<ReturnDataCopyGadget<F>>,
    create_gadget: Box<CreateGadget<F, false, { ExecutionState::CREATE }>>,
    create2_gadget: Box<CreateGadget<F, true, { ExecutionState::CREATE2 }>>,
    selfdestruct_gadget: Box<DummyGadget<F, 1, 0, { ExecutionState::SELFDESTRUCT }>>,
    signed_comparator_gadget: Box<SignedComparatorGadget<F>>,
    signextend_gadget: Box<SignextendGadget<F>>,
    sload_gadget: Box<SloadGadget<F>>,
    sstore_gadget: Box<SstoreGadget<F>>,
    stop_gadget: Box<StopGadget<F>>,
    swap_gadget: Box<SwapGadget<F>>,
    blockhash_gadget: Box<BlockHashGadget<F>>,
    block_ctx_gadget: Box<BlockCtxGadget<F>>,
    // error gadgets
    error_oog_call: Box<ErrorOOGCallGadget<F>>,
    error_oog_constant: Box<ErrorOOGConstantGadget<F>>,
    error_oog_exp: Box<ErrorOOGExpGadget<F>>,
    error_oog_memory_copy: Box<ErrorOOGMemoryCopyGadget<F>>,
    error_oog_sload_sstore: Box<ErrorOOGSloadSstoreGadget<F>>,
    error_oog_static_memory_gadget: Box<ErrorOOGStaticMemoryGadget<F>>,
    error_stack: Box<ErrorStackGadget<F>>,
    error_write_protection: Box<ErrorWriteProtectionGadget<F>>,
    error_oog_dynamic_memory_gadget: Box<ErrorOOGDynamicMemoryGadget<F>>,
    error_oog_log: Box<ErrorOOGLogGadget<F>>,
    error_oog_sha3: Box<ErrorOOGSha3Gadget<F>>,
    error_oog_account_access: Box<ErrorOOGAccountAccessGadget<F>>,
    error_oog_ext_codecopy: Box<DummyGadget<F, 0, 0, { ExecutionState::ErrorOutOfGasEXTCODECOPY }>>,
    error_oog_create: Box<ErrorOOGCreateGadget<F>>,
    error_oog_self_destruct:
        Box<DummyGadget<F, 0, 0, { ExecutionState::ErrorOutOfGasSELFDESTRUCT }>>,
    error_oog_code_store: Box<ErrorCodeStoreGadget<F>>,
    error_invalid_jump: Box<ErrorInvalidJumpGadget<F>>,
    error_invalid_opcode: Box<ErrorInvalidOpcodeGadget<F>>,
    #[allow(dead_code, reason = "under active development")]
    error_depth: Box<DummyGadget<F, 0, 0, { ExecutionState::ErrorDepth }>>,
    #[allow(dead_code, reason = "under active development")]
    error_contract_address_collision:
        Box<DummyGadget<F, 0, 0, { ExecutionState::ErrorContractAddressCollision }>>,
    error_invalid_creation_code: Box<ErrorInvalidCreationCodeGadget<F>>,
    error_return_data_out_of_bound: Box<ErrorReturnDataOutOfBoundGadget<F>>,
}

impl<F: Field> ExecutionConfig<F> {
    #[allow(clippy::too_many_arguments)]
    #[allow(clippy::redundant_closure_call)]
    pub(crate) fn configure(
        meta: &mut ConstraintSystem<F>,
        challenges: Challenges<Expression<F>>,
        fixed_table: &dyn LookupTable<F>,
        u8_table: &dyn LookupTable<F>,
        u16_table: &dyn LookupTable<F>,
        tx_table: &dyn LookupTable<F>,
        rw_table: &dyn LookupTable<F>,
        bytecode_table: &dyn LookupTable<F>,
        block_table: &dyn LookupTable<F>,
        copy_table: &dyn LookupTable<F>,
        keccak_table: &dyn LookupTable<F>,
        exp_table: &dyn LookupTable<F>,
        chunk_ctx_table: &dyn LookupTable<F>,
        is_first_chunk: &IsZeroConfig<F>,
        is_last_chunk: &IsZeroConfig<F>,
    ) -> Self {
        let mut instrument = Instrument::default();
        let q_usable = meta.complex_selector();
        let q_step = meta.advice_column();
        let constants = meta.fixed_column();
        meta.enable_constant(constants);
        let num_rows_until_next_step = meta.advice_column();
        let num_rows_inv = meta.advice_column();
        let q_step_first = meta.complex_selector();
        let q_step_last = meta.complex_selector();

        let advices = [(); STEP_WIDTH]
            .iter()
            .enumerate()
            .map(|(n, _)| {
                if n < EVM_LOOKUP_COLS {
                    meta.advice_column_in(ThirdPhase)
                } else if n < EVM_LOOKUP_COLS + N_PHASE2_COLUMNS {
                    meta.advice_column_in(SecondPhase)
                } else {
                    meta.advice_column_in(FirstPhase)
                }
            })
            .collect::<Vec<_>>()
            .try_into()
            .unwrap();

        let step_curr = Step::new(meta, advices, 0);
        let mut height_map = HashMap::new();
        let (execute_state_first_step_whitelist, execute_state_last_step_whitelist) = (
            HashSet::from([
                ExecutionState::BeginTx,
                ExecutionState::Padding,
                ExecutionState::BeginChunk,
            ]),
            HashSet::from([ExecutionState::EndBlock, ExecutionState::EndChunk]),
        );

        meta.create_gate("Constrain execution state", |meta| {
            let q_usable = meta.query_selector(q_usable);
            let q_step = meta.query_advice(q_step, Rotation::cur());
            let q_step_first = meta.query_selector(q_step_first);
            let q_step_last = meta.query_selector(q_step_last);

            let execution_state_selector_constraints = step_curr.state.execution_state.configure();

            let first_step_first_chunk_check = {
                let exestates = step_curr
                    .execution_state_selector(execute_state_first_step_whitelist.iter().cloned());
                iter::once((
                    "First step first chunk should be BeginTx or EndBlock or BeginChunk",
                    (1.expr() - is_first_chunk.expr())
                        * q_step_first.clone()
                        * (1.expr() - exestates),
                ))
            };

            let first_step_non_first_chunk_check = {
                let begin_chunk_selector =
                    step_curr.execution_state_selector([ExecutionState::BeginChunk]);
                iter::once((
                    "First step (non first chunk) should be BeginChunk",
                    (1.expr() - is_first_chunk.expr())
                        * q_step_first
                        * (1.expr() - begin_chunk_selector),
                ))
            };

            let last_step_last_chunk_check = {
                let end_block_selector =
                    step_curr.execution_state_selector([ExecutionState::EndBlock]);
                iter::once((
                    "Last step last chunk should be EndBlock",
                    is_last_chunk.expr() * q_step_last.clone() * (1.expr() - end_block_selector),
                ))
            };

            let last_step_non_last_chunk_check = {
                let end_chunk_selector =
                    step_curr.execution_state_selector([ExecutionState::EndChunk]);
                iter::once((
                    "Last step (non last chunk) should be EndChunk",
                    (1.expr() - is_last_chunk.expr())
                        * q_step_last
                        * (1.expr() - end_chunk_selector),
                ))
            };

            execution_state_selector_constraints
                .into_iter()
                .map(move |(name, poly)| (name, q_usable.clone() * q_step.clone() * poly))
                .chain(first_step_first_chunk_check)
                .chain(first_step_non_first_chunk_check)
                .chain(last_step_last_chunk_check)
                .chain(last_step_non_last_chunk_check)
        });

        meta.create_gate("q_step", |meta| {
            let q_usable = meta.query_selector(q_usable);
            let q_step_first = meta.query_selector(q_step_first);
            let q_step_last = meta.query_selector(q_step_last);
            let q_step = meta.query_advice(q_step, Rotation::cur());
            let num_rows_left_cur = meta.query_advice(num_rows_until_next_step, Rotation::cur());
            let num_rows_left_next = meta.query_advice(num_rows_until_next_step, Rotation::next());
            let num_rows_left_inverse = meta.query_advice(num_rows_inv, Rotation::cur());

            let mut cb = BaseConstraintBuilder::default();
            // q_step needs to be enabled on the first row
            // rw_counter starts at 1
            cb.condition(q_step_first, |cb| {
                cb.require_equal("q_step == 1", q_step.clone(), 1.expr());
                cb.require_equal(
                    "inner_rw_counter is initialized to be 1",
                    step_curr.state.inner_rw_counter.expr(),
                    1.expr(),
                )
            });
            // For every step, is_create and is_root are boolean.
            cb.condition(q_step.clone(), |cb| {
                cb.require_boolean(
                    "step.is_create is boolean",
                    step_curr.state.is_create.expr(),
                );
                cb.require_boolean("step.is_root is boolean", step_curr.state.is_root.expr());
            });
            // q_step needs to be enabled on the last row
            cb.condition(q_step_last, |cb| {
                cb.require_equal("q_step == 1", q_step.clone(), 1.expr());
            });
            // Except when step is enabled, the step counter needs to decrease by 1
            cb.condition(1.expr() - q_step.clone(), |cb| {
                cb.require_equal(
                    "num_rows_left_cur := num_rows_left_next + 1",
                    num_rows_left_cur.clone(),
                    num_rows_left_next + 1.expr(),
                );
            });
            // Enforce that q_step := num_rows_until_next_step == 0
            let is_zero = 1.expr() - (num_rows_left_cur.clone() * num_rows_left_inverse.clone());
            cb.require_zero(
                "num_rows_left_cur * is_zero == 0",
                num_rows_left_cur * is_zero.clone(),
            );
            cb.require_zero(
                "num_rows_left_inverse * is_zero == 0",
                num_rows_left_inverse * is_zero.clone(),
            );
            cb.require_equal("q_step == is_zero", q_step, is_zero);
            // On each usable row
            cb.gate(q_usable)
        });

        let mut stored_expressions_map = HashMap::new();
        let mut debug_expressions_map = HashMap::new();

        macro_rules! configure_gadget {
            () => {
                // We create each gadget in a closure so that the stack required to hold
                // the gadget value before being copied to the box is freed immediately after
                // the boxed gadget is returned.
                // We put each gadget in a box so that they stay in the heap to keep
                // ExecutionConfig at a managable size.
                (|| {
                    Box::new(Self::configure_gadget(
                        meta,
                        advices,
                        &challenges,
                        q_usable,
                        q_step,
                        num_rows_until_next_step,
                        q_step_first,
                        q_step_last,
                        &step_curr,
                        chunk_ctx_table,
                        &execute_state_first_step_whitelist,
                        &execute_state_last_step_whitelist,
                        &mut height_map,
                        &mut stored_expressions_map,
                        &mut debug_expressions_map,
                        &mut instrument,
                    ))
                })()
            };
        }

        let cell_manager = step_curr.cell_manager.clone();

        let config = Self {
            q_usable,
            q_step,
            constants,
            num_rows_until_next_step,
            num_rows_inv,
            q_step_first,
            q_step_last,
            advices,
            // internal states
            begin_tx_gadget: configure_gadget!(),
            end_block_gadget: configure_gadget!(),
            padding_gadget: configure_gadget!(),
            end_tx_gadget: configure_gadget!(),
            begin_chunk_gadget: configure_gadget!(),
            end_chunk_gadget: configure_gadget!(),
            // opcode gadgets
            add_sub_gadget: configure_gadget!(),
            addmod_gadget: configure_gadget!(),
            bitwise_gadget: configure_gadget!(),
            byte_gadget: configure_gadget!(),
            call_op_gadget: configure_gadget!(),
            call_value_gadget: configure_gadget!(),
            calldatacopy_gadget: configure_gadget!(),
            calldataload_gadget: configure_gadget!(),
            calldatasize_gadget: configure_gadget!(),
            caller_gadget: configure_gadget!(),
            chainid_gadget: configure_gadget!(),
            codecopy_gadget: configure_gadget!(),
            codesize_gadget: configure_gadget!(),
            comparator_gadget: configure_gadget!(),
            dup_gadget: configure_gadget!(),
            extcodehash_gadget: configure_gadget!(),
            extcodesize_gadget: configure_gadget!(),
            gas_gadget: configure_gadget!(),
            gasprice_gadget: configure_gadget!(),
            iszero_gadget: configure_gadget!(),
            jump_gadget: configure_gadget!(),
            jumpdest_gadget: configure_gadget!(),
            jumpi_gadget: configure_gadget!(),
            log_gadget: configure_gadget!(),
            memory_gadget: configure_gadget!(),
            msize_gadget: configure_gadget!(),
            mul_div_mod_gadget: configure_gadget!(),
            mulmod_gadget: configure_gadget!(),
            not_gadget: configure_gadget!(),
            origin_gadget: configure_gadget!(),
            pc_gadget: configure_gadget!(),
            pop_gadget: configure_gadget!(),
            push_gadget: configure_gadget!(),
            return_revert_gadget: configure_gadget!(),
            sdiv_smod_gadget: configure_gadget!(),
            selfbalance_gadget: configure_gadget!(),
            sha3_gadget: configure_gadget!(),
            address_gadget: configure_gadget!(),
            balance_gadget: configure_gadget!(),
            blockhash_gadget: configure_gadget!(),
            exp_gadget: configure_gadget!(),
            sar_gadget: configure_gadget!(),
            extcodecopy_gadget: configure_gadget!(),
            returndatasize_gadget: configure_gadget!(),
            returndatacopy_gadget: configure_gadget!(),
            create_gadget: configure_gadget!(),
            create2_gadget: configure_gadget!(),
            selfdestruct_gadget: configure_gadget!(),
            shl_shr_gadget: configure_gadget!(),
            signed_comparator_gadget: configure_gadget!(),
            signextend_gadget: configure_gadget!(),
            sload_gadget: configure_gadget!(),
            sstore_gadget: configure_gadget!(),
            stop_gadget: configure_gadget!(),
            swap_gadget: configure_gadget!(),
            block_ctx_gadget: configure_gadget!(),
            // error gadgets
            error_oog_constant: configure_gadget!(),
            error_oog_static_memory_gadget: configure_gadget!(),
            error_stack: configure_gadget!(),
            error_oog_dynamic_memory_gadget: configure_gadget!(),
            error_oog_log: configure_gadget!(),
            error_oog_sload_sstore: configure_gadget!(),
            error_oog_call: configure_gadget!(),
            error_oog_memory_copy: configure_gadget!(),
            error_oog_account_access: configure_gadget!(),
            error_oog_sha3: configure_gadget!(),
            error_oog_ext_codecopy: configure_gadget!(),
            error_oog_exp: configure_gadget!(),
            error_oog_create: configure_gadget!(),
            error_oog_self_destruct: configure_gadget!(),
            error_oog_code_store: configure_gadget!(),
            error_invalid_jump: configure_gadget!(),
            error_invalid_opcode: configure_gadget!(),
            error_write_protection: configure_gadget!(),
            error_depth: configure_gadget!(),
            error_contract_address_collision: configure_gadget!(),
            error_invalid_creation_code: configure_gadget!(),
            error_return_data_out_of_bound: configure_gadget!(),
            // step and presets
            step: step_curr,
            height_map,
            stored_expressions_map,
            debug_expressions_map,
            instrument,
        };

        Self::configure_lookup(
            meta,
            fixed_table,
            u8_table,
            u16_table,
            tx_table,
            rw_table,
            bytecode_table,
            block_table,
            copy_table,
            keccak_table,
            exp_table,
            chunk_ctx_table,
            &challenges,
            &cell_manager,
        );
        config
    }

    pub fn instrument(&self) -> &Instrument {
        &self.instrument
    }

    #[allow(clippy::too_many_arguments)]
    fn configure_gadget<G: ExecutionGadget<F>>(
        meta: &mut ConstraintSystem<F>,
        advices: [Column<Advice>; STEP_WIDTH],
        challenges: &Challenges<Expression<F>>,
        q_usable: Selector,
        q_step: Column<Advice>,
        num_rows_until_next_step: Column<Advice>,
        q_step_first: Selector,
        q_step_last: Selector,
        step_curr: &Step<F>,
        chunk_ctx_table: &dyn LookupTable<F>,
        execute_state_first_step_whitelist: &HashSet<ExecutionState>,
        execute_state_last_step_whitelist: &HashSet<ExecutionState>,
        height_map: &mut HashMap<ExecutionState, usize>,
        stored_expressions_map: &mut HashMap<ExecutionState, Vec<StoredExpression<F>>>,
        debug_expressions_map: &mut HashMap<ExecutionState, Vec<(String, Expression<F>)>>,
        instrument: &mut Instrument,
    ) -> G {
        // Configure the gadget with the max height first so we can find out the actual
        // height
        let height = {
            let dummy_step_next = Step::new(meta, advices, MAX_STEP_HEIGHT);
            let mut cb = EVMConstraintBuilder::new(
                meta,
                step_curr.clone(),
                dummy_step_next,
                challenges,
                G::EXECUTION_STATE,
            );
            G::configure(&mut cb);
            let (_, _, height, _) = cb.build();
            height
        };

        // Now actually configure the gadget with the correct minimal height
        let step_next = &Step::new(meta, advices, height);

        let mut cb = EVMConstraintBuilder::new(
            meta,
            step_curr.clone(),
            step_next.clone(),
            challenges,
            G::EXECUTION_STATE,
        );

        let gadget = G::configure(&mut cb);

        Self::configure_gadget_impl(
            q_usable,
            q_step,
            num_rows_until_next_step,
            q_step_first,
            q_step_last,
            step_curr,
            step_next,
            height_map,
            stored_expressions_map,
            debug_expressions_map,
            execute_state_first_step_whitelist,
            execute_state_last_step_whitelist,
            instrument,
            G::NAME,
            G::EXECUTION_STATE,
            height,
            cb,
            chunk_ctx_table,
            challenges,
        );

        gadget
    }

    #[allow(clippy::too_many_arguments)]
    fn configure_gadget_impl(
        q_usable: Selector,
        q_step: Column<Advice>,
        num_rows_until_next_step: Column<Advice>,
        q_step_first: Selector,
        q_step_last: Selector,
        step_curr: &Step<F>,
        step_next: &Step<F>,
        height_map: &mut HashMap<ExecutionState, usize>,
        stored_expressions_map: &mut HashMap<ExecutionState, Vec<StoredExpression<F>>>,
        debug_expressions_map: &mut HashMap<ExecutionState, Vec<(String, Expression<F>)>>,
        execute_state_first_step_whitelist: &HashSet<ExecutionState>,
        execute_state_last_step_whitelist: &HashSet<ExecutionState>,
        instrument: &mut Instrument,
        name: &'static str,
        execution_state: ExecutionState,
        height: usize,
        mut cb: EVMConstraintBuilder<F>,
        chunk_ctx_table: &dyn LookupTable<F>,
        challenges: &Challenges<Expression<F>>,
    ) {
        // Enforce the step height for this opcode
        let num_rows_until_next_step_next = cb
            .query_expression(|meta| meta.query_advice(num_rows_until_next_step, Rotation::next()));
        cb.require_equal(
            "num_rows_until_next_step_next := height - 1",
            num_rows_until_next_step_next,
            (height - 1).expr(),
        );

        instrument.on_gadget_built(execution_state, &cb);

        let step_curr_rw_counter = cb.curr.state.rw_counter.clone();
        let step_curr_rw_counter_offset = cb.rw_counter_offset();
        let debug_expressions = cb.debug_expressions.clone();
        let (constraints, stored_expressions, _, meta) = cb.build();
        debug_assert!(
            !height_map.contains_key(&execution_state),
            "execution state already configured"
        );

        height_map.insert(execution_state, height);
        debug_assert!(
            !stored_expressions_map.contains_key(&execution_state),
            "execution state already configured"
        );
        stored_expressions_map.insert(execution_state, stored_expressions);
        debug_expressions_map.insert(execution_state, debug_expressions);

        // Enforce the logic for this opcode
        let sel_step: &dyn Fn(&mut VirtualCells<F>) -> Expression<F> =
            &|meta| meta.query_advice(q_step, Rotation::cur());
        let sel_step_first: &dyn Fn(&mut VirtualCells<F>) -> Expression<F> =
            &|meta| meta.query_selector(q_step_first);
        let sel_step_last: &dyn Fn(&mut VirtualCells<F>) -> Expression<F> =
            &|meta| meta.query_selector(q_step_last);
        let sel_not_step_last: &dyn Fn(&mut VirtualCells<F>) -> Expression<F> = &|meta| {
            meta.query_advice(q_step, Rotation::cur()) * not::expr(meta.query_selector(q_step_last))
        };

        for (selector, constraints) in [
            (sel_step, constraints.step),
            (sel_step_first, constraints.step_first),
            (sel_step_last, constraints.step_last),
            (sel_not_step_last, constraints.not_step_last),
        ] {
            if !constraints.is_empty() {
                meta.create_gate(name, |meta| {
                    let q_usable = meta.query_selector(q_usable);
                    let selector = selector(meta);
                    constraints.into_iter().map(move |(name, constraint)| {
                        (name, q_usable.clone() * selector.clone() * constraint)
                    })
                });
            }
        }

        // constraint global rw counter value at first/last step via chunk_ctx_table lookup
        // we can't do it inside constraint_builder(cb)
        // because lookup expression in constraint builder DONOT support apply conditional
        // `step_first/step_last` selector at lookup cell.
        if execute_state_first_step_whitelist.contains(&execution_state) {
            meta.lookup_any("first must lookup initial rw_counter", |meta| {
                let q_usable = meta.query_selector(q_usable);
                let q_step_first = meta.query_selector(q_step_first);
                let execute_state_selector = step_curr.execution_state_selector([execution_state]);

                vec![(
                    q_usable
                        * q_step_first
                        * execute_state_selector
                        * rlc::expr(
                            &[
                                ChunkCtxFieldTag::InitialRWC.expr(),
                                step_curr.state.rw_counter.expr(),
                            ],
                            challenges.lookup_input(),
                        ),
                    rlc::expr(
                        &chunk_ctx_table.table_exprs(meta),
                        challenges.lookup_input(),
                    ),
                )]
            });
        }

        if execute_state_last_step_whitelist.contains(&execution_state) {
            meta.lookup_any("last step must lookup end rw_counter", |meta| {
                let q_usable = meta.query_selector(q_usable);
                let q_step_last = meta.query_selector(q_step_last);
                let execute_state_selector = step_curr.execution_state_selector([execution_state]);
                vec![(
                    q_usable
                        * q_step_last
                        * execute_state_selector
                        * rlc::expr(
                            &[
                                ChunkCtxFieldTag::EndRWC.expr(),
                                step_curr_rw_counter.expr() + step_curr_rw_counter_offset.clone(),
                            ],
                            challenges.lookup_input(),
                        ),
                    rlc::expr(
                        &chunk_ctx_table.table_exprs(meta),
                        challenges.lookup_input(),
                    ),
                )]
            });
        }

        // Enforce the state transitions for this opcode
        meta.create_gate("Constrain state machine transitions", |meta| {
            let q_usable = meta.query_selector(q_usable);
            let q_step = meta.query_advice(q_step, Rotation::cur());
            let q_step_last = meta.query_selector(q_step_last);

            // ExecutionState transition should be correct.
            iter::empty()
                .chain(
                    IntoIterator::into_iter([
                        (
                            "EndTx can only transit to BeginTx or Padding or EndBlock or EndChunk",
                            ExecutionState::EndTx,
                            vec![
                                ExecutionState::BeginTx,
                                ExecutionState::EndBlock,
                                ExecutionState::Padding,
                                ExecutionState::EndChunk,
                            ],
                        ),
                        (
                            "EndChunk can only transit to EndChunk",
                            ExecutionState::EndChunk,
                            vec![ExecutionState::EndChunk],
                        ),
                        (
                            "Padding can only transit to Padding or EndBlock or EndChunk",
                            ExecutionState::Padding,
                            vec![
                                ExecutionState::Padding,
                                ExecutionState::EndBlock,
                                ExecutionState::EndChunk,
                            ],
                        ),
                        (
                            "EndBlock can only transit to EndBlock",
                            ExecutionState::EndBlock,
                            vec![ExecutionState::EndBlock],
                        ),
                    ])
                    .filter(move |(_, from, _)| *from == execution_state)
                    .map(|(_, _, to)| 1.expr() - step_next.execution_state_selector(to)),
                )
                .chain(
                    IntoIterator::into_iter([
                        (
                            "Only EndTx can transit to BeginTx",
                            ExecutionState::BeginTx,
                            vec![ExecutionState::EndTx],
                        ),
                        (
                            "Only ExecutionState which halts or BeginTx can transit to EndTx",
                            ExecutionState::EndTx,
                            ExecutionState::iter()
                                .filter(ExecutionState::halts)
                                .chain(iter::once(ExecutionState::BeginTx))
                                .collect(),
                        ),
                        (
                            "Only EndTx or EndBlock or Padding can transit to EndBlock",
                            ExecutionState::EndBlock,
                            vec![
                                ExecutionState::EndTx,
                                ExecutionState::EndBlock,
                                ExecutionState::Padding,
                            ],
                        ),
                        (
                            "Only BeginChunk can transit to BeginChunk",
                            ExecutionState::BeginChunk,
                            vec![ExecutionState::BeginChunk],
                        ),
                    ])
                    .filter(move |(_, _, from)| !from.contains(&execution_state))
                    .map(|(_, to, _)| step_next.execution_state_selector([to])),
                )
                // Accumulate all state transition checks.
                // This can be done because all summed values are enforced to be boolean.
                .reduce(|accum, poly| accum + poly)
                .map(move |poly| {
                    q_usable.clone()
                        * q_step.clone()
                        * (1.expr() - q_step_last.clone())
                        * step_curr.execution_state_selector([execution_state])
                        * poly
                })
        });
    }

    #[allow(clippy::too_many_arguments)]
    fn configure_lookup(
        meta: &mut ConstraintSystem<F>,
        fixed_table: &dyn LookupTable<F>,
        u8_table: &dyn LookupTable<F>,
        u16_table: &dyn LookupTable<F>,
        tx_table: &dyn LookupTable<F>,
        rw_table: &dyn LookupTable<F>,
        bytecode_table: &dyn LookupTable<F>,
        block_table: &dyn LookupTable<F>,
        copy_table: &dyn LookupTable<F>,
        keccak_table: &dyn LookupTable<F>,
        exp_table: &dyn LookupTable<F>,
        chunk_ctx_table: &dyn LookupTable<F>,
        challenges: &Challenges<Expression<F>>,
        cell_manager: &CellManager<CMFixedWidthStrategy>,
    ) {
        for column in cell_manager.columns().iter() {
            if let CellType::Lookup(table) = column.cell_type {
                let name = format!("{:?}", table);
                let column_expr = column.expr(meta);
                meta.lookup_any(Box::leak(name.into_boxed_str()), |meta| {
                    let table_expressions = match table {
                        Table::Fixed => fixed_table,
                        Table::U8 => u8_table,
                        Table::U16 => u16_table,
                        Table::Tx => tx_table,
                        Table::Rw => rw_table,
                        Table::Bytecode => bytecode_table,
                        Table::Block => block_table,
                        Table::Copy => copy_table,
                        Table::Keccak => keccak_table,
                        Table::Exp => exp_table,
                        Table::ChunkCtx => chunk_ctx_table,
                    }
                    .table_exprs(meta);
                    vec![(
                        column_expr,
                        rlc::expr(&table_expressions, challenges.lookup_input()),
                    )]
                });
            }
        }
    }

    /// Assign columns related to step counter
    fn assign_q_step(
        &self,
        region: &mut Region<'_, F>,
        offset: usize,
        height: usize,
    ) -> Result<(), Error> {
        // Name Advice columns
        for idx in 0..height {
            let offset = offset + idx;
            self.q_usable.enable(region, offset)?;
            region.assign_advice(
                || "step selector",
                self.q_step,
                offset,
                || Value::known(if idx == 0 { F::ONE } else { F::ZERO }),
            )?;
            let value = if idx == 0 {
                F::ZERO
            } else {
                F::from((height - idx) as u64)
            };
            region.assign_advice(
                || "step height",
                self.num_rows_until_next_step,
                offset,
                || Value::known(value),
            )?;
            region.assign_advice(
                || "step height inv",
                self.num_rows_inv,
                offset,
                || Value::known(value.invert().unwrap_or(F::ZERO)),
            )?;
        }
        Ok(())
    }

    /// Assign block
    /// When exact is enabled, assign exact steps in block without padding for
    /// unit test purpose
    pub fn assign_block(
        &self,
        layouter: &mut impl Layouter<F>,
        block: &Block<F>,
        chunk: &Chunk<F>,
        challenges: &Challenges<Value<F>>,
    ) -> Result<usize, Error> {
        // Track number of calls to `layouter.assign_region` as layouter assignment passes.
        let mut assign_pass = 0;
        layouter.assign_region(
            || "Execution step",
            |mut region| {
                let mut offset = 0;

                // Annotate the EVMCircuit columns within it's single region.
                self.annotate_circuit(&mut region);

                self.q_step_first.enable(&mut region, offset)?;

                let dummy_tx = Transaction::default();
                let last_call = block
                    .txs
                    .last()
                    .map(|tx| tx.calls()[0].clone())
                    .unwrap_or_else(Call::default);

                // Block steps
                let end_block_not_last = &block.end_block_not_last;
                let end_block_last = &block.end_block_last;

                // Chunk steps
                // If it's the very first chunk in a block set last call & begin_chunk to default
                let prev_chunk_last_call = chunk
                    .prev_block
                    .clone()
                    .unwrap_or_default()
                    .txs
                    .last()
                    .map(|tx| tx.calls()[0].clone())
                    .unwrap_or_else(Call::default);
<<<<<<< HEAD
                let begin_chunk = &chunk.begin_chunk.clone().unwrap_or_default();
                let end_chunk = &chunk.end_chunk;
=======

                let is_first_chunk = block.chunk_context.is_first_chunk();
                let is_last_chunk =
                    block.chunk_context.chunk_index == block.chunk_context.total_chunks - 1;

                let padding = &block.padding;
                let end_block = &block.end_block;
                let begin_chunk = &block.begin_chunk;
                let end_chunk = &block.end_chunk;
>>>>>>> 5810e733
                // Collect all steps
                let mut steps =
                    // attach `BeginChunk` step in first step non first chunk
                    std::iter::once((&dummy_tx, &prev_chunk_last_call, begin_chunk))
                        .take(if chunk.chunk_context.is_first_chunk() {0} else {1})
                        .chain(block.txs.iter().flat_map(|tx| {
                            tx.steps()
                                .iter()
                                .map(move |step| (tx, &tx.calls()[step.call_index], step))
                        }))
                        // add last dummy step just to satisfy below logic, which will not be assigned and count as real step
                        .chain(std::iter::once((&dummy_tx, &last_call, padding)))
                        .peekable();

                let evm_rows = chunk.fixed_param.max_evm_rows;
                let no_padding = evm_rows == 0;

                // part1: assign real steps
                loop {
                    let (transaction, call, step) = steps.next().expect("should not be empty");
                    let next = steps.peek();
                    if next.is_none() {
                        break;
                    }
                    let height = step.execution_state().get_step_height();

                    // Assign the step witness
                    self.assign_exec_step(
                        &mut region,
                        offset,
                        block,
                        chunk,
                        transaction,
                        call,
                        step,
                        height,
                        next.copied(),
                        challenges,
                        assign_pass,
                    )?;

                    // q_step logic
                    self.assign_q_step(&mut region, offset, height)?;

                    offset += height;
                }

                // part2: assign Padding steps when padding needed
                if !no_padding {
                    if offset >= evm_rows {
                        log::error!(
                            "evm circuit offset larger than padding: {} > {}",
                            offset,
                            evm_rows
                        );
                        return Err(Error::Synthesis);
                    }
                    let height = ExecutionState::Padding.get_step_height();
                    debug_assert_eq!(height, 1);
                    let last_row = evm_rows - 1;
                    log::trace!(
                        "assign Padding in range [{},{})",
                        offset,
                        last_row
                    );
                    self.assign_same_exec_step_in_range(
                        &mut region,
                        offset,
                        last_row,
                        block,
                        chunk,
                        &dummy_tx,
                        &last_call,
                        padding,
                        height,
                        challenges,
                        assign_pass,
                    )?;

                    for row_idx in offset..last_row {
                        self.assign_q_step(&mut region, row_idx, height)?;
                    }
                    offset = last_row;
                }

                let height = if chunk.chunk_context.is_last_chunk() {
                    // part3: assign the last EndBlock at offset `evm_rows - 1`
                    let height = ExecutionState::EndBlock.get_step_height();
                    debug_assert_eq!(height, 1);
                    log::trace!("assign last EndBlock at offset {}", offset);
                    self.assign_exec_step(
                        &mut region,
                        offset,
                        block,
                        chunk,
                        &dummy_tx,
                        &last_call,
                        end_block,
                        height,
                        None,
                        challenges,
                        assign_pass,
                    )?;
                    height
                } else {
                    // or assign EndChunk at offset `evm_rows - 1`
                    let height = ExecutionState::EndChunk.get_step_height();
                    debug_assert_eq!(height, 1);
                    log::trace!("assign Chunk at offset {}", offset);
                    self.assign_exec_step(
                        &mut region,
                        offset,
                        block,
                        chunk,
                        &dummy_tx,
                        &last_call,
                        &end_chunk.clone().unwrap(),
                        height,
                        None,
                        challenges,
                        assign_pass,
                    )?;
                    height
                };

                self.assign_q_step(&mut region, offset, height)?;
                // enable q_step_last
                self.q_step_last.enable(&mut region, offset)?;
                offset += height;

                // part4:
                // These are still referenced (but not used) in next rows
                region.assign_advice(
                    || "step height",
                    self.num_rows_until_next_step,
                    offset,
                    || Value::known(F::ZERO),
                )?;
                region.assign_advice(
                    || "step height inv",
                    self.q_step,
                    offset,
                    || Value::known(F::ZERO),
                )?;

                assign_pass += 1;
                Ok(offset)
            },
        )
    }

    fn annotate_circuit(&self, region: &mut Region<F>) {
        let groups = [
            ("EVM_lookup_fixed", FIXED_TABLE_LOOKUPS),
            ("EVM_lookup_tx", TX_TABLE_LOOKUPS),
            ("EVM_lookup_rw", RW_TABLE_LOOKUPS),
            ("EVM_lookup_bytecode", BYTECODE_TABLE_LOOKUPS),
            ("EVM_lookup_block", BLOCK_TABLE_LOOKUPS),
            ("EVM_lookup_copy", COPY_TABLE_LOOKUPS),
            ("EVM_lookup_keccak", KECCAK_TABLE_LOOKUPS),
            ("EVM_lookup_exp", EXP_TABLE_LOOKUPS),
            ("EVM_lookupchunk_ctx", CHUNK_CTX_TABLE_LOOKUPS),
            ("EVM_adv_phase2", N_PHASE2_COLUMNS),
            ("EVM_copy", N_COPY_COLUMNS),
            ("EVM_lookup_u8", N_U8_LOOKUPS),
            ("EVM_lookup_u16", N_U16_LOOKUPS),
            ("EVM_adv_phase1", N_PHASE1_COLUMNS),
        ];
        let mut group_index = 0;
        let mut index = 0;
        for col in self.advices {
            let (name, length) = groups[group_index];
            region.name_column(|| format!("{}_{}", name, index), col);
            index += 1;
            if index >= length {
                index = 0;
                group_index += 1;
            }
        }

        region.name_column(|| "EVM_q_step", self.q_step);
        region.name_column(|| "EVM_num_rows_inv", self.num_rows_inv);
        region.name_column(|| "EVM_rows_until_next_step", self.num_rows_until_next_step);
        region.name_column(|| "Copy_Constr_const", self.constants);
    }

    #[allow(clippy::too_many_arguments)]
    fn assign_same_exec_step_in_range(
        &self,
        region: &mut Region<'_, F>,
        offset_begin: usize,
        offset_end: usize,
        block: &Block<F>,
        chunk: &Chunk<F>,
        transaction: &Transaction,
        call: &Call,
        step: &ExecStep,
        height: usize,
        challenges: &Challenges<Value<F>>,
        assign_pass: usize,
    ) -> Result<(), Error> {
        if offset_end <= offset_begin {
            return Ok(());
        }
        assert_eq!(height, 1);
        assert!(step.rw_indices_len() == 0);
        assert!(matches!(step.execution_state(), ExecutionState::Padding));

        // Disable access to next step deliberately for "repeatable" step
        let region = &mut CachedRegion::<'_, '_, F>::new(
            region,
            challenges,
            self.advices.to_vec(),
            1,
            offset_begin,
        );
        self.assign_exec_step_int(
            region,
            offset_begin,
            block,
            chunk,
            transaction,
            call,
            step,
            false,
            assign_pass,
        )?;

        region.replicate_assignment_for_range(
            || format!("repeat {:?} rows", step.execution_state()),
            offset_begin + 1,
            offset_end,
        )?;

        Ok(())
    }

    #[allow(clippy::too_many_arguments)]
    fn assign_exec_step(
        &self,
        region: &mut Region<'_, F>,
        offset: usize,
        block: &Block<F>,
        chunk: &Chunk<F>,
        transaction: &Transaction,
        call: &Call,
        step: &ExecStep,
        height: usize,
        next: Option<(&Transaction, &Call, &ExecStep)>,
        challenges: &Challenges<Value<F>>,
        assign_pass: usize,
    ) -> Result<(), Error> {
        if !matches!(step.execution_state(), ExecutionState::Padding) {
            log::trace!(
                "assign_exec_step offset: {} state {:?} step: {:?} call: {:?}",
                offset,
                step.execution_state(),
                step,
                call
            );
        }
        // Make the region large enough for the current step and the next step.
        // The next step's next step may also be accessed, so make the region large
        // enough for 3 steps.
        let region = &mut CachedRegion::<'_, '_, F>::new(
            region,
            challenges,
            self.advices.to_vec(),
            MAX_STEP_HEIGHT * 3,
            offset,
        );

        // Also set the witness of the next step.
        // These may be used in stored expressions and
        // so their witness values need to be known to be able
        // to correctly calculate the intermediate value.
        if let Some((transaction_next, call_next, step_next)) = next {
            self.assign_exec_step_int(
                region,
                offset + height,
                block,
                chunk,
                transaction_next,
                call_next,
                step_next,
                true,
                assign_pass,
            )?;
        }

        self.assign_exec_step_int(
            region,
            offset,
            block,
            chunk,
            transaction,
            call,
            step,
            false,
            assign_pass,
        )
    }

    #[allow(clippy::too_many_arguments)]
    fn assign_exec_step_int(
        &self,
        region: &mut CachedRegion<'_, '_, F>,
        offset: usize,
        block: &Block<F>,
        chunk: &Chunk<F>,
        transaction: &Transaction,
        call: &Call,
        step: &ExecStep,
        // Set to true when we're assigning the next step before the current step to have
        // next step assignments for evaluation of the stored expressions in current step that
        // depend on the next step.
        is_next: bool,
        // Layouter assignment pass
        assign_pass: usize,
    ) -> Result<(), Error> {
        self.step
            .assign_exec_step(region, offset, block, call, step)?;

        macro_rules! assign_exec_step {
            ($gadget:expr) => {
                $gadget.assign_exec_step(region, offset, block, chunk, transaction, call, step)?
            };
        }

        match step.execution_state() {
            // internal states
            ExecutionState::BeginTx => assign_exec_step!(self.begin_tx_gadget),
            ExecutionState::EndTx => assign_exec_step!(self.end_tx_gadget),
            ExecutionState::Padding => assign_exec_step!(self.padding_gadget),
            ExecutionState::EndBlock => assign_exec_step!(self.end_block_gadget),
            ExecutionState::BeginChunk => assign_exec_step!(self.begin_chunk_gadget),
            ExecutionState::EndChunk => assign_exec_step!(self.end_chunk_gadget),
            // opcode
            ExecutionState::ADD_SUB => assign_exec_step!(self.add_sub_gadget),
            ExecutionState::ADDMOD => assign_exec_step!(self.addmod_gadget),
            ExecutionState::ADDRESS => assign_exec_step!(self.address_gadget),
            ExecutionState::BALANCE => assign_exec_step!(self.balance_gadget),
            ExecutionState::BITWISE => assign_exec_step!(self.bitwise_gadget),
            ExecutionState::BYTE => assign_exec_step!(self.byte_gadget),
            ExecutionState::CALL_OP => assign_exec_step!(self.call_op_gadget),
            ExecutionState::CALLDATACOPY => assign_exec_step!(self.calldatacopy_gadget),
            ExecutionState::CALLDATALOAD => assign_exec_step!(self.calldataload_gadget),
            ExecutionState::CALLDATASIZE => assign_exec_step!(self.calldatasize_gadget),
            ExecutionState::CALLER => assign_exec_step!(self.caller_gadget),
            ExecutionState::CALLVALUE => assign_exec_step!(self.call_value_gadget),
            ExecutionState::CHAINID => assign_exec_step!(self.chainid_gadget),
            ExecutionState::CODECOPY => assign_exec_step!(self.codecopy_gadget),
            ExecutionState::CODESIZE => assign_exec_step!(self.codesize_gadget),
            ExecutionState::CMP => assign_exec_step!(self.comparator_gadget),
            ExecutionState::DUP => assign_exec_step!(self.dup_gadget),
            ExecutionState::EXP => assign_exec_step!(self.exp_gadget),
            ExecutionState::EXTCODEHASH => assign_exec_step!(self.extcodehash_gadget),
            ExecutionState::EXTCODESIZE => assign_exec_step!(self.extcodesize_gadget),
            ExecutionState::GAS => assign_exec_step!(self.gas_gadget),
            ExecutionState::GASPRICE => assign_exec_step!(self.gasprice_gadget),
            ExecutionState::ISZERO => assign_exec_step!(self.iszero_gadget),
            ExecutionState::JUMP => assign_exec_step!(self.jump_gadget),
            ExecutionState::JUMPDEST => assign_exec_step!(self.jumpdest_gadget),
            ExecutionState::JUMPI => assign_exec_step!(self.jumpi_gadget),
            ExecutionState::LOG => assign_exec_step!(self.log_gadget),
            ExecutionState::MEMORY => assign_exec_step!(self.memory_gadget),
            ExecutionState::MSIZE => assign_exec_step!(self.msize_gadget),
            ExecutionState::MUL_DIV_MOD => assign_exec_step!(self.mul_div_mod_gadget),
            ExecutionState::MULMOD => assign_exec_step!(self.mulmod_gadget),
            ExecutionState::NOT => assign_exec_step!(self.not_gadget),
            ExecutionState::ORIGIN => assign_exec_step!(self.origin_gadget),
            ExecutionState::PC => assign_exec_step!(self.pc_gadget),
            ExecutionState::POP => assign_exec_step!(self.pop_gadget),
            ExecutionState::PUSH => assign_exec_step!(self.push_gadget),
            ExecutionState::RETURN_REVERT => assign_exec_step!(self.return_revert_gadget),
            ExecutionState::RETURNDATASIZE => assign_exec_step!(self.returndatasize_gadget),
            ExecutionState::RETURNDATACOPY => assign_exec_step!(self.returndatacopy_gadget),
            ExecutionState::SAR => assign_exec_step!(self.sar_gadget),
            ExecutionState::SCMP => assign_exec_step!(self.signed_comparator_gadget),
            ExecutionState::SDIV_SMOD => assign_exec_step!(self.sdiv_smod_gadget),
            ExecutionState::BLOCKCTX => assign_exec_step!(self.block_ctx_gadget),
            ExecutionState::BLOCKHASH => assign_exec_step!(self.blockhash_gadget),
            ExecutionState::SELFBALANCE => assign_exec_step!(self.selfbalance_gadget),
            // dummy gadgets
            ExecutionState::EXTCODECOPY => assign_exec_step!(self.extcodecopy_gadget),
            ExecutionState::CREATE => assign_exec_step!(self.create_gadget),
            ExecutionState::CREATE2 => assign_exec_step!(self.create2_gadget),
            ExecutionState::SELFDESTRUCT => assign_exec_step!(self.selfdestruct_gadget),
            // end of dummy gadgets
            ExecutionState::SHA3 => assign_exec_step!(self.sha3_gadget),
            ExecutionState::SHL_SHR => assign_exec_step!(self.shl_shr_gadget),
            ExecutionState::SIGNEXTEND => assign_exec_step!(self.signextend_gadget),
            ExecutionState::SLOAD => assign_exec_step!(self.sload_gadget),
            ExecutionState::SSTORE => assign_exec_step!(self.sstore_gadget),
            ExecutionState::STOP => assign_exec_step!(self.stop_gadget),
            ExecutionState::SWAP => assign_exec_step!(self.swap_gadget),
            // dummy errors
            ExecutionState::ErrorOutOfGasStaticMemoryExpansion => {
                assign_exec_step!(self.error_oog_static_memory_gadget)
            }
            ExecutionState::ErrorOutOfGasConstant => {
                assign_exec_step!(self.error_oog_constant)
            }
            ExecutionState::ErrorOutOfGasCall => {
                assign_exec_step!(self.error_oog_call)
            }
            ExecutionState::ErrorOutOfGasDynamicMemoryExpansion => {
                assign_exec_step!(self.error_oog_dynamic_memory_gadget)
            }
            ExecutionState::ErrorOutOfGasLOG => {
                assign_exec_step!(self.error_oog_log)
            }
            ExecutionState::ErrorOutOfGasSloadSstore => {
                assign_exec_step!(self.error_oog_sload_sstore)
            }
            ExecutionState::ErrorOutOfGasMemoryCopy => {
                assign_exec_step!(self.error_oog_memory_copy)
            }
            ExecutionState::ErrorOutOfGasAccountAccess => {
                assign_exec_step!(self.error_oog_account_access)
            }
            ExecutionState::ErrorOutOfGasSHA3 => {
                assign_exec_step!(self.error_oog_sha3)
            }
            ExecutionState::ErrorOutOfGasEXTCODECOPY => {
                assign_exec_step!(self.error_oog_ext_codecopy)
            }
            ExecutionState::ErrorOutOfGasEXP => {
                assign_exec_step!(self.error_oog_exp)
            }
            ExecutionState::ErrorOutOfGasCREATE => {
                assign_exec_step!(self.error_oog_create)
            }
            ExecutionState::ErrorOutOfGasSELFDESTRUCT => {
                assign_exec_step!(self.error_oog_self_destruct)
            }

            ExecutionState::ErrorCodeStore => {
                assign_exec_step!(self.error_oog_code_store)
            }
            ExecutionState::ErrorStack => {
                assign_exec_step!(self.error_stack)
            }

            ExecutionState::ErrorInvalidJump => {
                assign_exec_step!(self.error_invalid_jump)
            }
            ExecutionState::ErrorInvalidOpcode => {
                assign_exec_step!(self.error_invalid_opcode)
            }
            ExecutionState::ErrorWriteProtection => {
                assign_exec_step!(self.error_write_protection)
            }
            ExecutionState::ErrorInvalidCreationCode => {
                assign_exec_step!(self.error_invalid_creation_code)
            }
            ExecutionState::ErrorReturnDataOutOfBound => {
                assign_exec_step!(self.error_return_data_out_of_bound)
            }

            unimpl_state => evm_unimplemented!("unimplemented ExecutionState: {:?}", unimpl_state),
        }

        // Fill in the witness values for stored expressions
        let assigned_stored_expressions = self.assign_stored_expressions(region, offset, step)?;
        // Both `SimpleFloorPlanner` and `V1` do two passes; we only enter here once (on the second
        // pass).
        if !is_next && assign_pass == 1 {
            // We only want to print at the latest possible Phase.  Currently halo2 implements 3
            // phases.  The `lookup_input` randomness is calculated after SecondPhase, so we print
            // the debug expressions only once when we're at third phase, when `lookup_input` has
            // a `Value::known`.  This gets called for every `synthesize` call that the Layouter
            // does.
            region.challenges().lookup_input().assert_if_known(|_| {
                self.print_debug_expressions(region, offset, step);
                true
            });

            // enable with `RUST_LOG=debug`
            if log::log_enabled!(log::Level::Debug) {
                let is_padding_step = matches!(step.execution_state(), ExecutionState::Padding);
                if !is_padding_step {
                    // expensive function call
                    Self::check_rw_lookup(
                        &assigned_stored_expressions,
                        step,
                        block,
                        chunk,
                        region.challenges(),
                    );
                }
            }
        }
        Ok(())
    }

    fn assign_stored_expressions(
        &self,
        region: &mut CachedRegion<'_, '_, F>,
        offset: usize,
        step: &ExecStep,
    ) -> Result<Vec<(String, F)>, Error> {
        let mut assigned_stored_expressions = Vec::new();
        for stored_expression in self
            .stored_expressions_map
            .get(&step.execution_state())
            .unwrap_or_else(|| panic!("Execution state unknown: {:?}", step.execution_state()))
        {
            let assigned = stored_expression.assign(region, offset)?;
            assigned.map(|v| {
                let name = stored_expression.name.clone();
                assigned_stored_expressions.push((name, v));
            });
        }
        Ok(assigned_stored_expressions)
    }

    fn print_debug_expressions(
        &self,
        region: &mut CachedRegion<'_, '_, F>,
        offset: usize,
        step: &ExecStep,
    ) {
        for (name, expression) in self
            .debug_expressions_map
            .get(&step.execution_state())
            .unwrap_or_else(|| panic!("Execution state unknown: {:?}", step.execution_state()))
        {
            let value = evaluate_expression(expression, region, offset);
            let mut value_string = "unknown".to_string();
            value.assert_if_known(|f| {
                value_string = format!("{:?}", f);
                true
            });
            println!(
                "Debug expression \"{}\"={} [offset={}, step={:?}, expr={:?}]",
                name, value_string, offset, step.exec_state, expression
            );
        }
    }

    fn check_rw_lookup(
        assigned_stored_expressions: &[(String, F)],
        step: &ExecStep,
        block: &Block<F>,
        _chunk: &Chunk<F>,
        challenges: &Challenges<Value<F>>,
    ) {
        let mut lookup_randomness = F::ZERO;
        challenges.lookup_input().map(|v| lookup_randomness = v);
        if lookup_randomness.is_zero_vartime() {
            // challenges not ready
            return;
        }

        let mut copy_lookup_count = 0;
        let mut assigned_rw_values = Vec::new();
        for (name, v) in assigned_stored_expressions {
            // If any `copy lookup` which dst_tag or src_tag is Memory in opcode execution,
            // block.get_rws() contains memory operations but
            // assigned_stored_expressions only has a single `copy lookup` expression without
            // any rw memory lookup.
            // So, we include `copy lookup` in assigned_rw_values as well, then we could verify
            // those memory operations later.
            if (name.starts_with("rw lookup ") || name.starts_with("copy lookup"))
                && !v.is_zero_vartime()
                && !assigned_rw_values.contains(&(name.clone(), *v))
            {
                assigned_rw_values.push((name.clone(), *v));

                if name.starts_with("copy lookup") {
                    copy_lookup_count += 1;
                }
            }
        }

        // TODO: We should find a better way to avoid this kind of special case.
        // #1489 is the issue for this refactor.
        if copy_lookup_count > 1 {
            log::warn!("The number of copy events is more than 1, it's not supported by current design. Stop checking this step: {:?}",
                step
            );
            return;
        }

        let rlc_assignments: BTreeSet<_> = (0..step.rw_indices_len())
            .map(|index| block.get_rws(step, index))
            .map(|rw| rw.table_assignment().unwrap().rlc(lookup_randomness))
            .fold(BTreeSet::<F>::new(), |mut set, value| {
                set.insert(value);
                set
            });

        // Check that every rw_lookup assigned from the execution steps in the EVM
        // Circuit is in the set of rw operations generated by the step.
        for (name, value) in assigned_rw_values.iter() {
            if name.starts_with("copy lookup") {
                continue;
            }
            if !rlc_assignments.contains(value) {
                log::error!("rw lookup error: name: {}, step: {:?}", *name, step);
            }
        }

        // if copy_rw_counter_delta is zero, ignore `copy lookup` event.
        if step.copy_rw_counter_delta == 0 && copy_lookup_count > 0 {
            copy_lookup_count = 0;
        }

        // Check that the number of rw operations generated from the bus-mapping
        // correspond to the number of assigned rw lookups by the EVM Circuit
        // plus the number of rw lookups done by the copy circuit
        // minus the number of copy lookup event.
        if step.rw_indices_len()
            != assigned_rw_values.len() + step.copy_rw_counter_delta as usize - copy_lookup_count
        {
            log::error!(
                "step.rw_indices.len: {} != assigned_rw_values.len: {} + step.copy_rw_counter_delta: {} - copy_lookup_count: {} in step: {:?}",
                step.rw_indices_len(),
                assigned_rw_values.len(),
                step.copy_rw_counter_delta,
                copy_lookup_count,
                step
            );
        }

        let mut rev_count = 0;
        let mut offset = 0;
        let mut copy_lookup_processed = false;
        for (idx, assigned_rw_value) in assigned_rw_values.iter().enumerate() {
            let is_rev = if assigned_rw_value.0.contains(" with reversion") {
                rev_count += 1;
                true
            } else {
                false
            };
            assert!(
                rev_count <= step.reversible_write_counter_delta,
                "Assigned {} reversions, but step only has {}",
                rev_count,
                step.reversible_write_counter_delta
            );

            // In the EVM Circuit, reversion rw lookups are assigned after their
            // corresponding rw lookup, but in the bus-mapping they are
            // generated at the end of the step.
            let idx = if is_rev {
                step.rw_indices_len() - rev_count
            } else {
                idx - rev_count + offset - copy_lookup_processed as usize
            };

            // If assigned_rw_value is a `copy lookup` event, the following
            // `step.copy_rw_counter_delta` rw lookups must be memory operations.
            if assigned_rw_value.0.starts_with("copy lookup") {
                for i in 0..step.copy_rw_counter_delta as usize {
                    let index = idx + i;
                    let rw = block.get_rws(step, index);
                    if rw.tag() != Target::Memory {
                        log::error!(
                                "incorrect rw memory witness from copy lookup.\n lookup name: \"{}\"\n {}th rw of step {:?}, rw: {:?}",
                                assigned_rw_value.0,
                                index,
                                step.execution_state(),
                                rw);
                    }
                }

                offset = step.copy_rw_counter_delta as usize;
                copy_lookup_processed = true;
                continue;
            }

            let rw = block.get_rws(step, idx);
            let table_assignments = rw.table_assignment();
            let rlc = table_assignments.unwrap().rlc(lookup_randomness);
            if rlc != assigned_rw_value.1 {
                log::error!(
                    "incorrect rw witness. lookup input name: \"{}\"\nassigned={:?}\nrlc     ={:?}\n{}th rw of step {:?}, rw: {:?}",
                    assigned_rw_value.0,
                    assigned_rw_value.1,
                    rlc,
                    idx,
                    step.execution_state(),
                    rw);
            }
        }
    }
}<|MERGE_RESOLUTION|>--- conflicted
+++ resolved
@@ -1078,10 +1078,6 @@
                     .map(|tx| tx.calls()[0].clone())
                     .unwrap_or_else(Call::default);
 
-                // Block steps
-                let end_block_not_last = &block.end_block_not_last;
-                let end_block_last = &block.end_block_last;
-
                 // Chunk steps
                 // If it's the very first chunk in a block set last call & begin_chunk to default
                 let prev_chunk_last_call = chunk
@@ -1092,10 +1088,6 @@
                     .last()
                     .map(|tx| tx.calls()[0].clone())
                     .unwrap_or_else(Call::default);
-<<<<<<< HEAD
-                let begin_chunk = &chunk.begin_chunk.clone().unwrap_or_default();
-                let end_chunk = &chunk.end_chunk;
-=======
 
                 let is_first_chunk = block.chunk_context.is_first_chunk();
                 let is_last_chunk =
@@ -1103,9 +1095,8 @@
 
                 let padding = &block.padding;
                 let end_block = &block.end_block;
-                let begin_chunk = &block.begin_chunk;
-                let end_chunk = &block.end_chunk;
->>>>>>> 5810e733
+                let begin_chunk =  &chunk.begin_chunk.clone().unwrap_or_default();
+                let end_chunk = &chunk.end_chunk;
                 // Collect all steps
                 let mut steps =
                     // attach `BeginChunk` step in first step non first chunk
