use crate::{
    evm_circuit::{
        param::{
            LOOKUP_CONFIG, N_BYTES_MEMORY_ADDRESS, N_COPY_COLUMNS, N_PHASE2_COLUMNS,
            N_PHASE3_COLUMNS,
        },
        table::Table,
    },
    util::{query_expression, Challenges, Expr},
};
use eth_types::ToLittleEndian;
use eth_types::U256;
use halo2_proofs::{
    arithmetic::FieldExt,
    circuit::{AssignedCell, Region, Value},
    plonk::{Advice, Assigned, Column, ConstraintSystem, Error, Expression, VirtualCells},
    poly::Rotation,
};
use itertools::Itertools;
use std::collections::BTreeMap;

pub(crate) mod common_gadget;
pub(crate) mod constraint_builder;
pub(crate) mod math_gadget;
pub(crate) mod memory_gadget;

pub use gadgets::util::{and, not, or, select, sum};

#[derive(Clone, Debug)]
pub(crate) struct Cell<F> {
    // expression for constraint
    expression: Expression<F>,
    column: Column<Advice>,
    // relative position to selector for synthesis
    rotation: usize,
}

impl<F: FieldExt> Cell<F> {
    pub(crate) fn new(meta: &mut VirtualCells<F>, column: Column<Advice>, rotation: usize) -> Self {
        Self {
            expression: meta.query_advice(column, Rotation(rotation as i32)),
            column,
            rotation,
        }
    }

    pub(crate) fn assign(
        &self,
        region: &mut CachedRegion<'_, '_, F>,
        offset: usize,
        value: Value<F>,
    ) -> Result<AssignedCell<F, F>, Error> {
        region.assign_advice(
            || {
                format!(
                    "Cell column: {:?} and rotation: {}",
                    self.column, self.rotation
                )
            },
            self.column,
            offset + self.rotation,
            || value,
        )
    }
}

impl<F: FieldExt> Expr<F> for Cell<F> {
    fn expr(&self) -> Expression<F> {
        self.expression.clone()
    }
}

impl<F: FieldExt> Expr<F> for &Cell<F> {
    fn expr(&self) -> Expression<F> {
        self.expression.clone()
    }
}

pub struct CachedRegion<'r, 'b, F: FieldExt> {
    region: &'r mut Region<'b, F>,
    advice: Vec<Vec<F>>,
<<<<<<< HEAD
    challenges: &'r Challenges<Value<F>>,
=======
    advice_columns: Vec<Column<Advice>>,
    power_of_randomness: [F; 31],
>>>>>>> 4be31995
    width_start: usize,
    height_start: usize,
}

impl<'r, 'b, F: FieldExt> CachedRegion<'r, 'b, F> {
    /// New cached region
    pub(crate) fn new(
        region: &'r mut Region<'b, F>,
<<<<<<< HEAD
        challenges: &'r Challenges<Value<F>>,
        width: usize,
=======
        power_of_randomness: [F; 31],
        advice_columns: Vec<Column<Advice>>,
>>>>>>> 4be31995
        height: usize,
        height_start: usize,
    ) -> Self {
        Self {
            region,
<<<<<<< HEAD
            advice: vec![vec![F::zero(); height]; width],
            challenges,
            width_start,
=======
            advice: vec![vec![F::zero(); height]; advice_columns.len()],
            power_of_randomness,
            width_start: advice_columns[0].index(),
>>>>>>> 4be31995
            height_start,
            advice_columns,
        }
    }

    /// This method replicates the assignment of 1 row at height_start (which
    /// must be already assigned via the CachedRegion) into a range of rows
    /// indicated by offset_begin, offset_end. It can be used as a "quick"
    /// path for assignment for repeated padding rows.
    pub fn replicate_assignment_for_range<A, AR>(
        &mut self,
        annotation: A,
        offset_begin: usize,
        offset_end: usize,
    ) -> Result<(), Error>
    where
        A: Fn() -> AR,
        AR: Into<String>,
    {
        for (v, column) in self
            .advice
            .iter()
            .map(|values| values[0])
            .zip_eq(self.advice_columns.iter())
        {
            if v.is_zero_vartime() {
                continue;
            }
            let annotation: &String = &annotation().into();
            for offset in offset_begin..offset_end {
                self.region
                    .assign_advice(|| annotation, *column, offset, || Value::known(v))?;
            }
        }

        Ok(())
    }

    /// Assign an advice column value (witness).
    pub fn assign_advice<'v, V, VR, A, AR>(
        &'v mut self,
        annotation: A,
        column: Column<Advice>,
        offset: usize,
        to: V,
    ) -> Result<AssignedCell<VR, F>, Error>
    where
        V: FnMut() -> Value<VR> + 'v,
        for<'vr> Assigned<F>: From<&'vr VR>,
        A: Fn() -> AR,
        AR: Into<String>,
    {
        // Actually set the value
        let res = self.region.assign_advice(annotation, column, offset, to);
        // Cache the value
        if let Result::Ok(cell) = &res {
            cell.value_field().map(|f| {
                self.advice[column.index() - self.width_start][offset - self.height_start] =
                    f.evaluate();
            });
        }
        res
    }

    pub fn get_fixed(&self, _row_index: usize, _column_index: usize, _rotation: Rotation) -> F {
        unimplemented!("fixed column");
    }

    pub fn get_advice(&self, row_index: usize, column_index: usize, rotation: Rotation) -> F {
        self.advice[column_index - self.width_start]
            [(((row_index - self.height_start) as i32) + rotation.0) as usize]
    }

    pub fn challenges(&self) -> &Challenges<Value<F>> {
        self.challenges
    }

    pub fn word_rlc(&self, n: U256) -> Value<F> {
        self.challenges
            .evm_word()
            .map(|r| Word::random_linear_combine(n.to_le_bytes(), r))
    }

    /// Constrains a cell to have a constant value.
    ///
    /// Returns an error if the cell is in a column where equality has not been
    /// enabled.
    pub fn constrain_constant<VR>(
        &mut self,
        cell: AssignedCell<F, F>,
        constant: VR,
    ) -> Result<(), Error>
    where
        VR: Into<Assigned<F>>,
    {
        self.region.constrain_constant(cell.cell(), constant.into())
    }
}

#[derive(Debug, Clone)]
pub struct StoredExpression<F> {
    pub(crate) name: String,
    cell: Cell<F>,
    cell_type: CellType,
    expr: Expression<F>,
    expr_id: String,
}

use std::hash::{Hash, Hasher};

impl<F> Hash for StoredExpression<F> {
    fn hash<H: Hasher>(&self, state: &mut H) {
        self.expr_id.hash(state);
        self.cell_type.hash(state);
    }
}

impl<F: FieldExt> StoredExpression<F> {
    pub fn assign(
        &self,
        region: &mut CachedRegion<'_, '_, F>,
        offset: usize,
    ) -> Result<AssignedCell<F, F>, Error> {
        let value = self.expr.evaluate(
            &|scalar| Value::known(scalar),
            &|_| unimplemented!("selector column"),
            &|fixed_query| {
                Value::known(region.get_fixed(
                    offset,
                    fixed_query.column_index(),
                    fixed_query.rotation(),
                ))
            },
            &|advide_query| {
                Value::known(region.get_advice(
                    offset,
                    advide_query.column_index(),
                    advide_query.rotation(),
                ))
            },
            &|_| unimplemented!("instance column"),
            &|challenge| *region.challenges().indexed()[challenge.index()],
            &|a| -a,
            &|a, b| a + b,
            &|a, b| a * b,
            &|a, scalar| a * Value::known(scalar),
        );
        self.cell.assign(region, offset, value)
    }
}

#[derive(Clone, Copy, Debug, PartialEq, Eq, PartialOrd, Ord, Hash)]
pub(crate) enum CellType {
    StoragePhase1,
    StoragePhase2,
    StoragePhase3,
    StoragePermutation,
    Lookup(Table)
}

impl CellType {
    fn expr_phase<F: FieldExt>(value: &Expression<F>) -> u8 {
        use Expression::*;
        match value {
            Challenge(challenge) => challenge.phase() + 1,
            Constant(_) | Selector(_) | Fixed(_) | Advice(_) | Instance(_) => 0,
            Negated(a) | Expression::Scaled(a, _) => Self::expr_phase(a),
            Sum(a, b) | Product(a, b) => std::cmp::max(Self::expr_phase(a), Self::expr_phase(b)),
        }
    }

    /// Return the phase of the expression
    pub(crate) fn storage_for<F: FieldExt>(value: &Expression<F>) -> CellType {
        match Self::expr_phase(value) {
            0 => CellType::StoragePhase1,
            1 => CellType::StoragePhase2,
            2 => CellType::StoragePhase3,
            _ => unreachable!(),
        }
    }

    /// Return the phase for the inverse of an the expression
    pub(crate) fn storage_for_inv<F: FieldExt>(value: &Expression<F>) -> CellType {
        match Self::expr_phase(value) {
            0 => CellType::StoragePhase2,
            1 => CellType::StoragePhase3,
            2 => unimplemented!(),
            _ => unreachable!(),
        }
    }
}

#[derive(Clone, Debug)]
pub(crate) struct CellColumn<F> {
    pub(crate) index: usize,
    pub(crate) cell_type: CellType,
    pub(crate) height: usize,
    pub(crate) expr: Expression<F>,
}

impl<F: FieldExt> Expr<F> for CellColumn<F> {
    fn expr(&self) -> Expression<F> {
        self.expr.clone()
    }
}

#[derive(Clone, Debug)]
pub(crate) struct CellManager<F> {
    width: usize,
    height: usize,
    cells: Vec<Cell<F>>,
    columns: Vec<CellColumn<F>>,
}

impl<F: FieldExt> CellManager<F> {
    pub(crate) fn new(
        meta: &mut ConstraintSystem<F>,
        height: usize,
        advices: &[Column<Advice>],
        height_offset: usize,
    ) -> Self {
        // Setup the columns and query the cells
        let width = advices.len();
        let mut cells = Vec::with_capacity(height * width);
        let mut columns = Vec::with_capacity(width);
        query_expression(meta, |meta| {
            for c in 0..width {
                for r in 0..height {
                    cells.push(Cell::new(meta, advices[c], height_offset + r));
                }
                columns.push(CellColumn {
                    index: c,
                    cell_type: CellType::StoragePhase1,
                    height: 0,
                    expr: cells[c * height].expr(),
                });
            }
        });

        // Mark columns used for Phase3 constraints
        let mut column_idx = 0;
        for _ in 0..N_PHASE3_COLUMNS {
            columns[column_idx].cell_type = CellType::StoragePhase3;
            column_idx += 1;
        }

        // Mark columns used for lookups in Phase3
        for &(table, count) in LOOKUP_CONFIG {
            for _ in 0usize..count {
                columns[column_idx].cell_type = CellType::Lookup(table);
                column_idx += 1;
            }
        }

        // Mark columns used for Phase2 constraints
        for _ in 0..N_PHASE2_COLUMNS {
            columns[column_idx].cell_type = CellType::StoragePhase2;
            column_idx += 1;
        }

       // Mark columns used for copy constraints
        for _ in 0..N_COPY_COLUMNS {
            meta.enable_equality(advices[column_idx]);
            columns[column_idx].cell_type = CellType::StoragePermutation;
            column_idx += 1;
        }

        Self {
            width,
            height,
            cells,
            columns,
        }
    }

    pub(crate) fn query_cells(&mut self, cell_type: CellType, count: usize) -> Vec<Cell<F>> {
        let mut cells = Vec::with_capacity(count);
        while cells.len() < count {
            let column_idx = self.next_column(cell_type);
            let column = &mut self.columns[column_idx];
            cells.push(self.cells[column_idx * self.height + column.height].clone());
            column.height += 1;
        }
        cells
    }

    pub(crate) fn query_cell(&mut self, cell_type: CellType) -> Cell<F> {
        self.query_cells(cell_type, 1)[0].clone()
    }

    fn next_column(&self, cell_type: CellType) -> usize {
        let mut best_index: Option<usize> = None;
        let mut best_height = self.height;
        for column in self.columns.iter() {
            if column.cell_type == cell_type && column.height < best_height {
                best_index = Some(column.index);
                best_height = column.height;
            }
        }
        // Replace a CellType::Storage by CellType::StoragePermutation if the later has
        // better height
        if cell_type == CellType::StoragePhase1 {
            for column in self.columns.iter() {
                if column.cell_type == CellType::StoragePermutation && column.height < best_height {
                    best_index = Some(column.index);
                    best_height = column.height;
                }
            }
        }
        match best_index {
            Some(index) => index,
            None => unreachable!("not enough cells for query: {:?}", cell_type),
        }
    }

    pub(crate) fn get_height(&self) -> usize {
        self.columns
            .iter()
            .map(|column| column.height)
            .max()
            .unwrap()
    }

    /// Returns a map of CellType -> (width, height, num_cells)
    pub(crate) fn get_stats(&self) -> BTreeMap<CellType, (usize, usize, usize)> {
        let mut data = BTreeMap::new();
        for column in self.columns.iter() {
            let (mut count, mut height, mut num_cells) =
                data.get(&column.cell_type).unwrap_or(&(0, 0, 0));
            count += 1;
            height = height.max(column.height);
            num_cells += column.height;
            data.insert(column.cell_type, (count, height, num_cells));
        }
        data
    }

    pub(crate) fn columns(&self) -> &[CellColumn<F>] {
        &self.columns
    }
}

#[derive(Clone, Debug)]
pub(crate) struct RandomLinearCombination<F, const N: usize> {
    // random linear combination expression of cells
    expression: Expression<F>,
    // inner cells in little-endian for synthesis
    pub(crate) cells: [Cell<F>; N],
}

impl<F: FieldExt, const N: usize> RandomLinearCombination<F, N> {
    const N_BYTES: usize = N;

    pub(crate) fn random_linear_combine(bytes: [u8; N], randomness: F) -> F {
        rlc::value(&bytes, randomness)
    }

    pub(crate) fn random_linear_combine_expr(
        bytes: [Expression<F>; N],
        power_of_randomness: &[Expression<F>],
    ) -> Expression<F> {
        rlc::expr(&bytes, power_of_randomness)
    }

    pub(crate) fn new(cells: [Cell<F>; N], power_of_randomness: &[Expression<F>]) -> Self {
        Self {
            expression: Self::random_linear_combine_expr(
                cells.clone().map(|cell| cell.expr()),
                power_of_randomness,
            ),
            cells,
        }
    }

    pub(crate) fn assign(
        &self,
        region: &mut CachedRegion<'_, '_, F>,
        offset: usize,
        bytes: Option<[u8; N]>,
    ) -> Result<Vec<AssignedCell<F, F>>, Error> {
        bytes.map_or(Err(Error::Synthesis), |bytes| {
            self.cells
                .iter()
                .zip(bytes.iter())
                .map(|(cell, byte)| {
                    cell.assign(region, offset, Value::known(F::from(*byte as u64)))
                })
                .collect()
        })
    }
}

impl<F: FieldExt, const N: usize> Expr<F> for RandomLinearCombination<F, N> {
    fn expr(&self) -> Expression<F> {
        self.expression.clone()
    }
}

pub(crate) type Word<F> = RandomLinearCombination<F, 32>;
pub(crate) type MemoryAddress<F> = RandomLinearCombination<F, N_BYTES_MEMORY_ADDRESS>;

/// Decodes a field element from its byte representation
pub(crate) mod from_bytes {
    use crate::{evm_circuit::param::MAX_N_BYTES_INTEGER, util::Expr};
    use halo2_proofs::{arithmetic::FieldExt, plonk::Expression};

    pub(crate) fn expr<F: FieldExt, E: Expr<F>>(bytes: &[E]) -> Expression<F> {
        debug_assert!(
            bytes.len() <= MAX_N_BYTES_INTEGER,
            "Too many bytes to compose an integer in field"
        );
        let mut value = 0.expr();
        let mut multiplier = F::one();
        for byte in bytes.iter() {
            value = value + byte.expr() * multiplier;
            multiplier *= F::from(256);
        }
        value
    }

    pub(crate) fn value<F: FieldExt>(bytes: &[u8]) -> F {
        debug_assert!(
            bytes.len() <= MAX_N_BYTES_INTEGER,
            "Too many bytes to compose an integer in field"
        );
        let mut value = F::zero();
        let mut multiplier = F::one();
        for byte in bytes.iter() {
            value += F::from(*byte as u64) * multiplier;
            multiplier *= F::from(256);
        }
        value
    }
}

/// Returns the random linear combination of the inputs.
/// Encoding is done as follows: v_0 * R^0 + v_1 * R^1 + ...
pub(crate) mod rlc {
    use crate::util::Expr;
    use halo2_proofs::{arithmetic::FieldExt, plonk::Expression};

    pub(crate) fn expr<F: FieldExt, E: Expr<F>>(
        expressions: &[E],
        power_of_randomness: &[E],
    ) -> Expression<F> {
        debug_assert!(expressions.len() <= power_of_randomness.len() + 1);

        let mut rlc = expressions[0].expr();
        for (expression, randomness) in expressions[1..].iter().zip(power_of_randomness.iter()) {
            rlc = rlc + expression.expr() * randomness.expr();
        }
        rlc
    }

    pub(crate) fn value<'a, F: FieldExt, I>(values: I, randomness: F) -> F
    where
        I: IntoIterator<Item = &'a u8>,
        <I as IntoIterator>::IntoIter: DoubleEndedIterator,
    {
        values.into_iter().rev().fold(F::zero(), |acc, value| {
            acc * randomness + F::from(*value as u64)
        })
    }
}

/// Returns 2**by as FieldExt
pub(crate) fn pow_of_two<F: FieldExt>(by: usize) -> F {
    F::from(2).pow(&[by as u64, 0, 0, 0])
}

/// Returns 2**by as Expression
pub(crate) fn pow_of_two_expr<F: FieldExt>(by: usize) -> Expression<F> {
    Expression::Constant(pow_of_two(by))
}

/// Returns tuple consists of low and high part of U256
pub(crate) fn split_u256(value: &U256) -> (U256, U256) {
    (
        U256([value.0[0], value.0[1], 0, 0]),
        U256([value.0[2], value.0[3], 0, 0]),
    )
}

/// Split a U256 value into 4 64-bit limbs stored in U256 values.
pub(crate) fn split_u256_limb64(value: &U256) -> [U256; 4] {
    [
        U256([value.0[0], 0, 0, 0]),
        U256([value.0[1], 0, 0, 0]),
        U256([value.0[2], 0, 0, 0]),
        U256([value.0[3], 0, 0, 0]),
    ]
}

/// Transposes an `Value` of a [`Result`] into a [`Result`] of an `Value`.
pub(crate) fn transpose_val_ret<F,E>(value: Value<Result<F,E>>) -> Result<Value<F>,E> {
    let mut ret= Ok(Value::unknown());
    value.map(|value| {
        ret = value.map(Value::known);
   });
   ret
} <|MERGE_RESOLUTION|>--- conflicted
+++ resolved
@@ -79,12 +79,8 @@
 pub struct CachedRegion<'r, 'b, F: FieldExt> {
     region: &'r mut Region<'b, F>,
     advice: Vec<Vec<F>>,
-<<<<<<< HEAD
     challenges: &'r Challenges<Value<F>>,
-=======
     advice_columns: Vec<Column<Advice>>,
-    power_of_randomness: [F; 31],
->>>>>>> 4be31995
     width_start: usize,
     height_start: usize,
 }
@@ -93,27 +89,16 @@
     /// New cached region
     pub(crate) fn new(
         region: &'r mut Region<'b, F>,
-<<<<<<< HEAD
         challenges: &'r Challenges<Value<F>>,
-        width: usize,
-=======
-        power_of_randomness: [F; 31],
         advice_columns: Vec<Column<Advice>>,
->>>>>>> 4be31995
         height: usize,
         height_start: usize,
     ) -> Self {
         Self {
             region,
-<<<<<<< HEAD
-            advice: vec![vec![F::zero(); height]; width],
+            advice: vec![vec![F::zero(); height]; advice_columns.len()],
             challenges,
-            width_start,
-=======
-            advice: vec![vec![F::zero(); height]; advice_columns.len()],
-            power_of_randomness,
             width_start: advice_columns[0].index(),
->>>>>>> 4be31995
             height_start,
             advice_columns,
         }
