--- conflicted
+++ resolved
@@ -4,7 +4,6 @@
     Challenges, Expr,
 };
 use crate::{
-<<<<<<< HEAD
     evm_circuit::{
         param::{
             LOOKUP_CONFIG, N_BYTES_MEMORY_ADDRESS, N_COPY_COLUMNS, N_PHASE2_COLUMNS, N_U8_LOOKUPS,
@@ -12,12 +11,6 @@
         table::Table,
     },
     util::int_decomposition::IntDecomposition,
-=======
-    evm_circuit::param::{
-        LOOKUP_CONFIG, N_BYTES_MEMORY_ADDRESS, N_BYTE_LOOKUPS, N_COPY_COLUMNS, N_PHASE2_COLUMNS,
-    },
-    util::{cell_manager::CMFixedWidthStrategyDistribution, Challenges, Expr},
->>>>>>> 3575aabd
     witness::{Block, ExecStep, Rw, RwMap},
 };
 use eth_types::{Address, Field, ToLittleEndian, U256};
@@ -37,7 +30,6 @@
 
 pub use gadgets::util::{and, not, or, select, sum};
 
-<<<<<<< HEAD
 use super::param::{N_BYTES_ACCOUNT_ADDRESS, N_BYTES_U64, N_U16_LOOKUPS};
 
 #[derive(Clone, Debug)]
@@ -49,45 +41,6 @@
     rotation: usize,
     cell_column_index: usize,
 }
-
-impl<F: Field> Cell<F> {
-    pub(crate) fn new(
-        meta: &mut VirtualCells<F>,
-        column: Column<Advice>,
-        rotation: usize,
-        cell_column_index: usize,
-    ) -> Self {
-        Self {
-            expression: meta.query_advice(column, Rotation(rotation as i32)),
-            column,
-            rotation,
-            cell_column_index,
-        }
-    }
-
-    pub(crate) fn assign(
-        &self,
-        region: &mut CachedRegion<'_, '_, F>,
-        offset: usize,
-        value: Value<F>,
-    ) -> Result<AssignedCell<F, F>, Error> {
-        region.assign_advice(
-            || {
-                format!(
-                    "Cell column: {:?} and rotation: {}",
-                    self.column, self.rotation
-                )
-            },
-            self.column,
-            offset + self.rotation,
-            || value,
-        )
-    }
-}
-=======
-#[deprecated(note = "Removing this would require to edit almost all gadget")]
-pub(crate) use crate::util::cell_manager::{Cell, CellType};
->>>>>>> 3575aabd
 
 pub struct CachedRegion<'r, 'b, F: Field> {
     region: &'r mut Region<'b, F>,
@@ -204,13 +157,8 @@
             .map(|r| rlc::value(le_bytes, r))
     }
 
-<<<<<<< HEAD
     pub fn code_hash(&self, n: U256) -> Word<Value<F>> {
         Word::from(n).into_value()
-=======
-    pub fn empty_code_hash_rlc(&self) -> Value<F> {
-        self.word_rlc(CodeDB::empty_code_hash().to_word())
->>>>>>> 3575aabd
     }
 
     pub fn code_hash(&self, n: U256) -> Value<F> {
@@ -286,7 +234,6 @@
     }
 }
 
-<<<<<<< HEAD
 #[derive(Clone, Copy, Debug, PartialEq, Eq, PartialOrd, Ord, Hash)]
 pub(crate) enum CellType {
     StoragePhase1,
@@ -298,64 +245,6 @@
     Lookup(Table),
 }
 
-impl CellType {
-    // The phase that given `Expression` becomes evaluateable.
-    fn expr_phase<F: Field>(expr: &Expression<F>) -> u8 {
-        use Expression::*;
-        match expr {
-            Challenge(challenge) => challenge.phase() + 1,
-            Advice(query) => query.phase(),
-            Constant(_) | Selector(_) | Fixed(_) | Instance(_) => 0,
-            Negated(a) | Expression::Scaled(a, _) => Self::expr_phase(a),
-            Sum(a, b) | Product(a, b) => std::cmp::max(Self::expr_phase(a), Self::expr_phase(b)),
-        }
-    }
-
-    /// Return the storage phase of phase
-    pub(crate) fn storage_for_phase(phase: u8) -> CellType {
-        match phase {
-            0 => CellType::StoragePhase1,
-            1 => CellType::StoragePhase2,
-            _ => unreachable!(),
-        }
-    }
-
-    /// Return the storage cell of the expression
-    pub(crate) fn storage_for_expr<F: Field>(expr: &Expression<F>) -> CellType {
-        Self::storage_for_phase(Self::expr_phase::<F>(expr))
-    }
-}
-
-#[derive(Clone, Debug)]
-pub(crate) struct CellColumn<F> {
-    pub(crate) index: usize,
-    pub(crate) cell_type: CellType,
-    pub(crate) height: usize,
-    pub(crate) expr: Expression<F>,
-}
-
-impl<F: Field> Expr<F> for CellColumn<F> {
-    fn expr(&self) -> Expression<F> {
-        self.expr.clone()
-    }
-}
-
-#[derive(Clone, Debug)]
-pub(crate) struct CellManager<F> {
-    width: usize,
-    height: usize,
-    cells: Vec<Cell<F>>,
-    columns: Vec<CellColumn<F>>,
-}
-=======
-#[allow(clippy::mut_range_bound)]
-pub(crate) fn evm_cm_distribute_advice<F: Field>(
-    meta: &mut ConstraintSystem<F>,
-    advices: &[Column<Advice>],
-) -> CMFixedWidthStrategyDistribution {
-    let mut dist = CMFixedWidthStrategyDistribution::default();
->>>>>>> 3575aabd
-
     let mut column_idx = 0;
 
     // Mark columns used for lookups in Phase3
@@ -364,7 +253,6 @@
             dist.add(CellType::Lookup(table), advices[column_idx]);
             column_idx += 1;
         }
-<<<<<<< HEAD
 
         // Mark columns used for copy constraints
         for _ in 0..N_COPY_COLUMNS {
@@ -395,8 +283,6 @@
             cells,
             columns,
         }
-=======
->>>>>>> 3575aabd
     }
 
     // Mark columns used for Phase2 constraints
