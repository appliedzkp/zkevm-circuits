--- conflicted
+++ resolved
@@ -1,352 +1,7 @@
 mod add;
 mod bitwise;
 
-<<<<<<< HEAD
-static STATE_TRANSITION: StateTransition = StateTransition {
-    gc_delta: Some(3), // 2 stack pops + 1 stack push
-    pc_delta: Some(1),
-    sp_delta: Some(1),
-    gas_delta: Some(GasCost::FASTEST.as_u64()),
-    next_memory_size: None,
-};
-const NUM_POPPED: usize = 2;
-
-impl_op_gadget!(
-    #set[ADD, SUB]
-    AddGadget {
-        AddSuccessCase(),
-        StackUnderflowCase(NUM_POPPED),
-        OutOfGasCase(STATE_TRANSITION.gas_delta.unwrap()),
-    }
-);
-
-#[derive(Clone, Debug)]
-struct AddSuccessCase<F> {
-    case_selector: Cell<F>,
-    a: Word<F>,
-    b: Word<F>,
-    c: Word<F>,
-    carry: [Cell<F>; 32],
-    swap: PairSelectGadget<F>,
-}
-
-// AddGadget verifies ADD and SUB at the same time by an extra swap flag,
-// when it's ADD, we annotate stack as [a, b, ...] and [c, ...],
-// when it's SUB, we annotate stack as [a, c, ...] and [b, ...].
-// Then we verify if a + b is equal to c.
-impl<F: FieldExt> AddSuccessCase<F> {
-    pub(crate) const CASE_CONFIG: &'static CaseConfig = &CaseConfig {
-        case: Case::Success,
-        num_word: 3,                                     // a + b + c
-        num_cell: 32 + PairSelectGadget::<F>::NUM_CELLS, // 32 carry + swap
-        will_halt: false,
-    };
-
-    pub(crate) fn construct(alloc: &mut CaseAllocation<F>) -> Self {
-        Self {
-            case_selector: alloc.selector.clone(),
-            a: alloc.words.pop().unwrap(),
-            b: alloc.words.pop().unwrap(),
-            c: alloc.words.pop().unwrap(),
-            carry: array_init(|_| alloc.cells.pop().unwrap()),
-            swap: PairSelectGadget::construct(alloc),
-        }
-    }
-
-    pub(crate) fn constraint(
-        &self,
-        state_curr: &OpExecutionState<F>,
-        state_next: &OpExecutionState<F>,
-        name: &'static str,
-    ) -> Constraint<F> {
-        let mut cb = ConstraintBuilder::default();
-
-        // Swap b and c if it's SUB
-        let (swap, _) = self.swap.constraints(
-            &mut cb,
-            state_curr.opcode.expr(),
-            OpcodeId::SUB.expr(),
-            OpcodeId::ADD.expr(),
-        );
-
-        // Do the addition per byte with carry
-        for idx in 0..32 {
-            // carry needs to be boolean
-            cb.require_boolean(self.carry[idx].expr());
-
-            // carry_out * 256 + c == a + b + carry_in
-            cb.require_equal(
-                self.carry[idx].expr() * 256.expr() + self.c.cells[idx].expr(),
-                self.a.cells[idx].expr()
-                    + self.b.cells[idx].expr()
-                    + if idx == 0 {
-                        // first carry_in is always 0
-                        0.expr()
-                    } else {
-                        self.carry[idx - 1].expr()
-                    },
-            );
-        }
-
-        // ADD: Pop a and b from the stack, push c on the stack
-        // SUB: Pop a and c from the stack, push b on the stack
-        cb.stack_pop(self.a.expr());
-        cb.stack_pop(select::expr(swap.clone(), self.c.expr(), self.b.expr()));
-        cb.stack_push(select::expr(swap, self.b.expr(), self.c.expr()));
-
-        // State transitions
-        STATE_TRANSITION.constraints(&mut cb, state_curr, state_next);
-
-        // Generate the constraint
-        cb.constraint(self.case_selector.expr(), name)
-    }
-
-    fn assign(
-        &self,
-        region: &mut Region<'_, F>,
-        offset: usize,
-        state: &mut CoreStateInstance,
-        step: &ExecutionStep,
-    ) -> Result<(), Error> {
-        // Inputs and output
-        self.a
-            .assign(region, offset, Some(step.values[0].to_word()))?;
-        self.b
-            .assign(region, offset, Some(step.values[1].to_word()))?;
-        self.c
-            .assign(region, offset, Some(step.values[2].to_word()))?;
-
-        // Swap
-        self.swap.assign(
-            region,
-            offset,
-            F::from(step.opcode.as_u64()),
-            F::from(OpcodeId::SUB.as_u64()),
-            F::from(OpcodeId::ADD.as_u64()),
-        )?;
-
-        // Generate carry values
-        self.carry
-            .iter()
-            .zip(step.values[3].to_word().iter())
-            .map(|(alloc, carry)| {
-                alloc.assign(region, offset, Some(F::from(*carry as u64)))
-            })
-            .collect::<Result<Vec<_>, _>>()?;
-
-        // State transitions
-        STATE_TRANSITION.assign(state);
-
-        Ok(())
-    }
-}
-
-#[cfg(test)]
-mod test {
-    use super::super::super::{
-        test::TestCircuit, Case, ExecutionStep, Operation,
-    };
-    use bus_mapping::{evm::OpcodeId, operation::Target};
-    use halo2::dev::MockProver;
-    use num::BigUint;
-    use pairing::bn256::Fr as Fp;
-
-    macro_rules! try_test_circuit {
-        ($execution_steps:expr, $operations:expr, $result:expr) => {{
-            let circuit = TestCircuit::<Fp>::new($execution_steps, $operations);
-            let prover = MockProver::<Fp>::run(11, &circuit, vec![]).unwrap();
-            assert_eq!(prover.verify(), $result);
-        }};
-    }
-
-    // TODO: use evm word
-    // TODO: add failure cases
-
-    #[test]
-    fn add_gadget() {
-        // ADD
-        try_test_circuit!(
-            vec![
-                ExecutionStep {
-                    opcode: OpcodeId::PUSH3,
-                    case: Case::Success,
-                    values: vec![
-                        BigUint::from(0x03_02_01u64),
-                        BigUint::from(0x01_01_01u64)
-                    ],
-                },
-                ExecutionStep {
-                    opcode: OpcodeId::PUSH3,
-                    case: Case::Success,
-                    values: vec![
-                        BigUint::from(0x06_05_04u64),
-                        BigUint::from(0x01_01_01u64)
-                    ],
-                },
-                ExecutionStep {
-                    opcode: OpcodeId::ADD,
-                    case: Case::Success,
-                    values: vec![
-                        BigUint::from(0x06_05_04u64),
-                        BigUint::from(0x03_02_01u64),
-                        BigUint::from(0x09_07_05u64),
-                        BigUint::from(0u64) // carry
-                    ],
-                }
-            ],
-            vec![
-                Operation {
-                    gc: 1,
-                    target: Target::Stack,
-                    is_write: true,
-                    values: [
-                        Fp::zero(),
-                        Fp::from(1023),
-                        Fp::from(1 + 2 + 3),
-                        Fp::zero(),
-                    ]
-                },
-                Operation {
-                    gc: 2,
-                    target: Target::Stack,
-                    is_write: true,
-                    values: [
-                        Fp::zero(),
-                        Fp::from(1022),
-                        Fp::from(4 + 5 + 6),
-                        Fp::zero(),
-                    ]
-                },
-                Operation {
-                    gc: 3,
-                    target: Target::Stack,
-                    is_write: false,
-                    values: [
-                        Fp::zero(),
-                        Fp::from(1022),
-                        Fp::from(4 + 5 + 6),
-                        Fp::zero(),
-                    ]
-                },
-                Operation {
-                    gc: 4,
-                    target: Target::Stack,
-                    is_write: false,
-                    values: [
-                        Fp::zero(),
-                        Fp::from(1023),
-                        Fp::from(1 + 2 + 3),
-                        Fp::zero(),
-                    ]
-                },
-                Operation {
-                    gc: 5,
-                    target: Target::Stack,
-                    is_write: true,
-                    values: [
-                        Fp::zero(),
-                        Fp::from(1023),
-                        Fp::from(5 + 7 + 9),
-                        Fp::zero(),
-                    ]
-                }
-            ],
-            Ok(())
-        );
-        // SUB
-        try_test_circuit!(
-            vec![
-                ExecutionStep {
-                    opcode: OpcodeId::PUSH3,
-                    case: Case::Success,
-                    values: vec![
-                        BigUint::from(0x09_07_05u64),
-                        BigUint::from(0x01_01_01u64)
-                    ],
-                },
-                ExecutionStep {
-                    opcode: OpcodeId::PUSH3,
-                    case: Case::Success,
-                    values: vec![
-                        BigUint::from(0x06_05_04u64),
-                        BigUint::from(0x01_01_01u64)
-                    ],
-                },
-                ExecutionStep {
-                    opcode: OpcodeId::SUB,
-                    case: Case::Success,
-                    values: vec![
-                        BigUint::from(0x06_05_04u64),
-                        BigUint::from(0x03_02_01u64),
-                        BigUint::from(0x09_07_05u64),
-                        BigUint::from(0u64) // carry
-                    ],
-                }
-            ],
-            vec![
-                Operation {
-                    gc: 1,
-                    target: Target::Stack,
-                    is_write: true,
-                    values: [
-                        Fp::zero(),
-                        Fp::from(1023),
-                        Fp::from(5 + 7 + 9),
-                        Fp::zero(),
-                    ]
-                },
-                Operation {
-                    gc: 2,
-                    target: Target::Stack,
-                    is_write: true,
-                    values: [
-                        Fp::zero(),
-                        Fp::from(1022),
-                        Fp::from(4 + 5 + 6),
-                        Fp::zero(),
-                    ]
-                },
-                Operation {
-                    gc: 3,
-                    target: Target::Stack,
-                    is_write: false,
-                    values: [
-                        Fp::zero(),
-                        Fp::from(1022),
-                        Fp::from(4 + 5 + 6),
-                        Fp::zero(),
-                    ]
-                },
-                Operation {
-                    gc: 4,
-                    target: Target::Stack,
-                    is_write: false,
-                    values: [
-                        Fp::zero(),
-                        Fp::from(1023),
-                        Fp::from(5 + 7 + 9),
-                        Fp::zero(),
-                    ]
-                },
-                Operation {
-                    gc: 5,
-                    target: Target::Stack,
-                    is_write: true,
-                    values: [
-                        Fp::zero(),
-                        Fp::from(1023),
-                        Fp::from(1 + 2 + 3),
-                        Fp::zero(),
-                    ]
-                }
-            ],
-            Ok(())
-        );
-    }
-}
-=======
 pub use add::AddGadget;
 pub use bitwise::AndGadget;
 pub use bitwise::OrGadget;
-pub use bitwise::XorGadget;
->>>>>>> 08c08dfa
+pub use bitwise::XorGadget;