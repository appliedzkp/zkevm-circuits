use super::table::Table;
use crate::evm_circuit::{step::ExecutionState, EvmCircuit};
use halo2_proofs::{
    halo2curves::bn256::Fr,
    plonk::{Circuit, ConstraintSystem},
};
use std::collections::HashMap;

// Step dimension
pub(crate) const STEP_WIDTH: usize = 128;
/// Step height
<<<<<<< HEAD
pub const MAX_STEP_HEIGHT: usize = 24;
=======
pub const MAX_STEP_HEIGHT: usize = 19;
>>>>>>> 515a2bc8
/// The height of the state of a step, used by gates that connect two
/// consecutive steps. We target 1, which is also convenient for padding with
/// EndBlock steps.
pub(crate) const STEP_STATE_HEIGHT: usize = 1;

/// Number of Advice Phase2 columns in the EVM circuit
pub const N_PHASE2_COLUMNS: usize = 4;

/// Number of Advice Phase1 columns in the EVM circuit
pub const N_PHASE1_COLUMNS: usize =
    STEP_WIDTH - EVM_LOOKUP_COLS - N_PHASE2_COLUMNS - N_COPY_COLUMNS - N_U8_LOOKUPS - N_U16_LOOKUPS;

// Number of copy columns
pub const N_COPY_COLUMNS: usize = 2;

pub const N_U8_LOOKUPS: usize = 24;

// TODO shift #column/2 from u8 to u16
pub const N_U16_LOOKUPS: usize = 0;

/// Amount of lookup columns in the EVM circuit dedicated to lookups.
pub(crate) const EVM_LOOKUP_COLS: usize = FIXED_TABLE_LOOKUPS
    + TX_TABLE_LOOKUPS
    + RW_TABLE_LOOKUPS
    + BYTECODE_TABLE_LOOKUPS
    + BLOCK_TABLE_LOOKUPS
    + COPY_TABLE_LOOKUPS
    + KECCAK_TABLE_LOOKUPS
    + EXP_TABLE_LOOKUPS;

/// Lookups done per row.
pub const LOOKUP_CONFIG: &[(Table, usize)] = &[
    (Table::Fixed, FIXED_TABLE_LOOKUPS),
    (Table::Tx, TX_TABLE_LOOKUPS),
    (Table::Rw, RW_TABLE_LOOKUPS),
    (Table::Bytecode, BYTECODE_TABLE_LOOKUPS),
    (Table::Block, BLOCK_TABLE_LOOKUPS),
    (Table::Copy, COPY_TABLE_LOOKUPS),
    (Table::Keccak, KECCAK_TABLE_LOOKUPS),
    (Table::Exp, EXP_TABLE_LOOKUPS),
];

/// Fixed Table lookups done in EVMCircuit
pub const FIXED_TABLE_LOOKUPS: usize = 8;

/// Tx Table lookups done in EVMCircuit
pub const TX_TABLE_LOOKUPS: usize = 4;

/// Rw Table lookups done in EVMCircuit
pub const RW_TABLE_LOOKUPS: usize = 8;

/// Bytecode Table lookups done in EVMCircuit
pub const BYTECODE_TABLE_LOOKUPS: usize = 4;

/// Block Table lookups done in EVMCircuit
pub const BLOCK_TABLE_LOOKUPS: usize = 1;

/// Copy Table lookups done in EVMCircuit
pub const COPY_TABLE_LOOKUPS: usize = 1;

/// Keccak Table lookups done in EVMCircuit
pub const KECCAK_TABLE_LOOKUPS: usize = 1;

/// Exp Table lookups done in EVMCircuit
pub const EXP_TABLE_LOOKUPS: usize = 1;

/// Maximum number of bytes that an integer can fit in field without wrapping
/// around.
pub(crate) const MAX_N_BYTES_INTEGER: usize = 31;

// Number of bytes an EVM word has.
pub(crate) const N_BYTES_WORD: usize = 32;

// Number of bytes an half EVM word has.
pub(crate) const N_BYTES_HALF_WORD: usize = N_BYTES_WORD / 2;

// Number of bytes an u64 has.
pub(crate) const N_BYTES_U64: usize = 8;

pub(crate) const N_BYTES_ACCOUNT_ADDRESS: usize = 20;

// Number of bytes that will be used of the memory address and size.
// If any of the other more signficant bytes are used it will always result in
// an out-of-gas error.
pub(crate) const N_BYTES_MEMORY_ADDRESS: usize = 5;
pub(crate) const N_BYTES_MEMORY_WORD_SIZE: usize = 4;

pub(crate) const STACK_CAPACITY: usize = 1024;

// Number of bytes that will be used of prorgam counter. Although the maximum
// size of execution bytecode could be at most 128kB due to the size limit of a
// transaction, which could be covered by 3 bytes, we still support program
// counter to u64 as go-ethereum in case transaction size is allowed larger in
// the future.
pub(crate) const N_BYTES_PROGRAM_COUNTER: usize = N_BYTES_U64;

// Number of bytes that will be used for a tx's gas field.
pub(crate) const N_BYTES_GAS: usize = N_BYTES_U64;

// Number of bytes that will be used for call data's size.
pub(crate) const N_BYTES_CALLDATASIZE: usize = N_BYTES_U64;

// Number of bytes that will be used for block values
pub(crate) const N_BYTES_COINBASE: usize = N_BYTES_ACCOUNT_ADDRESS;
pub(crate) const N_BYTES_GAS_LIMIT: usize = N_BYTES_U64;
pub(crate) const N_BYTES_NUMBER: usize = N_BYTES_U64;
pub(crate) const N_BYTES_TIMESTAMP: usize = N_BYTES_U64;
pub(crate) const N_BYTES_DIFFICULTY: usize = N_BYTES_WORD;
pub(crate) const N_BYTES_BASE_FEE: usize = N_BYTES_WORD;
pub(crate) const N_BYTES_CHAIN_ID: usize = N_BYTES_U64;
pub(crate) const N_BYTES_PREV_HASH: usize = 256 * N_BYTES_WORD;

pub(crate) const N_BYTES_BLOCK: usize = N_BYTES_COINBASE
    + N_BYTES_GAS_LIMIT
    + N_BYTES_NUMBER
    + N_BYTES_TIMESTAMP
    + N_BYTES_DIFFICULTY
    + N_BYTES_BASE_FEE
    + N_BYTES_CHAIN_ID
    + N_BYTES_PREV_HASH;

pub(crate) const N_BYTES_EXTRA_VALUE: usize = N_BYTES_WORD // block hash
    + N_BYTES_WORD // state root
    + N_BYTES_WORD; // prev state root

// Number of bytes that will be used for tx values
pub(crate) const N_BYTES_TX_NONCE: usize = N_BYTES_U64;
pub(crate) const N_BYTES_TX_GAS_LIMIT: usize = N_BYTES_U64; // gas limit type is U256, different with gas U64
pub(crate) const N_BYTES_TX_GASPRICE: usize = N_BYTES_WORD;
pub(crate) const N_BYTES_TX_FROM: usize = N_BYTES_ACCOUNT_ADDRESS;
pub(crate) const N_BYTES_TX_TO: usize = N_BYTES_ACCOUNT_ADDRESS;
pub(crate) const N_BYTES_TX_IS_CREATE: usize = N_BYTES_U64;
pub(crate) const N_BYTES_TX_VALUE: usize = N_BYTES_WORD;
pub(crate) const N_BYTES_TX_CALLDATA_LEN: usize = N_BYTES_CALLDATASIZE;
pub(crate) const N_BYTES_TX_CALLDATA_GASCOST: usize = N_BYTES_U64;
pub(crate) const N_BYTES_TX_TXSIGNHASH: usize = N_BYTES_WORD;
pub(crate) const N_BYTES_TX: usize = N_BYTES_TX_NONCE
    + N_BYTES_TX_GAS_LIMIT
    + N_BYTES_TX_GASPRICE
    + N_BYTES_TX_FROM
    + N_BYTES_TX_TO
    + N_BYTES_TX_IS_CREATE
    + N_BYTES_TX_VALUE
    + N_BYTES_TX_CALLDATA_LEN
    + N_BYTES_TX_CALLDATA_GASCOST
    + N_BYTES_TX_TXSIGNHASH;

lazy_static::lazy_static! {
    // Step slot height in evm circuit
    pub(crate) static ref EXECUTION_STATE_HEIGHT_MAP : HashMap<ExecutionState, usize> = get_step_height_map();
}
fn get_step_height_map() -> HashMap<ExecutionState, usize> {
    let mut meta = ConstraintSystem::<Fr>::default();
    let circuit = EvmCircuit::configure(&mut meta);

    circuit.0.execution.height_map
}<|MERGE_RESOLUTION|>--- conflicted
+++ resolved
@@ -9,11 +9,7 @@
 // Step dimension
 pub(crate) const STEP_WIDTH: usize = 128;
 /// Step height
-<<<<<<< HEAD
 pub const MAX_STEP_HEIGHT: usize = 24;
-=======
-pub const MAX_STEP_HEIGHT: usize = 19;
->>>>>>> 515a2bc8
 /// The height of the state of a step, used by gates that connect two
 /// consecutive steps. We target 1, which is also convenient for padding with
 /// EndBlock steps.
