--- conflicted
+++ resolved
@@ -8,7 +8,6 @@
         witness::{Block, Call, ExecStep},
     },
     util::{
-<<<<<<< HEAD
         word::{Word, WordCell},
         Expr,
     },
@@ -18,17 +17,6 @@
     error::{DepthError, ExecError, InsufficientBalanceError, NonceUintOverflowError, OogError},
     evm::OpcodeId,
 };
-=======
-        cell_manager::{CMFixedWidthStrategy, Cell, CellManager, CellType},
-        Expr,
-    },
-};
-use bus_mapping::{
-    circuit_input_builder::ExecState,
-    error::{DepthError, ExecError, InsufficientBalanceError, NonceUintOverflowError, OogError},
-    evm::OpcodeId,
-};
->>>>>>> 3575aabd
 use eth_types::{evm_unimplemented, Field, ToWord};
 use halo2_proofs::{
     circuit::Value,
@@ -251,20 +239,12 @@
                     OpcodeId::EXTCODEHASH => ExecutionState::EXTCODEHASH,
                     OpcodeId::EXTCODESIZE => ExecutionState::EXTCODESIZE,
                     OpcodeId::BLOCKHASH => ExecutionState::BLOCKHASH,
-<<<<<<< HEAD
                     OpcodeId::TIMESTAMP
                     | OpcodeId::NUMBER
                     | OpcodeId::GASLIMIT
                     | OpcodeId::COINBASE
                     | OpcodeId::DIFFICULTY
                     | OpcodeId::BASEFEE => ExecutionState::BLOCKCTX,
-=======
-                    OpcodeId::TIMESTAMP | OpcodeId::NUMBER | OpcodeId::GASLIMIT => {
-                        ExecutionState::BLOCKCTXU64
-                    }
-                    OpcodeId::COINBASE => ExecutionState::BLOCKCTXU160,
-                    OpcodeId::DIFFICULTY | OpcodeId::BASEFEE => ExecutionState::BLOCKCTXU256,
->>>>>>> 3575aabd
                     OpcodeId::GAS => ExecutionState::GAS,
                     OpcodeId::SAR => ExecutionState::SAR,
                     OpcodeId::SELFBALANCE => ExecutionState::SELFBALANCE,
@@ -710,7 +690,6 @@
                     &mut cell_manager,
                     ExecutionState::amount(),
                 ),
-<<<<<<< HEAD
                 rw_counter: cell_manager.query_cell(CellType::StoragePhase1),
                 call_id: cell_manager.query_cell(CellType::StoragePhase1),
                 is_root: cell_manager.query_cell(CellType::StoragePhase1),
@@ -725,19 +704,6 @@
                 memory_word_size: cell_manager.query_cell(CellType::StoragePhase1),
                 reversible_write_counter: cell_manager.query_cell(CellType::StoragePhase1),
                 log_id: cell_manager.query_cell(CellType::StoragePhase1),
-=======
-                rw_counter: cell_manager.query_cell(meta, CellType::StoragePhase1),
-                call_id: cell_manager.query_cell(meta, CellType::StoragePhase1),
-                is_root: cell_manager.query_cell(meta, CellType::StoragePhase1),
-                is_create: cell_manager.query_cell(meta, CellType::StoragePhase1),
-                code_hash: cell_manager.query_cell(meta, CellType::StoragePhase2),
-                program_counter: cell_manager.query_cell(meta, CellType::StoragePhase1),
-                stack_pointer: cell_manager.query_cell(meta, CellType::StoragePhase1),
-                gas_left: cell_manager.query_cell(meta, CellType::StoragePhase1),
-                memory_word_size: cell_manager.query_cell(meta, CellType::StoragePhase1),
-                reversible_write_counter: cell_manager.query_cell(meta, CellType::StoragePhase1),
-                log_id: cell_manager.query_cell(meta, CellType::StoragePhase1),
->>>>>>> 3575aabd
             }
         };
         Self {
@@ -782,11 +748,7 @@
         )?;
         self.state
             .code_hash
-<<<<<<< HEAD
             .assign_u256(region, offset, call.code_hash.to_word())?;
-=======
-            .assign(region, offset, region.word_rlc(call.code_hash.to_word()))?;
->>>>>>> 3575aabd
         self.state
             .program_counter
             .assign(region, offset, Value::known(F::from(step.pc)))?;
