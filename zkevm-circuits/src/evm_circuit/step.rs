--- conflicted
+++ resolved
@@ -538,8 +538,7 @@
     pub(crate) target_pairs: Vec<Cell<F>>,
 }
 
-<<<<<<< HEAD
-impl<F: FieldExt> DynamicSelectorHalf<F> {
+impl<F: Field> DynamicSelectorHalf<F> {
     pub(crate) fn new(
         meta: &mut ConstraintSystem<F>,
         cell_manager: &mut CellManager<CMFixedWidthStrategy>,
@@ -547,12 +546,6 @@
     ) -> Self {
         let target_pairs = cell_manager.query_cells(meta, CellType::StoragePhase1, (count + 1) / 2);
         let target_odd = cell_manager.query_cell(meta, CellType::StoragePhase1);
-=======
-impl<F: Field> DynamicSelectorHalf<F> {
-    pub(crate) fn new(cell_manager: &mut CellManager<F>, count: usize) -> Self {
-        let target_pairs = cell_manager.query_cells(CellType::StoragePhase1, (count + 1) / 2);
-        let target_odd = cell_manager.query_cell(CellType::StoragePhase1);
->>>>>>> 5e1d35e8
         Self {
             count,
             target_pairs,
