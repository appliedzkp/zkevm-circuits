--- conflicted
+++ resolved
@@ -1,10 +1,6 @@
 use crate::{
     evm_circuit::{
-<<<<<<< HEAD
         param::{STEP_HEIGHT, STEP_WIDTH},
-=======
-        param::{N_CELLS_STEP_STATE, STEP_HEIGHT, STEP_WIDTH},
->>>>>>> e468040a
         util::Cell,
         witness::{Call, ExecStep},
     },
@@ -435,7 +431,6 @@
         advices: [Column<Advice>; STEP_WIDTH],
         is_next_step: bool,
     ) -> Self {
-<<<<<<< HEAD
         let mut cell_manager = CellManager::new(
             meta,
             STEP_WIDTH,
@@ -443,13 +438,8 @@
             &advices,
             is_next_step,
         );
-=======
-        let num_state_cells = ExecutionState::amount() + N_CELLS_STEP_STATE;
-
->>>>>>> e468040a
         let state = {
             StepState {
-<<<<<<< HEAD
                 execution_state: cell_manager
                     .query_cells(CellType::General, ExecutionState::amount()),
                 rw_counter: cell_manager.query_cell(CellType::General),
@@ -460,23 +450,8 @@
                 program_counter: cell_manager.query_cell(CellType::General),
                 stack_pointer: cell_manager.query_cell(CellType::General),
                 gas_left: cell_manager.query_cell(CellType::General),
-                memory_size: cell_manager.query_cell(CellType::General),
+                memory_word_size: cell_manager.query_cell(CellType::General),
                 state_write_counter: cell_manager.query_cell(CellType::General),
-=======
-                execution_state: cells
-                    .drain(..ExecutionState::amount())
-                    .collect(),
-                rw_counter: cells.pop_front().unwrap(),
-                call_id: cells.pop_front().unwrap(),
-                is_root: cells.pop_front().unwrap(),
-                is_create: cells.pop_front().unwrap(),
-                opcode_source: cells.pop_front().unwrap(),
-                program_counter: cells.pop_front().unwrap(),
-                stack_pointer: cells.pop_front().unwrap(),
-                gas_left: cells.pop_front().unwrap(),
-                memory_word_size: cells.pop_front().unwrap(),
-                state_write_counter: cells.pop_front().unwrap(),
->>>>>>> e468040a
             }
         };
         Self {
