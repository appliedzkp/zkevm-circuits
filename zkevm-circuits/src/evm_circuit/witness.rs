#![allow(missing_docs)]
use crate::{
    evm_circuit::{
        param::{N_BYTES_WORD, STACK_CAPACITY},
        step::ExecutionState,
        util::RandomLinearCombination,
    },
    table::{
        AccountFieldTag, BlockContextFieldTag, BytecodeFieldTag, CallContextFieldTag, RwTableTag,
        TxContextFieldTag, TxLogFieldTag, TxReceiptFieldTag,
    },
};

use bus_mapping::{
    circuit_input_builder::{self, CopyEvent},
    error::{ExecError, OogError},
    operation::{self, AccountField, CallContextField, TxLogField, TxReceiptField},
};

use eth_types::{evm_types::OpcodeId, ToWord};
use eth_types::{Address, Field, ToLittleEndian, ToScalar, Word};
use eth_types::{ToAddress, U256};
use halo2_proofs::arithmetic::FieldExt;
use halo2_proofs::pairing::bn256::Fr;
use itertools::Itertools;
use sha3::{Digest, Keccak256};
use std::{collections::HashMap, iter};

#[derive(Debug, Default, Clone)]
pub struct Block<F> {
    /// The randomness for random linear combination
    pub randomness: F,
    /// Transactions in the block
    pub txs: Vec<Transaction>,
    /// Read write events in the RwTable
    pub rws: RwMap,
    /// Bytecode used in the block
    pub bytecodes: HashMap<Word, Bytecode>,
    /// The block context
    pub context: BlockContext,
    /// Copy events for the EVM circuit's copy table.
    pub copy_events: Vec<CopyEvent>,
    /// Length to rw table rows in state circuit
    pub state_circuit_pad_to: usize,
    /// Inputs to the SHA3 opcode
    pub sha3_inputs: Vec<Vec<u8>>,
}

#[derive(Debug, Default, Clone)]
pub struct BlockContext {
    /// The address of the miner for the block
    pub coinbase: Address,
    /// The gas limit of the block
    pub gas_limit: u64,
    /// The number of the block
    pub number: Word,
    /// The timestamp of the block
    pub timestamp: Word,
    /// The difficulty of the blcok
    pub difficulty: Word,
    /// The base fee, the minimum amount of gas fee for a transaction
    pub base_fee: Word,
    /// The hash of previous blocks
    pub history_hashes: Vec<Word>,
    /// The chain id
    pub chain_id: Word,
}

impl BlockContext {
    pub fn table_assignments<F: Field>(&self, randomness: F) -> Vec<[F; 3]> {
        [
            vec![
                [
                    F::from(BlockContextFieldTag::Coinbase as u64),
                    F::zero(),
                    self.coinbase.to_scalar().unwrap(),
                ],
                [
                    F::from(BlockContextFieldTag::Timestamp as u64),
                    F::zero(),
                    self.timestamp.to_scalar().unwrap(),
                ],
                [
                    F::from(BlockContextFieldTag::Number as u64),
                    F::zero(),
                    self.number.to_scalar().unwrap(),
                ],
                [
                    F::from(BlockContextFieldTag::Difficulty as u64),
                    F::zero(),
                    RandomLinearCombination::random_linear_combine(
                        self.difficulty.to_le_bytes(),
                        randomness,
                    ),
                ],
                [
                    F::from(BlockContextFieldTag::GasLimit as u64),
                    F::zero(),
                    F::from(self.gas_limit),
                ],
                [
                    F::from(BlockContextFieldTag::BaseFee as u64),
                    F::zero(),
                    RandomLinearCombination::random_linear_combine(
                        self.base_fee.to_le_bytes(),
                        randomness,
                    ),
                ],
                [
                    F::from(BlockContextFieldTag::ChainId as u64),
                    F::zero(),
                    RandomLinearCombination::random_linear_combine(
                        self.chain_id.to_le_bytes(),
                        randomness,
                    ),
                ],
            ],
            self.history_hashes
                .iter()
                .rev()
                .enumerate()
                .map(|(idx, hash)| {
                    [
                        F::from(BlockContextFieldTag::BlockHash as u64),
                        (self.number - idx - 1).to_scalar().unwrap(),
                        RandomLinearCombination::random_linear_combine(
                            hash.to_le_bytes(),
                            randomness,
                        ),
                    ]
                })
                .collect(),
        ]
        .concat()
    }
}

#[derive(Debug, Default, Clone)]
pub struct Transaction {
    /// The transaction identifier in the block
    pub id: usize,
    /// The sender account nonce of the transaction
    pub nonce: u64,
    /// The gas limit of the transaction
    pub gas: u64,
    /// The gas price
    pub gas_price: Word,
    /// The caller address
    pub caller_address: Address,
    /// The callee address
    pub callee_address: Address,
    /// Whether it's a create transaction
    pub is_create: bool,
    /// The ether amount of the transaction
    pub value: Word,
    /// The call data
    pub call_data: Vec<u8>,
    /// The call data length
    pub call_data_length: usize,
    /// The gas cost for transaction call data
    pub call_data_gas_cost: u64,
    /// The calls made in the transaction
    pub calls: Vec<Call>,
    /// The steps executioned in the transaction
    pub steps: Vec<ExecStep>,
}

impl Transaction {
    pub fn table_assignments<F: Field>(&self, randomness: F) -> Vec<[F; 4]> {
        [
            vec![
                [
                    F::from(self.id as u64),
                    F::from(TxContextFieldTag::Nonce as u64),
                    F::zero(),
                    F::from(self.nonce),
                ],
                [
                    F::from(self.id as u64),
                    F::from(TxContextFieldTag::Gas as u64),
                    F::zero(),
                    F::from(self.gas),
                ],
                [
                    F::from(self.id as u64),
                    F::from(TxContextFieldTag::GasPrice as u64),
                    F::zero(),
                    RandomLinearCombination::random_linear_combine(
                        self.gas_price.to_le_bytes(),
                        randomness,
                    ),
                ],
                [
                    F::from(self.id as u64),
                    F::from(TxContextFieldTag::CallerAddress as u64),
                    F::zero(),
                    self.caller_address.to_scalar().unwrap(),
                ],
                [
                    F::from(self.id as u64),
                    F::from(TxContextFieldTag::CalleeAddress as u64),
                    F::zero(),
                    self.callee_address.to_scalar().unwrap(),
                ],
                [
                    F::from(self.id as u64),
                    F::from(TxContextFieldTag::IsCreate as u64),
                    F::zero(),
                    F::from(self.is_create as u64),
                ],
                [
                    F::from(self.id as u64),
                    F::from(TxContextFieldTag::Value as u64),
                    F::zero(),
                    RandomLinearCombination::random_linear_combine(
                        self.value.to_le_bytes(),
                        randomness,
                    ),
                ],
                [
                    F::from(self.id as u64),
                    F::from(TxContextFieldTag::CallDataLength as u64),
                    F::zero(),
                    F::from(self.call_data_length as u64),
                ],
                [
                    F::from(self.id as u64),
                    F::from(TxContextFieldTag::CallDataGasCost as u64),
                    F::zero(),
                    F::from(self.call_data_gas_cost),
                ],
            ],
            self.call_data
                .iter()
                .enumerate()
                .map(|(idx, byte)| {
                    [
                        F::from(self.id as u64),
                        F::from(TxContextFieldTag::CallData as u64),
                        F::from(idx as u64),
                        F::from(*byte as u64),
                    ]
                })
                .collect(),
        ]
        .concat()
    }
}

#[derive(Debug, Default, Clone)]
pub struct Call {
    /// The unique identifier of call in the whole proof, using the
    /// `rw_counter` at the call step.
    pub id: usize,
    /// Indicate if the call is the root call
    pub is_root: bool,
    /// Indicate if the call is a create call
    pub is_create: bool,
    /// The identifier of current executed bytecode
    pub code_hash: Word,
    /// The `rw_counter` at the end of reversion of a call if it has
    /// `is_persistent == false`
    pub rw_counter_end_of_reversion: usize,
    /// The call index of caller
    pub caller_id: usize,
    /// The depth in the call stack
    pub depth: usize,
    /// The caller address
    pub caller_address: Address,
    /// The callee address
    pub callee_address: Address,
    /// The call data offset in the memory
    pub call_data_offset: u64,
    /// The length of call data
    pub call_data_length: u64,
    /// The return data offset in the memory
    pub return_data_offset: u64,
    /// The length of return data
    pub return_data_length: u64,
    /// The ether amount of the transaction
    pub value: Word,
    /// Indicate if this call halts successfully.
    pub is_success: bool,
    /// Indicate if this call and all its caller have `is_success == true`
    pub is_persistent: bool,
    /// Indicate if it's a static call
    pub is_static: bool,
}

#[derive(Clone, Debug, Default)]
pub struct ExecStep {
    /// The index in the Transaction calls
    pub call_index: usize,
    /// The indices in the RW trace incurred in this step
    pub rw_indices: Vec<(RwTableTag, usize)>,
    /// The execution state for the step
    pub execution_state: ExecutionState,
    /// The Read/Write counter before the step
    pub rw_counter: usize,
    /// The program counter
    pub program_counter: u64,
    /// The stack pointer
    pub stack_pointer: usize,
    /// The amount of gas left
    pub gas_left: u64,
    /// The gas cost in this step
    pub gas_cost: u64,
    /// The memory size in bytes
    pub memory_size: u64,
    /// The counter for reversible writes
    pub reversible_write_counter: usize,
    /// The counter for log index within tx
    pub log_id: usize,
    /// The opcode corresponds to the step
    pub opcode: Option<OpcodeId>,
}

impl ExecStep {
    pub fn memory_word_size(&self) -> u64 {
        // EVM always pads the memory size to word size
        // https://github.com/ethereum/go-ethereum/blob/master/core/vm/interpreter.go#L212-L216
        // Thus, the memory size must be a multiple of 32 bytes.
        assert_eq!(self.memory_size % N_BYTES_WORD as u64, 0);
        self.memory_size / N_BYTES_WORD as u64
    }
}

#[derive(Clone, Debug)]
pub struct Bytecode {
    pub hash: Word,
    pub bytes: Vec<u8>,
}

impl Bytecode {
    pub fn new(bytes: Vec<u8>) -> Self {
        let hash = Word::from_big_endian(Keccak256::digest(&bytes).as_slice());
        Self { hash, bytes }
    }

    pub fn table_assignments<F: FieldExt>(&self, randomness: F) -> Vec<[F; 5]> {
        let n = 1 + self.bytes.len();
        let mut rows = Vec::with_capacity(n);
        let hash =
            RandomLinearCombination::random_linear_combine(self.hash.to_le_bytes(), randomness);

        rows.push([
            hash,
            F::from(BytecodeFieldTag::Length as u64),
            F::zero(),
            F::zero(),
            F::from(self.bytes.len() as u64),
        ]);

        let mut push_data_left = 0;
        for (idx, byte) in self.bytes.iter().enumerate() {
            let mut is_code = true;
            if push_data_left > 0 {
                is_code = false;
                push_data_left -= 1;
            } else if (OpcodeId::PUSH1.as_u8()..=OpcodeId::PUSH32.as_u8()).contains(byte) {
                push_data_left = *byte as usize - (OpcodeId::PUSH1.as_u8() - 1) as usize;
            }
            rows.push([
                hash,
                F::from(BytecodeFieldTag::Byte as u64),
                F::from(idx as u64),
                F::from(is_code as u64),
                F::from(*byte as u64),
            ])
        }
        rows
    }
}

#[derive(Debug, Default, Clone)]
pub struct RwMap(pub HashMap<RwTableTag, Vec<Rw>>);

impl std::ops::Index<(RwTableTag, usize)> for RwMap {
    type Output = Rw;

    fn index(&self, (tag, idx): (RwTableTag, usize)) -> &Self::Output {
        &self.0.get(&tag).unwrap()[idx]
    }
}
impl RwMap {
    /// Check rw_counter is continuous and starting from 1
    pub fn check_rw_counter_sanity(&self) {
        for (idx, rw_counter) in self
            .0
            .values()
            .flatten()
            .map(|r| r.rw_counter())
            .sorted()
            .enumerate()
        {
            debug_assert_eq!(idx, rw_counter - 1);
        }
    }
    /// Calculates the number of Rw::Start rows needed.
    /// `target_len` is allowed to be 0 as an "auto" mode,
    /// then only 1 Rw::Start row will be prepadded.
    pub(crate) fn padding_len(rows: &[Rw], target_len: usize) -> usize {
        if target_len > rows.len() {
            target_len - rows.len()
        } else {
            if target_len != 0 {
                log::error!(
                    "RwMap::padding_len overflow, target_len: {}, rows.len(): {}",
                    target_len,
                    rows.len()
                );
            }
            1
        }
    }
    /// Prepad Rw::Start rows to target length
    pub fn table_assignments_prepad(rows: &[Rw], target_len: usize) -> (Vec<Rw>, usize) {
        let padding_length = Self::padding_len(rows, target_len);
        let padding = (1..=padding_length).map(|rw_counter| Rw::Start { rw_counter });
        (
            padding.chain(rows.iter().cloned()).collect(),
            padding_length,
        )
    }
    /// Build Rws for assignment
    pub fn table_assignments(&self) -> Vec<Rw> {
        let mut rows: Vec<Rw> = self.0.values().flatten().cloned().collect();
        rows.sort_by_key(|row| {
            (
                row.tag() as u64,
                row.id().unwrap_or_default(),
                row.address().unwrap_or_default(),
                row.field_tag().unwrap_or_default(),
                row.storage_key().unwrap_or_default(),
                row.rw_counter(),
            )
        });
        rows
    }
}
#[derive(Clone, Copy, Debug)]
pub enum Rw {
    Start {
        rw_counter: usize,
    },
    TxAccessListAccount {
        rw_counter: usize,
        is_write: bool,
        tx_id: usize,
        account_address: Address,
        is_warm: bool,
        is_warm_prev: bool,
    },
    TxAccessListAccountStorage {
        rw_counter: usize,
        is_write: bool,
        tx_id: usize,
        account_address: Address,
        storage_key: Word,
        is_warm: bool,
        is_warm_prev: bool,
    },
    TxRefund {
        rw_counter: usize,
        is_write: bool,
        tx_id: usize,
        value: u64,
        value_prev: u64,
    },
    Account {
        rw_counter: usize,
        is_write: bool,
        account_address: Address,
        field_tag: AccountFieldTag,
        value: Word,
        value_prev: Word,
    },
    AccountStorage {
        rw_counter: usize,
        is_write: bool,
        account_address: Address,
        storage_key: Word,
        value: Word,
        value_prev: Word,
        tx_id: usize,
        committed_value: Word,
    },
    AccountDestructed {
        rw_counter: usize,
        is_write: bool,
        tx_id: usize,
        account_address: Address,
        is_destructed: bool,
        is_destructed_prev: bool,
    },
    CallContext {
        rw_counter: usize,
        is_write: bool,
        call_id: usize,
        field_tag: CallContextFieldTag,
        value: Word,
    },
    Stack {
        rw_counter: usize,
        is_write: bool,
        call_id: usize,
        stack_pointer: usize,
        value: Word,
    },
    Memory {
        rw_counter: usize,
        is_write: bool,
        call_id: usize,
        memory_address: u64,
        byte: u8,
    },
    TxLog {
        rw_counter: usize,
        is_write: bool,
        tx_id: usize,
        log_id: u64, // pack this can index together into address?
        field_tag: TxLogFieldTag,
        // topic index (0..4) if field_tag is TxLogFieldTag:Topic
        // byte index if field_tag is TxLogFieldTag:Data
        // 0 for other field tags
        index: usize,

        // when it is topic field, value can be word type
        value: Word,
    },
    TxReceipt {
        rw_counter: usize,
        is_write: bool,
        tx_id: usize,
        field_tag: TxReceiptFieldTag,
        value: u64,
    },
}
#[derive(Default, Clone, Copy, Debug)]
pub struct RwRow<F> {
    pub rw_counter: F,
    pub is_write: F,
    pub tag: F,
    pub id: F,
    pub address: F,
    pub field_tag: F,
    pub storage_key: F,
    pub value: F,
    pub value_prev: F,
    pub aux1: F,
    pub aux2: F,
}

impl<F: Field> RwRow<F> {
    pub fn values(&self) -> [F; 11] {
        [
            self.rw_counter,
            self.is_write,
            self.tag,
            self.id,
            self.address,
            self.field_tag,
            self.storage_key,
            self.value,
            self.value_prev,
            self.aux1,
            self.aux2,
        ]
    }
    pub fn rlc(&self, randomness: F) -> F {
        let values = self.values();
        values
            .iter()
            .rev()
            .fold(F::zero(), |acc, value| acc * randomness + value)
    }
}

impl Rw {
    pub fn tx_access_list_value_pair(&self) -> (bool, bool) {
        match self {
            Self::TxAccessListAccount {
                is_warm,
                is_warm_prev,
                ..
            } => (*is_warm, *is_warm_prev),
            Self::TxAccessListAccountStorage {
                is_warm,
                is_warm_prev,
                ..
            } => (*is_warm, *is_warm_prev),
            _ => unreachable!(),
        }
    }

    pub fn tx_refund_value_pair(&self) -> (u64, u64) {
        match self {
            Self::TxRefund {
                value, value_prev, ..
            } => (*value, *value_prev),
            _ => unreachable!(),
        }
    }

    pub fn account_value_pair(&self) -> (Word, Word) {
        match self {
            Self::Account {
                value, value_prev, ..
            } => (*value, *value_prev),
            _ => unreachable!(),
        }
    }

    pub fn aux_pair(&self) -> (usize, Word) {
        match self {
            Self::AccountStorage {
                tx_id,
                committed_value,
                ..
            } => (*tx_id, *committed_value),
            _ => unreachable!(),
        }
    }

    pub fn storage_value_aux(&self) -> (Word, Word, usize, Word) {
        match self {
            Self::AccountStorage {
                value,
                value_prev,
                tx_id,
                committed_value,
                ..
            } => (*value, *value_prev, *tx_id, *committed_value),
            _ => unreachable!(),
        }
    }

    pub fn call_context_value(&self) -> Word {
        match self {
            Self::CallContext { value, .. } => *value,
            _ => unreachable!(),
        }
    }

    pub fn stack_value(&self) -> Word {
        match self {
            Self::Stack { value, .. } => *value,
            _ => unreachable!(),
        }
    }

    pub fn log_value(&self) -> Word {
        match self {
            Self::TxLog { value, .. } => *value,
            _ => unreachable!(),
        }
    }

    pub fn receipt_value(&self) -> u64 {
        match self {
            Self::TxReceipt { value, .. } => *value,
            _ => unreachable!(),
        }
    }

    pub fn memory_value(&self) -> u8 {
        match self {
            Self::Memory { byte, .. } => *byte,
            _ => unreachable!(),
        }
    }

    pub fn table_assignment<F: Field>(&self, randomness: F) -> RwRow<F> {
        RwRow {
            rw_counter: F::from(self.rw_counter() as u64),
            is_write: F::from(self.is_write() as u64),
            tag: F::from(self.tag() as u64),
            id: F::from(self.id().unwrap_or_default() as u64),
            address: self.address().unwrap_or_default().to_scalar().unwrap(),
            field_tag: F::from(self.field_tag().unwrap_or_default() as u64),
            storage_key: RandomLinearCombination::random_linear_combine(
                self.storage_key().unwrap_or_default().to_le_bytes(),
                randomness,
            ),
            value: self.value_assignment(randomness),
            value_prev: self.value_prev_assignment(randomness).unwrap_or_default(),
            aux1: F::zero(), // only used for AccountStorage::tx_id, which moved to key1.
            aux2: self
                .committed_value_assignment(randomness)
                .unwrap_or_default(),
        }
    }

    pub fn rw_counter(&self) -> usize {
        match self {
            Self::Start { rw_counter }
            | Self::Memory { rw_counter, .. }
            | Self::Stack { rw_counter, .. }
            | Self::AccountStorage { rw_counter, .. }
            | Self::TxAccessListAccount { rw_counter, .. }
            | Self::TxAccessListAccountStorage { rw_counter, .. }
            | Self::TxRefund { rw_counter, .. }
            | Self::Account { rw_counter, .. }
            | Self::AccountDestructed { rw_counter, .. }
            | Self::CallContext { rw_counter, .. }
            | Self::TxLog { rw_counter, .. }
            | Self::TxReceipt { rw_counter, .. } => *rw_counter,
        }
    }

    pub fn is_write(&self) -> bool {
        match self {
            Self::Start { .. } => false,
            Self::Memory { is_write, .. }
            | Self::Stack { is_write, .. }
            | Self::AccountStorage { is_write, .. }
            | Self::TxAccessListAccount { is_write, .. }
            | Self::TxAccessListAccountStorage { is_write, .. }
            | Self::TxRefund { is_write, .. }
            | Self::Account { is_write, .. }
            | Self::AccountDestructed { is_write, .. }
            | Self::CallContext { is_write, .. }
            | Self::TxLog { is_write, .. }
            | Self::TxReceipt { is_write, .. } => *is_write,
        }
    }

    pub fn tag(&self) -> RwTableTag {
        match self {
            Self::Start { .. } => RwTableTag::Start,
            Self::Memory { .. } => RwTableTag::Memory,
            Self::Stack { .. } => RwTableTag::Stack,
            Self::AccountStorage { .. } => RwTableTag::AccountStorage,
            Self::TxAccessListAccount { .. } => RwTableTag::TxAccessListAccount,
            Self::TxAccessListAccountStorage { .. } => RwTableTag::TxAccessListAccountStorage,
            Self::TxRefund { .. } => RwTableTag::TxRefund,
            Self::Account { .. } => RwTableTag::Account,
            Self::AccountDestructed { .. } => RwTableTag::AccountDestructed,
            Self::CallContext { .. } => RwTableTag::CallContext,
            Self::TxLog { .. } => RwTableTag::TxLog,
            Self::TxReceipt { .. } => RwTableTag::TxReceipt,
        }
    }

    pub fn id(&self) -> Option<usize> {
        match self {
            Self::AccountStorage { tx_id, .. }
            | Self::TxAccessListAccount { tx_id, .. }
            | Self::TxAccessListAccountStorage { tx_id, .. }
            | Self::TxRefund { tx_id, .. }
            | Self::TxLog { tx_id, .. }
            | Self::TxReceipt { tx_id, .. } => Some(*tx_id),
            Self::CallContext { call_id, .. }
            | Self::Stack { call_id, .. }
            | Self::Memory { call_id, .. } => Some(*call_id),
            Self::Start { .. } | Self::Account { .. } | Self::AccountDestructed { .. } => None,
        }
    }

    pub fn address(&self) -> Option<Address> {
        match self {
            Self::TxAccessListAccount {
                account_address, ..
            }
            | Self::TxAccessListAccountStorage {
                account_address, ..
            }
            | Self::Account {
                account_address, ..
            }
            | Self::AccountStorage {
                account_address, ..
            }
            | Self::AccountDestructed {
                account_address, ..
            } => Some(*account_address),
            Self::Memory { memory_address, .. } => Some(U256::from(*memory_address).to_address()),
            Self::Stack { stack_pointer, .. } => {
                Some(U256::from(*stack_pointer as u64).to_address())
            }
            Self::TxLog {
                log_id,
                field_tag,
                index,
                ..
            } => {
                // make field_tag fit into one limb (16 bits)
                Some(
                    (U256::from(*index as u64)
                        + (U256::from(*field_tag as u64) << 32)
                        + (U256::from(*log_id) << 48))
                        .to_address(),
                )
            }
            Self::Start { .. }
            | Self::CallContext { .. }
            | Self::TxRefund { .. }
            | Self::TxReceipt { .. } => None,
        }
    }

    pub fn field_tag(&self) -> Option<u64> {
        match self {
            Self::Account { field_tag, .. } => Some(*field_tag as u64),
            Self::CallContext { field_tag, .. } => Some(*field_tag as u64),
            Self::TxReceipt { field_tag, .. } => Some(*field_tag as u64),
            Self::Start { .. }
            | Self::Memory { .. }
            | Self::Stack { .. }
            | Self::AccountStorage { .. }
            | Self::TxAccessListAccount { .. }
            | Self::TxAccessListAccountStorage { .. }
            | Self::TxRefund { .. }
            | Self::TxLog { .. }
            | Self::AccountDestructed { .. } => None,
        }
    }

    pub fn storage_key(&self) -> Option<Word> {
        match self {
            Self::AccountStorage { storage_key, .. }
            | Self::TxAccessListAccountStorage { storage_key, .. } => Some(*storage_key),
            Self::Start { .. }
            | Self::CallContext { .. }
            | Self::Stack { .. }
            | Self::Memory { .. }
            | Self::TxRefund { .. }
            | Self::Account { .. }
            | Self::TxAccessListAccount { .. }
            | Self::AccountDestructed { .. }
            | Self::TxLog { .. }
            | Self::TxReceipt { .. } => None,
        }
    }

    pub fn value_assignment<F: Field>(&self, randomness: F) -> F {
        match self {
            Self::Start { .. } => F::zero(),
            Self::CallContext {
                field_tag, value, ..
            } => {
                match field_tag {
                    // Only these two tags have values that may not fit into a scalar, so we need to
                    // RLC.
                    CallContextFieldTag::CodeHash | CallContextFieldTag::Value => {
                        RandomLinearCombination::random_linear_combine(
                            value.to_le_bytes(),
                            randomness,
                        )
                    }
                    _ => value.to_scalar().unwrap(),
                }
            }
            Self::Account {
                value, field_tag, ..
            } => match field_tag {
                AccountFieldTag::CodeHash | AccountFieldTag::Balance => {
                    RandomLinearCombination::random_linear_combine(value.to_le_bytes(), randomness)
                }
                AccountFieldTag::Nonce => value.to_scalar().unwrap(),
            },
            Self::AccountStorage { value, .. } | Self::Stack { value, .. } => {
                RandomLinearCombination::random_linear_combine(value.to_le_bytes(), randomness)
            }

            Self::TxLog {
                field_tag, value, ..
            } => match field_tag {
                TxLogFieldTag::Topic => {
                    RandomLinearCombination::random_linear_combine(value.to_le_bytes(), randomness)
                }
                _ => value.to_scalar().unwrap(),
            },

            Self::TxAccessListAccount { is_warm, .. }
            | Self::TxAccessListAccountStorage { is_warm, .. } => F::from(*is_warm as u64),
            Self::AccountDestructed { is_destructed, .. } => F::from(*is_destructed as u64),
            Self::Memory { byte, .. } => F::from(u64::from(*byte)),
            Self::TxRefund { value, .. } | Self::TxReceipt { value, .. } => F::from(*value),
        }
    }

    pub fn value_prev_assignment<F: Field>(&self, randomness: F) -> Option<F> {
        match self {
            Self::Account {
                value_prev,
                field_tag,
                ..
            } => Some(match field_tag {
                AccountFieldTag::CodeHash | AccountFieldTag::Balance => {
                    RandomLinearCombination::random_linear_combine(
                        value_prev.to_le_bytes(),
                        randomness,
                    )
                }
                AccountFieldTag::Nonce => value_prev.to_scalar().unwrap(),
            }),
            Self::AccountStorage { value_prev, .. } => {
                Some(RandomLinearCombination::random_linear_combine(
                    value_prev.to_le_bytes(),
                    randomness,
                ))
            }
            Self::TxAccessListAccount { is_warm_prev, .. }
            | Self::TxAccessListAccountStorage { is_warm_prev, .. } => {
                Some(F::from(*is_warm_prev as u64))
            }
            Self::AccountDestructed {
                is_destructed_prev, ..
            } => Some(F::from(*is_destructed_prev as u64)),
            Self::TxRefund { value_prev, .. } => Some(F::from(*value_prev)),
            Self::Start { .. }
            | Self::Stack { .. }
            | Self::Memory { .. }
            | Self::CallContext { .. }
            | Self::TxLog { .. }
            | Self::TxReceipt { .. } => None,
        }
    }

    fn committed_value_assignment<F: Field>(&self, randomness: F) -> Option<F> {
        match self {
            Self::AccountStorage {
                committed_value, ..
            } => Some(RandomLinearCombination::random_linear_combine(
                committed_value.to_le_bytes(),
                randomness,
            )),
            _ => None,
        }
    }
}

impl From<&circuit_input_builder::Block> for BlockContext {
    fn from(block: &circuit_input_builder::Block) -> Self {
        Self {
            coinbase: block.coinbase,
            gas_limit: block.gas_limit,
            number: block.number,
            timestamp: block.timestamp,
            difficulty: block.difficulty,
            base_fee: block.base_fee,
            history_hashes: block.history_hashes.clone(),
            chain_id: block.chain_id,
        }
    }
}

impl From<&operation::OperationContainer> for RwMap {
    fn from(container: &operation::OperationContainer) -> Self {
        let mut rws = HashMap::default();

        rws.insert(
            RwTableTag::TxAccessListAccount,
            container
                .tx_access_list_account
                .iter()
                .map(|op| Rw::TxAccessListAccount {
                    rw_counter: op.rwc().into(),
                    is_write: true,
                    tx_id: op.op().tx_id,
                    account_address: op.op().address,
                    is_warm: op.op().is_warm,
                    is_warm_prev: op.op().is_warm_prev,
                })
                .collect(),
        );
        rws.insert(
            RwTableTag::TxAccessListAccountStorage,
            container
                .tx_access_list_account_storage
                .iter()
                .map(|op| Rw::TxAccessListAccountStorage {
                    rw_counter: op.rwc().into(),
                    is_write: true,
                    tx_id: op.op().tx_id,
                    account_address: op.op().address,
                    storage_key: op.op().key,
                    is_warm: op.op().is_warm,
                    is_warm_prev: op.op().is_warm_prev,
                })
                .collect(),
        );
        rws.insert(
            RwTableTag::TxRefund,
            container
                .tx_refund
                .iter()
                .map(|op| Rw::TxRefund {
                    rw_counter: op.rwc().into(),
                    is_write: op.rw().is_write(),
                    tx_id: op.op().tx_id,
                    value: op.op().value,
                    value_prev: op.op().value_prev,
                })
                .collect(),
        );
        rws.insert(
            RwTableTag::Account,
            container
                .account
                .iter()
                .map(|op| Rw::Account {
                    rw_counter: op.rwc().into(),
                    is_write: op.rw().is_write(),
                    account_address: op.op().address,
                    field_tag: match op.op().field {
                        AccountField::Nonce => AccountFieldTag::Nonce,
                        AccountField::Balance => AccountFieldTag::Balance,
                        AccountField::CodeHash => AccountFieldTag::CodeHash,
                    },
                    value: op.op().value,
                    value_prev: op.op().value_prev,
                })
                .collect(),
        );
        rws.insert(
            RwTableTag::AccountStorage,
            container
                .storage
                .iter()
                .map(|op| Rw::AccountStorage {
                    rw_counter: op.rwc().into(),
                    is_write: op.rw().is_write(),
                    account_address: op.op().address,
                    storage_key: op.op().key,
                    value: op.op().value,
                    value_prev: op.op().value_prev,
                    tx_id: op.op().tx_id,
                    committed_value: op.op().committed_value,
                })
                .collect(),
        );
        rws.insert(
            RwTableTag::AccountDestructed,
            container
                .account_destructed
                .iter()
                .map(|op| Rw::AccountDestructed {
                    rw_counter: op.rwc().into(),
                    is_write: true,
                    tx_id: op.op().tx_id,
                    account_address: op.op().address,
                    is_destructed: op.op().is_destructed,
                    is_destructed_prev: op.op().is_destructed_prev,
                })
                .collect(),
        );
        rws.insert(
            RwTableTag::CallContext,
            container
                .call_context
                .iter()
                .map(|op| Rw::CallContext {
                    rw_counter: op.rwc().into(),
                    is_write: op.rw().is_write(),
                    call_id: op.op().call_id,
                    field_tag: match op.op().field {
                        CallContextField::RwCounterEndOfReversion => {
                            CallContextFieldTag::RwCounterEndOfReversion
                        }
                        CallContextField::CallerId => CallContextFieldTag::CallerId,
                        CallContextField::TxId => CallContextFieldTag::TxId,
                        CallContextField::Depth => CallContextFieldTag::Depth,
                        CallContextField::CallerAddress => CallContextFieldTag::CallerAddress,
                        CallContextField::CalleeAddress => CallContextFieldTag::CalleeAddress,
                        CallContextField::CallDataOffset => CallContextFieldTag::CallDataOffset,
                        CallContextField::CallDataLength => CallContextFieldTag::CallDataLength,
                        CallContextField::ReturnDataOffset => CallContextFieldTag::ReturnDataOffset,
                        CallContextField::ReturnDataLength => CallContextFieldTag::ReturnDataLength,
                        CallContextField::Value => CallContextFieldTag::Value,
                        CallContextField::IsSuccess => CallContextFieldTag::IsSuccess,
                        CallContextField::IsPersistent => CallContextFieldTag::IsPersistent,
                        CallContextField::IsStatic => CallContextFieldTag::IsStatic,
                        CallContextField::LastCalleeId => CallContextFieldTag::LastCalleeId,
                        CallContextField::LastCalleeReturnDataOffset => {
                            CallContextFieldTag::LastCalleeReturnDataOffset
                        }
                        CallContextField::LastCalleeReturnDataLength => {
                            CallContextFieldTag::LastCalleeReturnDataLength
                        }
                        CallContextField::IsRoot => CallContextFieldTag::IsRoot,
                        CallContextField::IsCreate => CallContextFieldTag::IsCreate,
                        CallContextField::CodeHash => CallContextFieldTag::CodeHash,
                        CallContextField::ProgramCounter => CallContextFieldTag::ProgramCounter,
                        CallContextField::StackPointer => CallContextFieldTag::StackPointer,
                        CallContextField::GasLeft => CallContextFieldTag::GasLeft,
                        CallContextField::MemorySize => CallContextFieldTag::MemorySize,
                        CallContextField::ReversibleWriteCounter => {
                            CallContextFieldTag::ReversibleWriteCounter
                        }
                    },
                    value: op.op().value,
                })
                .collect(),
        );
        rws.insert(
            RwTableTag::Stack,
            container
                .stack
                .iter()
                .map(|op| Rw::Stack {
                    rw_counter: op.rwc().into(),
                    is_write: op.rw().is_write(),
                    call_id: op.op().call_id(),
                    stack_pointer: usize::from(*op.op().address()),
                    value: *op.op().value(),
                })
                .collect(),
        );
        rws.insert(
            RwTableTag::Memory,
            container
                .memory
                .iter()
                .map(|op| Rw::Memory {
                    rw_counter: op.rwc().into(),
                    is_write: op.rw().is_write(),
                    call_id: op.op().call_id(),
                    memory_address: u64::from_le_bytes(
                        op.op().address().to_le_bytes()[..8].try_into().unwrap(),
                    ),
                    byte: op.op().value(),
                })
                .collect(),
        );
        rws.insert(
            RwTableTag::TxLog,
            container
                .tx_log
                .iter()
                .map(|op| Rw::TxLog {
                    rw_counter: op.rwc().into(),
                    is_write: op.rw().is_write(),
                    tx_id: op.op().tx_id,
                    log_id: op.op().log_id as u64,
                    field_tag: match op.op().field {
                        TxLogField::Address => TxLogFieldTag::Address,
                        TxLogField::Topic => TxLogFieldTag::Topic,
                        TxLogField::Data => TxLogFieldTag::Data,
                    },
                    index: op.op().index,
                    value: op.op().value,
                })
                .collect(),
        );
        rws.insert(
            RwTableTag::TxReceipt,
            container
                .tx_receipt
                .iter()
                .map(|op| Rw::TxReceipt {
                    rw_counter: op.rwc().into(),
                    is_write: op.rw().is_write(),
                    tx_id: op.op().tx_id,
                    field_tag: match op.op().field {
                        TxReceiptField::PostStateOrStatus => TxReceiptFieldTag::PostStateOrStatus,
                        TxReceiptField::LogLength => TxReceiptFieldTag::LogLength,
                        TxReceiptField::CumulativeGasUsed => TxReceiptFieldTag::CumulativeGasUsed,
                    },
                    value: op.op().value,
                })
                .collect(),
        );

        Self(rws)
    }
}

impl From<&ExecError> for ExecutionState {
    fn from(error: &ExecError) -> Self {
        match error {
            ExecError::InvalidOpcode => ExecutionState::ErrorInvalidOpcode,
            ExecError::StackOverflow => ExecutionState::ErrorStackOverflow,
            ExecError::StackUnderflow => ExecutionState::ErrorStackUnderflow,
            ExecError::WriteProtection => ExecutionState::ErrorWriteProtection,
            ExecError::Depth => ExecutionState::ErrorDepth,
            ExecError::InsufficientBalance => ExecutionState::ErrorInsufficientBalance,
            ExecError::ContractAddressCollision => ExecutionState::ErrorContractAddressCollision,
            ExecError::InvalidCreationCode => ExecutionState::ErrorInvalidCreationCode,
            ExecError::InvalidJump => ExecutionState::ErrorInvalidJump,
            ExecError::ReturnDataOutOfBounds => ExecutionState::ErrorReturnDataOutOfBound,
            ExecError::CodeStoreOutOfGas => ExecutionState::ErrorOutOfGasCodeStore,
            ExecError::MaxCodeSizeExceeded => ExecutionState::ErrorMaxCodeSizeExceeded,
            ExecError::OutOfGas(oog_error) => match oog_error {
                OogError::Constant => ExecutionState::ErrorOutOfGasConstant,
                OogError::StaticMemoryExpansion => {
                    ExecutionState::ErrorOutOfGasStaticMemoryExpansion
                }
                OogError::DynamicMemoryExpansion => {
                    ExecutionState::ErrorOutOfGasDynamicMemoryExpansion
                }
                OogError::MemoryCopy => ExecutionState::ErrorOutOfGasMemoryCopy,
                OogError::AccountAccess => ExecutionState::ErrorOutOfGasAccountAccess,
                OogError::CodeStore => ExecutionState::ErrorOutOfGasCodeStore,
                OogError::Log => ExecutionState::ErrorOutOfGasLOG,
                OogError::Exp => ExecutionState::ErrorOutOfGasEXP,
                OogError::Sha3 => ExecutionState::ErrorOutOfGasSHA3,
                OogError::ExtCodeCopy => ExecutionState::ErrorOutOfGasEXTCODECOPY,
                OogError::Sload => ExecutionState::ErrorOutOfGasSLOAD,
                OogError::Sstore => ExecutionState::ErrorOutOfGasSSTORE,
                OogError::Call => ExecutionState::ErrorOutOfGasCALL,
                OogError::CallCode => ExecutionState::ErrorOutOfGasCALLCODE,
                OogError::DelegateCall => ExecutionState::ErrorOutOfGasDELEGATECALL,
                OogError::Create2 => ExecutionState::ErrorOutOfGasCREATE2,
                OogError::StaticCall => ExecutionState::ErrorOutOfGasSTATICCALL,
                OogError::SelfDestruct => ExecutionState::ErrorOutOfGasSELFDESTRUCT,
            },
        }
    }
}

impl From<&circuit_input_builder::ExecStep> for ExecutionState {
    fn from(step: &circuit_input_builder::ExecStep) -> Self {
        if let Some(error) = step.error.as_ref() {
            return error.into();
        }
        match step.exec_state {
            circuit_input_builder::ExecState::Op(op) => {
                if op.is_dup() {
                    return ExecutionState::DUP;
                }
                if op.is_push() {
                    return ExecutionState::PUSH;
                }
                if op.is_swap() {
                    return ExecutionState::SWAP;
                }
                if op.is_log() {
                    return ExecutionState::LOG;
                }

                macro_rules! dummy {
                    ($name:expr) => {{
                        log::warn!("{:?} is implemented with DummyGadget", $name);
                        $name
                    }};
                }

                match op {
                    OpcodeId::ADD | OpcodeId::SUB => ExecutionState::ADD_SUB,
                    OpcodeId::ADDMOD => ExecutionState::ADDMOD,
                    OpcodeId::ADDRESS => ExecutionState::ADDRESS,
                    OpcodeId::MUL | OpcodeId::DIV | OpcodeId::MOD => ExecutionState::MUL_DIV_MOD,
                    OpcodeId::MULMOD => ExecutionState::MULMOD,
                    OpcodeId::SDIV | OpcodeId::SMOD => ExecutionState::SDIV_SMOD,
                    OpcodeId::EQ | OpcodeId::LT | OpcodeId::GT => ExecutionState::CMP,
                    OpcodeId::SLT | OpcodeId::SGT => ExecutionState::SCMP,
                    OpcodeId::SIGNEXTEND => ExecutionState::SIGNEXTEND,
                    OpcodeId::STOP => ExecutionState::STOP,
                    OpcodeId::AND => ExecutionState::BITWISE,
                    OpcodeId::XOR => ExecutionState::BITWISE,
                    OpcodeId::OR => ExecutionState::BITWISE,
                    OpcodeId::NOT => ExecutionState::NOT,
                    OpcodeId::POP => ExecutionState::POP,
                    OpcodeId::PUSH32 => ExecutionState::PUSH,
                    OpcodeId::BYTE => ExecutionState::BYTE,
                    OpcodeId::MLOAD => ExecutionState::MEMORY,
                    OpcodeId::MSTORE => ExecutionState::MEMORY,
                    OpcodeId::MSTORE8 => ExecutionState::MEMORY,
                    OpcodeId::JUMPDEST => ExecutionState::JUMPDEST,
                    OpcodeId::JUMP => ExecutionState::JUMP,
                    OpcodeId::JUMPI => ExecutionState::JUMPI,
                    OpcodeId::GASPRICE => ExecutionState::GASPRICE,
                    OpcodeId::PC => ExecutionState::PC,
                    OpcodeId::MSIZE => ExecutionState::MSIZE,
                    OpcodeId::CALLER => ExecutionState::CALLER,
                    OpcodeId::CALLVALUE => ExecutionState::CALLVALUE,
                    OpcodeId::EXTCODEHASH => ExecutionState::EXTCODEHASH,
                    OpcodeId::BLOCKHASH => ExecutionState::BLOCKHASH,
                    OpcodeId::TIMESTAMP | OpcodeId::NUMBER | OpcodeId::GASLIMIT => {
                        ExecutionState::BLOCKCTXU64
                    }
                    OpcodeId::COINBASE => ExecutionState::BLOCKCTXU160,
                    OpcodeId::DIFFICULTY | OpcodeId::BASEFEE => ExecutionState::BLOCKCTXU256,
                    OpcodeId::GAS => ExecutionState::GAS,
                    OpcodeId::SELFBALANCE => ExecutionState::SELFBALANCE,
                    OpcodeId::SHA3 => ExecutionState::SHA3,
<<<<<<< HEAD
                    OpcodeId::SHR => ExecutionState::SHR,
                    OpcodeId::SAR => ExecutionState::SAR,
=======
                    OpcodeId::SHL | OpcodeId::SHR => ExecutionState::SHL_SHR,
>>>>>>> 1e9bc96a
                    OpcodeId::SLOAD => ExecutionState::SLOAD,
                    OpcodeId::SSTORE => ExecutionState::SSTORE,
                    OpcodeId::CALLDATASIZE => ExecutionState::CALLDATASIZE,
                    OpcodeId::CALLDATACOPY => ExecutionState::CALLDATACOPY,
                    OpcodeId::CHAINID => ExecutionState::CHAINID,
                    OpcodeId::ISZERO => ExecutionState::ISZERO,
                    OpcodeId::CALL => ExecutionState::CALL,
                    OpcodeId::ORIGIN => ExecutionState::ORIGIN,
                    OpcodeId::CODECOPY => ExecutionState::CODECOPY,
                    OpcodeId::CALLDATALOAD => ExecutionState::CALLDATALOAD,
                    OpcodeId::CODESIZE => ExecutionState::CODESIZE,
                    OpcodeId::RETURN | OpcodeId::REVERT => ExecutionState::RETURN,
                    // dummy ops
                    OpcodeId::BALANCE => dummy!(ExecutionState::BALANCE),
                    OpcodeId::EXP => dummy!(ExecutionState::EXP),
<<<<<<< HEAD
                    OpcodeId::SHL => dummy!(ExecutionState::SHL),
=======
                    OpcodeId::SAR => dummy!(ExecutionState::SAR),
>>>>>>> 1e9bc96a
                    OpcodeId::EXTCODESIZE => dummy!(ExecutionState::EXTCODESIZE),
                    OpcodeId::EXTCODECOPY => dummy!(ExecutionState::EXTCODECOPY),
                    OpcodeId::RETURNDATASIZE => dummy!(ExecutionState::RETURNDATASIZE),
                    OpcodeId::RETURNDATACOPY => dummy!(ExecutionState::RETURNDATACOPY),
                    OpcodeId::CREATE => dummy!(ExecutionState::CREATE),
                    OpcodeId::CALLCODE => dummy!(ExecutionState::CALLCODE),
                    OpcodeId::DELEGATECALL => dummy!(ExecutionState::DELEGATECALL),
                    OpcodeId::CREATE2 => dummy!(ExecutionState::CREATE2),
                    OpcodeId::STATICCALL => dummy!(ExecutionState::STATICCALL),
                    OpcodeId::SELFDESTRUCT => dummy!(ExecutionState::SELFDESTRUCT),
                    _ => unimplemented!("unimplemented opcode {:?}", op),
                }
            }
            circuit_input_builder::ExecState::BeginTx => ExecutionState::BeginTx,
            circuit_input_builder::ExecState::EndTx => ExecutionState::EndTx,
        }
    }
}

impl From<&eth_types::bytecode::Bytecode> for Bytecode {
    fn from(b: &eth_types::bytecode::Bytecode) -> Self {
        Bytecode::new(b.to_vec())
    }
}

fn step_convert(step: &circuit_input_builder::ExecStep) -> ExecStep {
    ExecStep {
        call_index: step.call_index,
        rw_indices: step
            .bus_mapping_instance
            .iter()
            .map(|x| {
                let tag = match x.target() {
                    operation::Target::Memory => RwTableTag::Memory,
                    operation::Target::Stack => RwTableTag::Stack,
                    operation::Target::Storage => RwTableTag::AccountStorage,
                    operation::Target::TxAccessListAccount => RwTableTag::TxAccessListAccount,
                    operation::Target::TxAccessListAccountStorage => {
                        RwTableTag::TxAccessListAccountStorage
                    }
                    operation::Target::TxRefund => RwTableTag::TxRefund,
                    operation::Target::Account => RwTableTag::Account,
                    operation::Target::AccountDestructed => RwTableTag::AccountDestructed,
                    operation::Target::CallContext => RwTableTag::CallContext,
                    operation::Target::TxReceipt => RwTableTag::TxReceipt,
                    operation::Target::TxLog => RwTableTag::TxLog,
                };
                (tag, x.as_usize())
            })
            .collect(),
        execution_state: ExecutionState::from(step),
        rw_counter: usize::from(step.rwc),
        program_counter: usize::from(step.pc) as u64,
        stack_pointer: STACK_CAPACITY - step.stack_size,
        gas_left: step.gas_left.0,
        gas_cost: step.gas_cost.as_u64(),
        opcode: match step.exec_state {
            circuit_input_builder::ExecState::Op(op) => Some(op),
            _ => None,
        },
        memory_size: step.memory_size as u64,
        reversible_write_counter: step.reversible_write_counter,
        log_id: step.log_id,
    }
}

fn tx_convert(tx: &circuit_input_builder::Transaction, id: usize, is_last_tx: bool) -> Transaction {
    Transaction {
        id,
        nonce: tx.nonce,
        gas: tx.gas,
        gas_price: tx.gas_price,
        caller_address: tx.from,
        callee_address: tx.to,
        is_create: tx.is_create(),
        value: tx.value,
        call_data: tx.input.clone(),
        call_data_length: tx.input.len(),
        call_data_gas_cost: tx
            .input
            .iter()
            .fold(0, |acc, byte| acc + if *byte == 0 { 4 } else { 16 }),
        calls: tx
            .calls()
            .iter()
            .map(|call| Call {
                id: call.call_id,
                is_root: call.is_root,
                is_create: call.is_create(),
                code_hash: call.code_hash.to_word(),
                rw_counter_end_of_reversion: call.rw_counter_end_of_reversion,
                caller_id: call.caller_id,
                depth: call.depth,
                caller_address: call.caller_address,
                callee_address: call.address,
                call_data_offset: call.call_data_offset,
                call_data_length: call.call_data_length,
                return_data_offset: call.return_data_offset,
                return_data_length: call.return_data_length,
                value: call.value,
                is_success: call.is_success,
                is_persistent: call.is_persistent,
                is_static: call.is_static,
            })
            .collect(),
        steps: tx
            .steps()
            .iter()
            .map(step_convert)
            .chain(
                (if is_last_tx {
                    Some(iter::once(ExecStep {
                        // if it is the first tx,  less 1 rw lookup, refer to end_tx gadget
                        rw_counter: tx.steps().last().unwrap().rwc.0 + 9 - (id == 1) as usize,
                        execution_state: ExecutionState::EndBlock,
                        ..Default::default()
                    }))
                } else {
                    None
                })
                .into_iter()
                .flatten(),
            )
            .collect(),
    }
}

pub fn block_convert(
    block: &circuit_input_builder::Block,
    code_db: &bus_mapping::state_db::CodeDB,
) -> Block<Fr> {
    Block {
        randomness: Fr::from(0xcafeu64),
        context: block.into(),
        rws: RwMap::from(&block.container),
        txs: block
            .txs()
            .iter()
            .enumerate()
            .map(|(idx, tx)| tx_convert(tx, idx + 1, idx + 1 == block.txs().len()))
            .collect(),
        bytecodes: block
            .txs()
            .iter()
            .flat_map(|tx| {
                tx.calls()
                    .iter()
                    .map(|call| call.code_hash)
                    .unique()
                    .into_iter()
                    .map(|code_hash| {
                        let bytecode = Bytecode::new(code_db.0.get(&code_hash).unwrap().to_vec());
                        (bytecode.hash, bytecode)
                    })
            })
            .collect(),
        copy_events: block.copy_events.clone(),
        sha3_inputs: block.sha3_inputs.clone(),
        ..Default::default()
    }
}<|MERGE_RESOLUTION|>--- conflicted
+++ resolved
@@ -1276,12 +1276,8 @@
                     OpcodeId::GAS => ExecutionState::GAS,
                     OpcodeId::SELFBALANCE => ExecutionState::SELFBALANCE,
                     OpcodeId::SHA3 => ExecutionState::SHA3,
-<<<<<<< HEAD
-                    OpcodeId::SHR => ExecutionState::SHR,
+                    OpcodeId::SHL | OpcodeId::SHR => ExecutionState::SHL_SHR,
                     OpcodeId::SAR => ExecutionState::SAR,
-=======
-                    OpcodeId::SHL | OpcodeId::SHR => ExecutionState::SHL_SHR,
->>>>>>> 1e9bc96a
                     OpcodeId::SLOAD => ExecutionState::SLOAD,
                     OpcodeId::SSTORE => ExecutionState::SSTORE,
                     OpcodeId::CALLDATASIZE => ExecutionState::CALLDATASIZE,
@@ -1297,11 +1293,6 @@
                     // dummy ops
                     OpcodeId::BALANCE => dummy!(ExecutionState::BALANCE),
                     OpcodeId::EXP => dummy!(ExecutionState::EXP),
-<<<<<<< HEAD
-                    OpcodeId::SHL => dummy!(ExecutionState::SHL),
-=======
-                    OpcodeId::SAR => dummy!(ExecutionState::SAR),
->>>>>>> 1e9bc96a
                     OpcodeId::EXTCODESIZE => dummy!(ExecutionState::EXTCODESIZE),
                     OpcodeId::EXTCODECOPY => dummy!(ExecutionState::EXTCODECOPY),
                     OpcodeId::RETURNDATASIZE => dummy!(ExecutionState::RETURNDATASIZE),
