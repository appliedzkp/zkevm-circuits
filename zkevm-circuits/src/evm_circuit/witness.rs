#![allow(missing_docs)]
use crate::evm_circuit::{
    param::{N_BYTES_WORD, STACK_CAPACITY},
    step::ExecutionState,
    table::{
        AccountFieldTag, BlockContextFieldTag, CallContextFieldTag, RwTableTag, TxContextFieldTag,
    },
    util::RandomLinearCombination,
};
use eth_types::evm_types::OpcodeId;
use eth_types::{Address, ToLittleEndian, ToScalar, ToWord, Word};
use halo2::arithmetic::FieldExt;
use pairing::bn256::Fr as Fp;
use sha3::{Digest, Keccak256};
use std::convert::TryInto;

#[derive(Debug, Default)]
pub struct Block<F> {
    /// The randomness for random linear combination
    pub randomness: F,
    /// Transactions in the block
    pub txs: Vec<Transaction<F>>,
    /// Read write events in the RwTable
    pub rws: Vec<Rw>,
    /// Bytecode used in the block
    pub bytecodes: Vec<Bytecode>,
    /// The block context
    pub context: BlockContext<F>,
}

#[derive(Debug, Default)]
pub struct BlockContext<F> {
    /// The address of the miner for the block
    pub coinbase: Address,
    /// The gas limit of the block
    pub gas_limit: u64,
    /// The block number
    pub block_number: F,
    /// The timestamp of the block
    pub time: u64,
    /// The difficulty of the blcok
    pub difficulty: Word,
    /// The base fee, the minimum amount of gas fee for a transaction
    pub base_fee: Word,
    /// The hash of previous blocks
    pub previous_block_hashes: Vec<Word>,
}

impl<F: FieldExt> BlockContext<F> {
    pub fn table_assignments(&self, randomness: F) -> Vec<[F; 3]> {
        [
            vec![
                [
                    F::from(BlockContextFieldTag::Coinbase as u64),
                    F::zero(),
                    RandomLinearCombination::random_linear_combine(
                        self.coinbase.to_word().to_le_bytes(),
                        randomness,
                    ),
                ],
                [
                    F::from(BlockContextFieldTag::GasLimit as u64),
                    F::zero(),
                    F::from(self.gas_limit),
                ],
                [
                    F::from(BlockContextFieldTag::BlockNumber as u64),
                    F::zero(),
                    self.block_number,
                ],
                [
                    F::from(BlockContextFieldTag::Time as u64),
                    F::zero(),
                    F::from(self.time),
                ],
                [
                    F::from(BlockContextFieldTag::Difficulty as u64),
                    F::zero(),
                    RandomLinearCombination::random_linear_combine(
                        self.difficulty.to_le_bytes(),
                        randomness,
                    ),
                ],
                [
                    F::from(BlockContextFieldTag::BaseFee as u64),
                    F::zero(),
                    RandomLinearCombination::random_linear_combine(
                        self.base_fee.to_le_bytes(),
                        randomness,
                    ),
                ],
            ],
            self.previous_block_hashes
                .iter()
                .enumerate()
                .map(|(idx, hash)| {
                    [
                        F::from(BlockContextFieldTag::BlockHash as u64),
                        self.block_number - F::from((idx + 1) as u64),
                        RandomLinearCombination::random_linear_combine(
                            hash.to_le_bytes(),
                            randomness,
                        ),
                    ]
                })
                .collect(),
        ]
        .concat()
    }
}

#[derive(Debug, Default)]
pub struct Transaction<F> {
    /// The transaction index in the block
    pub id: usize,
    /// The sender account nonce of the transaction
    pub nonce: u64,
    /// The gas limit of the transaction
    pub gas: u64,
    /// The gas price
    pub gas_price: Word,
    /// The caller address
    pub caller_address: Address,
    /// The callee address
    pub callee_address: Address,
    /// Whether it's a create transaction
    pub is_create: bool,
    /// The ether amount of the transaction
    pub value: Word,
    /// The call data
    pub call_data: Vec<u8>,
    /// The call data length
    pub call_data_length: usize,
    /// The gas cost for transaction call data
    pub call_data_gas_cost: u64,
    /// The calls made in the transaction
    pub calls: Vec<Call<F>>,
    /// The steps executioned in the transaction
    pub steps: Vec<ExecStep>,
}

impl<F: FieldExt> Transaction<F> {
    pub fn table_assignments(&self, randomness: F) -> Vec<[F; 4]> {
        [
            vec![
                [
                    F::from(self.id as u64),
                    F::from(TxContextFieldTag::Nonce as u64),
                    F::zero(),
                    F::from(self.nonce),
                ],
                [
                    F::from(self.id as u64),
                    F::from(TxContextFieldTag::Gas as u64),
                    F::zero(),
                    F::from(self.gas),
                ],
                [
                    F::from(self.id as u64),
                    F::from(TxContextFieldTag::GasPrice as u64),
                    F::zero(),
                    RandomLinearCombination::random_linear_combine(
                        self.gas_price.to_le_bytes(),
                        randomness,
                    ),
                ],
                [
                    F::from(self.id as u64),
                    F::from(TxContextFieldTag::CallerAddress as u64),
                    F::zero(),
                    self.caller_address.to_scalar().unwrap(),
                ],
                [
                    F::from(self.id as u64),
                    F::from(TxContextFieldTag::CalleeAddress as u64),
                    F::zero(),
                    self.callee_address.to_scalar().unwrap(),
                ],
                [
                    F::from(self.id as u64),
                    F::from(TxContextFieldTag::IsCreate as u64),
                    F::zero(),
                    F::from(self.is_create as u64),
                ],
                [
                    F::from(self.id as u64),
                    F::from(TxContextFieldTag::Value as u64),
                    F::zero(),
                    RandomLinearCombination::random_linear_combine(
                        self.value.to_le_bytes(),
                        randomness,
                    ),
                ],
                [
                    F::from(self.id as u64),
                    F::from(TxContextFieldTag::CallDataLength as u64),
                    F::zero(),
                    F::from(self.call_data_length as u64),
                ],
                [
                    F::from(self.id as u64),
                    F::from(TxContextFieldTag::CallDataGasCost as u64),
                    F::zero(),
                    F::from(self.call_data_gas_cost),
                ],
            ],
            self.call_data
                .iter()
                .enumerate()
                .map(|(idx, byte)| {
                    [
                        F::from(self.id as u64),
                        F::from(TxContextFieldTag::CallData as u64),
                        F::from(idx as u64),
                        F::from(*byte as u64),
                    ]
                })
                .collect(),
        ]
        .concat()
    }
}

#[derive(Debug, Default)]
pub struct Call<F> {
    /// The unique identifier of call in the whole proof, using the
    /// `rw_counter` at the call step.
    pub id: usize,
    /// Indicate if the call is the root call
    pub is_root: bool,
    /// Indicate if the call is a create call
    pub is_create: bool,
    /// The identifier of current executed bytecode
    pub opcode_source: F,
    /// The `rw_counter` at the end of reversion of a call if it has
    /// `is_persistent == false`
    pub rw_counter_end_of_reversion: usize,
    /// The call index of caller
    pub caller_call_id: usize,
    /// The depth in the call stack
    pub depth: usize,
    /// The caller address
    pub caller_address: Address,
    /// The callee address
    pub callee_address: Address,
    /// The call data offset in the memory
    pub call_data_offset: usize,
    /// The length of call data
    pub call_data_length: usize,
    /// The return data offset in the memory
    pub return_data_offset: usize,
    /// The length of return data
    pub return_data_length: usize,
    /// The ether amount of the transaction
    pub value: Word,
    /// TBD, Han will update this field
    pub result: Word,
    /// Indicate if this call and all its caller have `is_success == true`
    pub is_persistent: bool,
    /// Indicate if it's a static call
    pub is_static: bool,
}

#[derive(Clone, Debug, Default)]
pub struct ExecStep {
    /// The index in the Transaction calls
    pub call_index: usize,
    /// The indices in the RW trace incurred in this step
    pub rw_indices: Vec<usize>,
    /// The execution state for the step
    pub execution_state: ExecutionState,
    /// The Read/Write counter before the step
    pub rw_counter: usize,
    /// The program counter
    pub program_counter: u64,
    /// The stack pointer
    pub stack_pointer: usize,
    /// The amount of gas left
    pub gas_left: u64,
    /// The gas cost in this step
    pub gas_cost: u64,
    /// The memory size in bytes
    pub memory_size: u64,
    /// The counter for state writes
    pub state_write_counter: usize,
    /// The opcode corresponds to the step
    pub opcode: Option<OpcodeId>,
}

impl ExecStep {
    pub fn memory_word_size(&self) -> u64 {
        // EVM always pads the memory size to word size
        // https://github.com/ethereum/go-ethereum/blob/master/core/vm/interpreter.go#L212-L216
        // Thus, the memory size must be a multiple of 32 bytes.
        assert_eq!(self.memory_size % N_BYTES_WORD as u64, 0);
        self.memory_size / N_BYTES_WORD as u64
    }
}

#[derive(Debug)]
pub struct Bytecode {
    pub hash: Word,
    pub bytes: Vec<u8>,
}

impl Bytecode {
    pub fn new(bytes: Vec<u8>) -> Self {
        Self {
            hash: Word::from_big_endian(Keccak256::digest(&bytes).as_slice()),
            bytes,
        }
    }

    pub fn table_assignments<'a, F: FieldExt>(
        &'a self,
        randomness: F,
    ) -> impl Iterator<Item = [F; 4]> + '_ {
        struct BytecodeIterator<'a, F> {
            idx: usize,
            push_data_left: usize,
            hash: F,
            bytes: &'a [u8],
        }

        impl<'a, F: FieldExt> Iterator for BytecodeIterator<'a, F> {
            type Item = [F; 4];

            fn next(&mut self) -> Option<Self::Item> {
                if self.idx == self.bytes.len() {
                    return None;
                }

                let idx = self.idx;
                let byte = self.bytes[self.idx];
                let mut is_code = true;

                if self.push_data_left > 0 {
                    is_code = false;
                    self.push_data_left -= 1;
                } else if (OpcodeId::PUSH1.as_u8()..=OpcodeId::PUSH32.as_u8()).contains(&byte) {
                    self.push_data_left = byte as usize - (OpcodeId::PUSH1.as_u8() - 1) as usize;
                }

                self.idx += 1;

                Some([
                    self.hash,
                    F::from(idx as u64),
                    F::from(byte as u64),
                    F::from(is_code as u64),
                ])
            }
        }

        BytecodeIterator {
            idx: 0,
            push_data_left: 0,
            hash: RandomLinearCombination::random_linear_combine(
                self.hash.to_le_bytes(),
                randomness,
            ),
            bytes: &self.bytes,
        }
    }
}

#[derive(Clone, Debug)]
pub enum Rw {
    TxAccessListAccount {
        rw_counter: usize,
        is_write: bool,
        tx_id: usize,
        account_address: Address,
        value: bool,
        value_prev: bool,
    },
    TxAccessListStorageSlot {
        rw_counter: usize,
        is_write: bool,
    },
    TxRefund {
        rw_counter: usize,
        is_write: bool,
    },
    Account {
        rw_counter: usize,
        is_write: bool,
        account_address: Address,
        field_tag: AccountFieldTag,
        value: Word,
        value_prev: Word,
    },
    AccountStorage {
        rw_counter: usize,
        is_write: bool,
    },
    AccountDestructed {
        rw_counter: usize,
        is_write: bool,
    },
    CallContext {
        rw_counter: usize,
        is_write: bool,
        call_id: usize,
        field_tag: CallContextFieldTag,
        value: Word,
    },
    Stack {
        rw_counter: usize,
        is_write: bool,
        call_id: usize,
        stack_pointer: usize,
        value: Word,
    },
    Memory {
        rw_counter: usize,
        is_write: bool,
        call_id: usize,
        memory_address: u64,
        byte: u8,
    },
}

impl Rw {
    pub fn account_value_pair(&self) -> (Word, Word) {
        match self {
            Self::Account {
                value, value_prev, ..
            } => (*value, *value_prev),
            _ => unreachable!(),
        }
    }

    pub fn stack_value(&self) -> Word {
        match self {
            Self::Stack { value, .. } => *value,
            _ => unreachable!(),
        }
    }

    pub fn table_assignment<F: FieldExt>(&self, randomness: F) -> [F; 10] {
        match self {
            Self::TxAccessListAccount {
                rw_counter,
                is_write,
                tx_id,
                account_address,
                value,
                value_prev,
            } => [
                F::from(*rw_counter as u64),
                F::from(*is_write as u64),
                F::from(RwTableTag::TxAccessListAccount as u64),
                F::from(*tx_id as u64),
                account_address.to_scalar().unwrap(),
                F::zero(),
                F::from(*value as u64),
                F::from(*value_prev as u64),
                F::zero(),
                F::zero(),
            ],
            Self::Account {
                rw_counter,
                is_write,
                account_address,
                field_tag,
                value,
                value_prev,
            } => {
                let to_scalar = |value: &Word| match field_tag {
                    AccountFieldTag::Nonce => value.to_scalar().unwrap(),
                    _ => RandomLinearCombination::random_linear_combine(
                        value.to_le_bytes(),
                        randomness,
                    ),
                };
                [
                    F::from(*rw_counter as u64),
                    F::from(*is_write as u64),
                    F::from(RwTableTag::Account as u64),
                    account_address.to_scalar().unwrap(),
                    F::from(*field_tag as u64),
                    F::zero(),
                    to_scalar(value),
                    to_scalar(value_prev),
                    F::zero(),
                    F::zero(),
                ]
            }
            Self::CallContext {
                rw_counter,
                is_write,
                call_id,
                field_tag,
                value,
            } => [
                F::from(*rw_counter as u64),
                F::from(*is_write as u64),
                F::from(RwTableTag::CallContext as u64),
                F::from(*call_id as u64),
                F::from(*field_tag as u64),
                F::zero(),
                match field_tag {
                    CallContextFieldTag::OpcodeSource | CallContextFieldTag::Value => {
                        RandomLinearCombination::random_linear_combine(
                            value.to_le_bytes(),
                            randomness,
                        )
                    }
                    CallContextFieldTag::CallerAddress
                    | CallContextFieldTag::CalleeAddress
                    | CallContextFieldTag::Result => value.to_scalar().unwrap(),
                    _ => value.to_scalar().unwrap(),
                },
                F::zero(),
                F::zero(),
                F::zero(),
            ],
            Self::Stack {
                rw_counter,
                is_write,
                call_id,
                stack_pointer,
                value,
            } => [
                F::from(*rw_counter as u64),
                F::from(*is_write as u64),
                F::from(RwTableTag::Stack as u64),
                F::from(*call_id as u64),
                F::from(*stack_pointer as u64),
                F::zero(),
                RandomLinearCombination::random_linear_combine(value.to_le_bytes(), randomness),
                F::zero(),
                F::zero(),
                F::zero(),
            ],
            Self::Memory {
                rw_counter,
                is_write,
                call_id,
                memory_address,
                byte,
            } => [
                F::from(*rw_counter as u64),
                F::from(*is_write as u64),
                F::from(RwTableTag::Memory as u64),
                F::from(*call_id as u64),
                F::from(*memory_address),
                F::zero(),
                F::from(*byte as u64),
                F::zero(),
                F::zero(),
                F::zero(),
            ],
            _ => unimplemented!(),
        }
    }
}

impl From<&bus_mapping::circuit_input_builder::ExecStep> for ExecutionState {
    fn from(step: &bus_mapping::circuit_input_builder::ExecStep) -> Self {
        // TODO: error reporting. (errors are defined in
        // circuit_input_builder.rs)
        debug_assert!(step.error.is_none());
        if step.op.is_dup() {
            return ExecutionState::DUP;
        }
        if step.op.is_push() {
            return ExecutionState::PUSH;
        }
        if step.op.is_swap() {
            return ExecutionState::SWAP;
        }
        match step.op {
            OpcodeId::ADD => ExecutionState::ADD,
            OpcodeId::MUL => ExecutionState::MUL,
            OpcodeId::SUB => ExecutionState::ADD,
            OpcodeId::EQ | OpcodeId::LT | OpcodeId::GT => ExecutionState::CMP,
            OpcodeId::SLT | OpcodeId::SGT => ExecutionState::SCMP,
            OpcodeId::SIGNEXTEND => ExecutionState::SIGNEXTEND,
            OpcodeId::STOP => ExecutionState::STOP,
            OpcodeId::AND => ExecutionState::BITWISE,
            OpcodeId::XOR => ExecutionState::BITWISE,
            OpcodeId::OR => ExecutionState::BITWISE,
            OpcodeId::POP => ExecutionState::POP,
            OpcodeId::PUSH32 => ExecutionState::PUSH,
            OpcodeId::BYTE => ExecutionState::BYTE,
            OpcodeId::MLOAD => ExecutionState::MEMORY,
            OpcodeId::MSTORE => ExecutionState::MEMORY,
            OpcodeId::MSTORE8 => ExecutionState::MEMORY,
            OpcodeId::JUMPDEST => ExecutionState::JUMPDEST,
            OpcodeId::JUMP => ExecutionState::JUMP,
            OpcodeId::JUMPI => ExecutionState::JUMPI,
            OpcodeId::PC => ExecutionState::PC,
            OpcodeId::MSIZE => ExecutionState::MSIZE,
            OpcodeId::COINBASE => ExecutionState::COINBASE,
<<<<<<< HEAD
            OpcodeId::TIMESTAMP => ExecutionState::TIMESTAMP,
=======
            OpcodeId::GAS => ExecutionState::GAS,
>>>>>>> 8d5e2afd
            _ => unimplemented!("unimplemented opcode {:?}", step.op),
        }
    }
}

impl From<&eth_types::Bytecode> for Bytecode {
    fn from(b: &eth_types::Bytecode) -> Self {
        Bytecode::new(b.to_vec())
    }
}

fn step_convert(
    step: &bus_mapping::circuit_input_builder::ExecStep,
    ops_len: (usize, usize, usize),
) -> ExecStep {
    let (stack_ops_len, memory_ops_len, _storage_ops_len) = ops_len;
    // TODO: call_index is not set in the ExecStep
    let result = ExecStep {
        rw_indices: step
            .bus_mapping_instance
            .iter()
            .map(|x| {
                let index = x.as_usize() - 1;
                match x.target() {
                    bus_mapping::operation::Target::Stack => index,
                    bus_mapping::operation::Target::Memory => index + stack_ops_len,
                    bus_mapping::operation::Target::Storage => {
                        index + stack_ops_len + memory_ops_len
                    }
                    _ => unimplemented!(),
                }
            })
            .collect(),
        execution_state: ExecutionState::from(step),
        rw_counter: usize::from(step.rwc),
        program_counter: usize::from(step.pc) as u64,
        stack_pointer: STACK_CAPACITY - step.stack_size,
        gas_left: step.gas_left.0,
        gas_cost: step.gas_cost.as_u64(),
        opcode: Some(step.op),
        memory_size: step.memory_size as u64,
        ..Default::default()
    };
    result
}

fn tx_convert(
    randomness: Fp,
    bytecode: &Bytecode,
    tx: &bus_mapping::circuit_input_builder::Transaction,
    ops_len: (usize, usize, usize),
) -> Transaction<Fp> {
    Transaction::<Fp> {
        calls: vec![Call {
            id: 1,
            is_root: true,
            is_create: tx.is_create(),
            opcode_source: RandomLinearCombination::random_linear_combine(
                bytecode.hash.to_le_bytes(),
                randomness,
            ),
            ..Default::default()
        }],
        steps: tx
            .steps()
            .iter()
            .map(|step| step_convert(step, ops_len))
            .collect(),
        ..Default::default()
    }
}

pub fn block_convert(
    randomness: Fp,
    bytecode: &[u8],
    b: &bus_mapping::circuit_input_builder::Block,
) -> Block<Fp> {
    let bytecode = Bytecode::new(bytecode.to_vec());

    // here stack_ops/memory_ops/etc are merged into a single array
    // in EVM circuit, we need rwc-sorted ops
    let mut stack_ops = b.container.sorted_stack();
    stack_ops.sort_by_key(|s| usize::from(s.rwc()));
    let mut memory_ops = b.container.sorted_memory();
    memory_ops.sort_by_key(|s| usize::from(s.rwc()));
    let mut storage_ops = b.container.sorted_storage();
    storage_ops.sort_by_key(|s| usize::from(s.rwc()));

    // converting to block context
    let context = BlockContext {
        coinbase: b.block_const.coinbase,
        time: b.block_const.timestamp.try_into().unwrap(),
        ..Default::default()
    };

    let mut block = Block {
        randomness,
        context,
        txs: b
            .txs()
            .iter()
            .map(|tx| {
                tx_convert(
                    randomness,
                    &bytecode,
                    tx,
                    (stack_ops.len(), memory_ops.len(), storage_ops.len()),
                )
            })
            .collect(),
        bytecodes: vec![bytecode],
        ..Default::default()
    };

    block.rws.extend(stack_ops.iter().map(|s| Rw::Stack {
        rw_counter: s.rwc().into(),
        is_write: s.op().rw().is_write(),
        call_id: 1,
        stack_pointer: usize::from(*s.op().address()),
        value: *s.op().value(),
    }));
    block.rws.extend(memory_ops.iter().map(|s| Rw::Memory {
        rw_counter: s.rwc().into(),
        is_write: s.op().rw().is_write(),
        call_id: 1,
        memory_address: u64::from_le_bytes(s.op().address().to_le_bytes()[..8].try_into().unwrap()),
        byte: s.op().value(),
    }));
    // TODO add storage ops

    block
}<|MERGE_RESOLUTION|>--- conflicted
+++ resolved
@@ -594,11 +594,8 @@
             OpcodeId::PC => ExecutionState::PC,
             OpcodeId::MSIZE => ExecutionState::MSIZE,
             OpcodeId::COINBASE => ExecutionState::COINBASE,
-<<<<<<< HEAD
             OpcodeId::TIMESTAMP => ExecutionState::TIMESTAMP,
-=======
             OpcodeId::GAS => ExecutionState::GAS,
->>>>>>> 8d5e2afd
             _ => unimplemented!("unimplemented opcode {:?}", step.op),
         }
     }
