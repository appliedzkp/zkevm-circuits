#![allow(missing_docs)]
use crate::evm_circuit::{
    param::{N_BYTES_WORD, STACK_CAPACITY},
    step::ExecutionState,
    table::{
        AccountFieldTag, BlockContextFieldTag, CallContextFieldTag, RwTableTag, TxContextFieldTag,
    },
    util::RandomLinearCombination,
};
use bus_mapping::circuit_input_builder::{self, ExecError, OogError, StepAuxiliaryData};
use bus_mapping::operation::{self, AccountField, CallContextField};
use eth_types::evm_types::OpcodeId;
use eth_types::{Address, Field, ToLittleEndian, ToScalar, ToWord, Word};
use halo2_proofs::arithmetic::{BaseExt, FieldExt};
use pairing::bn256::Fr as Fp;
use sha3::{Digest, Keccak256};
use std::{collections::HashMap, convert::TryInto, iter};

#[derive(Debug, Default, Clone)]
pub struct Block<F> {
    /// The randomness for random linear combination
    pub randomness: F,
    /// Transactions in the block
    pub txs: Vec<Transaction>,
    /// Read write events in the RwTable
    pub rws: RwMap,
    /// Bytecode used in the block
    pub bytecodes: Vec<Bytecode>,
    /// The block context
    pub context: BlockContext,
}

#[derive(Debug, Default, Clone)]
pub struct BlockContext {
    /// The address of the miner for the block
    pub coinbase: Address,
    /// The gas limit of the block
    pub gas_limit: u64,
    /// The number of the block
    pub number: Word,
    /// The timestamp of the block
    pub timestamp: Word,
    /// The difficulty of the blcok
    pub difficulty: Word,
    /// The base fee, the minimum amount of gas fee for a transaction
    pub base_fee: Word,
    /// The hash of previous blocks
    pub history_hashes: Vec<Word>,
}

impl BlockContext {
    pub fn table_assignments<F: Field>(&self, randomness: F) -> Vec<[F; 3]> {
        [
            vec![
                [
                    F::from(BlockContextFieldTag::Coinbase as u64),
                    F::zero(),
                    self.coinbase.to_scalar().unwrap(),
                ],
                [
                    F::from(BlockContextFieldTag::GasLimit as u64),
                    F::zero(),
                    F::from(self.gas_limit),
                ],
                [
                    F::from(BlockContextFieldTag::Number as u64),
                    F::zero(),
                    self.number.to_scalar().unwrap(),
                ],
                [
                    F::from(BlockContextFieldTag::Timestamp as u64),
                    F::zero(),
                    self.timestamp.to_scalar().unwrap(),
                ],
                [
                    F::from(BlockContextFieldTag::Difficulty as u64),
                    F::zero(),
                    RandomLinearCombination::random_linear_combine(
                        self.difficulty.to_le_bytes(),
                        randomness,
                    ),
                ],
                [
                    F::from(BlockContextFieldTag::BaseFee as u64),
                    F::zero(),
                    RandomLinearCombination::random_linear_combine(
                        self.base_fee.to_le_bytes(),
                        randomness,
                    ),
                ],
            ],
            self.history_hashes
                .iter()
                .enumerate()
                .map(|(idx, hash)| {
                    [
                        F::from(BlockContextFieldTag::BlockHash as u64),
                        (self.number - idx - 1).to_scalar().unwrap(),
                        RandomLinearCombination::random_linear_combine(
                            hash.to_le_bytes(),
                            randomness,
                        ),
                    ]
                })
                .collect(),
        ]
        .concat()
    }
}

#[derive(Debug, Default, Clone)]
pub struct Transaction {
    /// The transaction identifier in the block
    pub id: usize,
    /// The sender account nonce of the transaction
    pub nonce: u64,
    /// The gas limit of the transaction
    pub gas: u64,
    /// The gas price
    pub gas_price: Word,
    /// The caller address
    pub caller_address: Address,
    /// The callee address
    pub callee_address: Address,
    /// Whether it's a create transaction
    pub is_create: bool,
    /// The ether amount of the transaction
    pub value: Word,
    /// The call data
    pub call_data: Vec<u8>,
    /// The call data length
    pub call_data_length: usize,
    /// The gas cost for transaction call data
    pub call_data_gas_cost: u64,
    /// The calls made in the transaction
    pub calls: Vec<Call>,
    /// The steps executioned in the transaction
    pub steps: Vec<ExecStep>,
}

impl Transaction {
    pub fn table_assignments<F: Field>(&self, randomness: F) -> Vec<[F; 4]> {
        [
            vec![
                [
                    F::from(self.id as u64),
                    F::from(TxContextFieldTag::Nonce as u64),
                    F::zero(),
                    F::from(self.nonce),
                ],
                [
                    F::from(self.id as u64),
                    F::from(TxContextFieldTag::Gas as u64),
                    F::zero(),
                    F::from(self.gas),
                ],
                [
                    F::from(self.id as u64),
                    F::from(TxContextFieldTag::GasPrice as u64),
                    F::zero(),
                    RandomLinearCombination::random_linear_combine(
                        self.gas_price.to_le_bytes(),
                        randomness,
                    ),
                ],
                [
                    F::from(self.id as u64),
                    F::from(TxContextFieldTag::CallerAddress as u64),
                    F::zero(),
                    self.caller_address.to_scalar().unwrap(),
                ],
                [
                    F::from(self.id as u64),
                    F::from(TxContextFieldTag::CalleeAddress as u64),
                    F::zero(),
                    self.callee_address.to_scalar().unwrap(),
                ],
                [
                    F::from(self.id as u64),
                    F::from(TxContextFieldTag::IsCreate as u64),
                    F::zero(),
                    F::from(self.is_create as u64),
                ],
                [
                    F::from(self.id as u64),
                    F::from(TxContextFieldTag::Value as u64),
                    F::zero(),
                    RandomLinearCombination::random_linear_combine(
                        self.value.to_le_bytes(),
                        randomness,
                    ),
                ],
                [
                    F::from(self.id as u64),
                    F::from(TxContextFieldTag::CallDataLength as u64),
                    F::zero(),
                    F::from(self.call_data_length as u64),
                ],
                [
                    F::from(self.id as u64),
                    F::from(TxContextFieldTag::CallDataGasCost as u64),
                    F::zero(),
                    F::from(self.call_data_gas_cost),
                ],
            ],
            self.call_data
                .iter()
                .enumerate()
                .map(|(idx, byte)| {
                    [
                        F::from(self.id as u64),
                        F::from(TxContextFieldTag::CallData as u64),
                        F::from(idx as u64),
                        F::from(*byte as u64),
                    ]
                })
                .collect(),
        ]
        .concat()
    }
}

#[derive(Debug, Clone)]
pub enum CodeSource {
    Account(Word),
}

impl Default for CodeSource {
    fn default() -> Self {
        Self::Account(0.into())
    }
}

#[derive(Debug, Default, Clone)]
pub struct Call {
    /// The unique identifier of call in the whole proof, using the
    /// `rw_counter` at the call step.
    pub id: usize,
    /// Indicate if the call is the root call
    pub is_root: bool,
    /// Indicate if the call is a create call
    pub is_create: bool,
    /// The identifier of current executed bytecode
    pub code_source: CodeSource,
    /// The `rw_counter` at the end of reversion of a call if it has
    /// `is_persistent == false`
    pub rw_counter_end_of_reversion: usize,
    /// The call index of caller
    pub caller_id: usize,
    /// The depth in the call stack
    pub depth: usize,
    /// The caller address
    pub caller_address: Address,
    /// The callee address
    pub callee_address: Address,
    /// The call data offset in the memory
    pub call_data_offset: u64,
    /// The length of call data
    pub call_data_length: u64,
    /// The return data offset in the memory
    pub return_data_offset: u64,
    /// The length of return data
    pub return_data_length: u64,
    /// The ether amount of the transaction
    pub value: Word,
    /// Indicate if this call halts successfully.
    pub is_success: bool,
    /// Indicate if this call and all its caller have `is_success == true`
    pub is_persistent: bool,
    /// Indicate if it's a static call
    pub is_static: bool,
}

#[derive(Clone, Debug, Default)]
pub struct ExecStep {
    /// The index in the Transaction calls
    pub call_index: usize,
    /// The indices in the RW trace incurred in this step
    pub rw_indices: Vec<(RwTableTag, usize)>,
    /// The execution state for the step
    pub execution_state: ExecutionState,
    /// The Read/Write counter before the step
    pub rw_counter: usize,
    /// The program counter
    pub program_counter: u64,
    /// The stack pointer
    pub stack_pointer: usize,
    /// The amount of gas left
    pub gas_left: u64,
    /// The gas cost in this step
    pub gas_cost: u64,
    /// The memory size in bytes
    pub memory_size: u64,
    /// The counter for state writes
    pub state_write_counter: usize,
    /// The opcode corresponds to the step
    pub opcode: Option<OpcodeId>,
    /// Step auxiliary data
    pub aux_data: Option<StepAuxiliaryData>,
}

impl ExecStep {
    pub fn memory_word_size(&self) -> u64 {
        // EVM always pads the memory size to word size
        // https://github.com/ethereum/go-ethereum/blob/master/core/vm/interpreter.go#L212-L216
        // Thus, the memory size must be a multiple of 32 bytes.
        assert_eq!(self.memory_size % N_BYTES_WORD as u64, 0);
        self.memory_size / N_BYTES_WORD as u64
    }
}

#[derive(Debug, Clone)]
pub struct Bytecode {
    pub hash: Word,
    pub bytes: Vec<u8>,
}

impl Bytecode {
    pub fn new(bytes: Vec<u8>) -> Self {
        let hash = Word::from_big_endian(Keccak256::digest(&bytes).as_slice());
        Self { hash, bytes }
    }

    pub fn table_assignments<'a, F: FieldExt>(
        &'a self,
        randomness: F,
    ) -> impl Iterator<Item = [F; 4]> + '_ {
        struct BytecodeIterator<'a, F> {
            idx: usize,
            push_data_left: usize,
            hash: F,
            bytes: &'a [u8],
        }

        impl<'a, F: FieldExt> Iterator for BytecodeIterator<'a, F> {
            type Item = [F; 4];

            fn next(&mut self) -> Option<Self::Item> {
                if self.idx == self.bytes.len() {
                    return None;
                }

                let idx = self.idx;
                let byte = self.bytes[self.idx];
                let mut is_code = true;

                if self.push_data_left > 0 {
                    is_code = false;
                    self.push_data_left -= 1;
                } else if (OpcodeId::PUSH1.as_u8()..=OpcodeId::PUSH32.as_u8()).contains(&byte) {
                    self.push_data_left = byte as usize - (OpcodeId::PUSH1.as_u8() - 1) as usize;
                }

                self.idx += 1;

                Some([
                    self.hash,
                    F::from(idx as u64),
                    F::from(byte as u64),
                    F::from(is_code as u64),
                ])
            }
        }

        BytecodeIterator {
            idx: 0,
            push_data_left: 0,
            hash: RandomLinearCombination::random_linear_combine(
                self.hash.to_le_bytes(),
                randomness,
            ),
            bytes: &self.bytes,
        }
    }
}

#[derive(Debug, Default, Clone)]
pub struct RwMap(pub HashMap<RwTableTag, Vec<Rw>>);

impl std::ops::Index<(RwTableTag, usize)> for RwMap {
    type Output = Rw;

    fn index(&self, (tag, idx): (RwTableTag, usize)) -> &Self::Output {
        &self.0.get(&tag).unwrap()[idx]
    }
}

impl RwMap {
    /// These "sorted_xx" methods are used in state circuit
    pub fn sorted_memory_rw(&self) -> Vec<Rw> {
        let mut sorted = self.0[&RwTableTag::Memory].clone();
        sorted.sort_by_key(|x| match x {
            Rw::Memory {
                call_id,
                memory_address,
                ..
            } => (*call_id, *memory_address),
            _ => panic!("invalid memory rw"),
        });
        sorted
    }

    pub fn sorted_stack_rw(&self) -> Vec<Rw> {
        let mut sorted = self.0[&RwTableTag::Stack].clone();
        sorted.sort_by_key(|x| match x {
            Rw::Stack {
                call_id,
                stack_pointer,
                ..
            } => (*call_id, *stack_pointer),
            _ => panic!("invalid stack rw"),
        });
        sorted
    }

    pub fn sorted_storage_rw(&self) -> Vec<Rw> {
        let mut sorted = self.0[&RwTableTag::AccountStorage].clone();
        sorted.sort_by_key(|x| match x {
            Rw::AccountStorage {
                account_address,
                storage_key,
                ..
            } => (*account_address, *storage_key),
            _ => panic!("invalid storage rw"),
        });
        sorted
    }
}

#[derive(Clone, Debug)]
pub enum Rw {
    TxAccessListAccount {
        rw_counter: usize,
        is_write: bool,
        tx_id: usize,
        account_address: Address,
        value: bool,
        value_prev: bool,
    },
    TxAccessListAccountStorage {
        rw_counter: usize,
        is_write: bool,
        tx_id: usize,
        account_address: Address,
        storage_key: Word,
        value: bool,
        value_prev: bool,
    },
    TxRefund {
        rw_counter: usize,
        is_write: bool,
        tx_id: usize,
        value: u64,
        value_prev: u64,
    },
    Account {
        rw_counter: usize,
        is_write: bool,
        account_address: Address,
        field_tag: AccountFieldTag,
        value: Word,
        value_prev: Word,
    },
    AccountStorage {
        rw_counter: usize,
        is_write: bool,
        account_address: Address,
        storage_key: Word,
        value: Word,
        value_prev: Word,
        tx_id: usize,
        committed_value: Word,
    },
    AccountDestructed {
        rw_counter: usize,
        is_write: bool,
        tx_id: usize,
        account_address: Address,
        value: bool,
        value_prev: bool,
    },
    CallContext {
        rw_counter: usize,
        is_write: bool,
        call_id: usize,
        field_tag: CallContextFieldTag,
        value: Word,
    },
    Stack {
        rw_counter: usize,
        is_write: bool,
        call_id: usize,
        stack_pointer: usize,
        value: Word,
    },
    Memory {
        rw_counter: usize,
        is_write: bool,
        call_id: usize,
        memory_address: u64,
        byte: u8,
    },
}
#[derive(Default, Clone, Copy)]
pub struct RwRow<F: FieldExt> {
    pub rw_counter: F,
    pub is_write: F,
    pub tag: F,
    pub key1: F,
    pub key2: F,
    pub key3: F,
    pub key4: F,
    pub value: F,
    pub value_prev: F,
    pub aux1: F,
    pub aux2: F,
}

impl<F: FieldExt> From<[F; 11]> for RwRow<F> {
    fn from(row: [F; 11]) -> Self {
        Self {
            rw_counter: row[0],
            is_write: row[1],
            tag: row[2],
            key1: row[3],
            key2: row[4],
            key3: row[5],
            key4: row[6],
            value: row[7],
            value_prev: row[8],
            aux1: row[9],
            aux2: row[10],
        }
    }
}

impl Rw {
    pub fn tx_access_list_value_pair(&self) -> (bool, bool) {
        match self {
            Self::TxAccessListAccount {
                value, value_prev, ..
            } => (*value, *value_prev),
            Self::TxAccessListAccountStorage {
                value, value_prev, ..
            } => (*value, *value_prev),
            _ => unreachable!(),
        }
    }

    pub fn tx_refund_value_pair(&self) -> (u64, u64) {
        match self {
            Self::TxRefund {
                value, value_prev, ..
            } => (*value, *value_prev),
            _ => unreachable!(),
        }
    }

    pub fn account_value_pair(&self) -> (Word, Word) {
        match self {
            Self::Account {
                value, value_prev, ..
            } => (*value, *value_prev),
            _ => unreachable!(),
        }
    }

    pub fn aux_pair(&self) -> (usize, Word) {
        match self {
            Self::AccountStorage {
                tx_id,
                committed_value,
                ..
            } => (*tx_id, *committed_value),
            _ => unreachable!(),
        }
    }

    pub fn storage_value_aux(&self) -> (Word, Word, usize, Word) {
        match self {
            Self::AccountStorage {
                value,
                value_prev,
                tx_id,
                committed_value,
                ..
            } => (*value, *value_prev, *tx_id, *committed_value),
            _ => unreachable!(),
        }
    }

    pub fn call_context_value(&self) -> Word {
        match self {
            Self::CallContext { value, .. } => *value,
            _ => unreachable!(),
        }
    }

    pub fn stack_value(&self) -> Word {
        match self {
            Self::Stack { value, .. } => *value,
            _ => unreachable!(),
        }
    }

    pub fn memory_value(&self) -> u8 {
        match self {
            Self::Memory { byte, .. } => *byte,
            _ => unreachable!(),
        }
    }

    pub fn table_assignment<F: Field>(&self, randomness: F) -> RwRow<F> {
        match self {
            Self::TxAccessListAccount {
                rw_counter,
                is_write,
                tx_id,
                account_address,
                value,
                value_prev,
            } => [
                F::from(*rw_counter as u64),
                F::from(*is_write as u64),
                F::from(RwTableTag::TxAccessListAccount as u64),
                F::from(*tx_id as u64),
                account_address.to_scalar().unwrap(),
                F::zero(),
                F::zero(),
                F::from(*value as u64),
                F::from(*value_prev as u64),
                F::zero(),
                F::zero(),
            ]
            .into(),
            Self::TxAccessListAccountStorage {
                rw_counter,
                is_write,
                tx_id,
                account_address,
                storage_key,
                value,
                value_prev,
            } => [
                F::from(*rw_counter as u64),
                F::from(*is_write as u64),
                F::from(RwTableTag::TxAccessListAccountStorage as u64),
                F::from(*tx_id as u64),
                account_address.to_scalar().unwrap(),
                F::zero(),
                RandomLinearCombination::random_linear_combine(
                    storage_key.to_le_bytes(),
                    randomness,
                ),
                F::from(*value as u64),
                F::from(*value_prev as u64),
                F::zero(),
                F::zero(),
            ]
            .into(),
            Self::TxRefund {
                rw_counter,
                is_write,
                tx_id,
                value,
                value_prev,
            } => [
                F::from(*rw_counter as u64),
                F::from(*is_write as u64),
                F::from(RwTableTag::TxRefund as u64),
                F::from(*tx_id as u64),
                F::zero(),
                F::zero(),
                F::zero(),
                F::from(*value),
                F::from(*value_prev),
                F::zero(),
                F::zero(),
            ]
            .into(),
            Self::Account {
                rw_counter,
                is_write,
                account_address,
                field_tag,
                value,
                value_prev,
            } => {
                let to_scalar = |value: &Word| match field_tag {
                    AccountFieldTag::Nonce => value.to_scalar().unwrap(),
                    _ => RandomLinearCombination::random_linear_combine(
                        value.to_le_bytes(),
                        randomness,
                    ),
                };
                [
                    F::from(*rw_counter as u64),
                    F::from(*is_write as u64),
                    F::from(RwTableTag::Account as u64),
                    F::zero(),
                    account_address.to_scalar().unwrap(),
                    F::from(*field_tag as u64),
                    F::zero(),
                    to_scalar(value),
                    to_scalar(value_prev),
                    F::zero(),
                    F::zero(),
                ]
                .into()
            }
            Self::CallContext {
                rw_counter,
                is_write,
                call_id,
                field_tag,
                value,
            } => [
                F::from(*rw_counter as u64),
                F::from(*is_write as u64),
                F::from(RwTableTag::CallContext as u64),
                F::from(*call_id as u64),
                F::zero(),
                F::from(*field_tag as u64),
                F::zero(),
                match field_tag {
                    CallContextFieldTag::CodeSource | CallContextFieldTag::Value => {
                        RandomLinearCombination::random_linear_combine(
                            value.to_le_bytes(),
                            randomness,
                        )
                    }
                    CallContextFieldTag::CallerAddress
                    | CallContextFieldTag::CalleeAddress
                    | CallContextFieldTag::IsSuccess => value.to_scalar().unwrap(),
                    _ => F::from(value.low_u64()),
                },
                F::zero(),
                F::zero(),
                F::zero(),
            ]
            .into(),
            Self::Stack {
                rw_counter,
                is_write,
                call_id,
                stack_pointer,
                value,
            } => [
                F::from(*rw_counter as u64),
                F::from(*is_write as u64),
                F::from(RwTableTag::Stack as u64),
                F::from(*call_id as u64),
                F::zero(),
                F::from(*stack_pointer as u64),
                F::zero(),
                RandomLinearCombination::random_linear_combine(value.to_le_bytes(), randomness),
                F::zero(),
                F::zero(),
                F::zero(),
            ]
            .into(),
            Self::Memory {
                rw_counter,
                is_write,
                call_id,
                memory_address,
                byte,
            } => [
                F::from(*rw_counter as u64),
                F::from(*is_write as u64),
                F::from(RwTableTag::Memory as u64),
                F::from(*call_id as u64),
                F::zero(),
                F::from(*memory_address),
                F::zero(),
                F::from(*byte as u64),
                F::zero(),
                F::zero(),
                F::zero(),
            ]
            .into(),
            Self::AccountStorage {
                rw_counter,
                is_write,
                account_address,
                storage_key,
                value,
                value_prev,
                tx_id,
                committed_value,
            } => [
                F::from(*rw_counter as u64),
                F::from(*is_write as u64),
                F::from(RwTableTag::AccountStorage as u64),
                F::zero(),
                account_address.to_scalar().unwrap(),
                F::zero(),
                RandomLinearCombination::random_linear_combine(
                    storage_key.to_le_bytes(),
                    randomness,
                ),
                RandomLinearCombination::random_linear_combine(value.to_le_bytes(), randomness),
                RandomLinearCombination::random_linear_combine(
                    value_prev.to_le_bytes(),
                    randomness,
                ),
                F::from(*tx_id as u64),
                RandomLinearCombination::random_linear_combine(
                    committed_value.to_le_bytes(),
                    randomness,
                ),
            ]
            .into(),
            _ => unimplemented!(),
        }
    }
}

impl From<&circuit_input_builder::Block> for BlockContext {
    fn from(block: &circuit_input_builder::Block) -> Self {
        Self {
            coinbase: block.coinbase,
            gas_limit: block.gas_limit,
            number: block.number,
            timestamp: block.timestamp,
            difficulty: block.difficulty,
            base_fee: block.base_fee,
            history_hashes: block.history_hashes.clone(),
        }
    }
}

impl From<&operation::OperationContainer> for RwMap {
    fn from(container: &operation::OperationContainer) -> Self {
        let mut rws = HashMap::default();

        rws.insert(
            RwTableTag::TxAccessListAccount,
            container
                .tx_access_list_account
                .iter()
                .map(|op| Rw::TxAccessListAccount {
                    rw_counter: op.rwc().into(),
                    is_write: true,
                    tx_id: op.op().tx_id,
                    account_address: op.op().address,
                    value: op.op().value,
                    value_prev: op.op().value_prev,
                })
                .collect(),
        );
        rws.insert(
            RwTableTag::TxAccessListAccountStorage,
            container
                .tx_access_list_account_storage
                .iter()
                .map(|op| Rw::TxAccessListAccountStorage {
                    rw_counter: op.rwc().into(),
                    is_write: true,
                    tx_id: op.op().tx_id,
                    account_address: op.op().address,
                    storage_key: op.op().key,
                    value: op.op().value,
                    value_prev: op.op().value_prev,
                })
                .collect(),
        );
        rws.insert(
            RwTableTag::TxRefund,
            container
                .tx_refund
                .iter()
                .map(|op| Rw::TxRefund {
                    rw_counter: op.rwc().into(),
                    is_write: op.rw().is_write(),
                    tx_id: op.op().tx_id,
                    value: op.op().value,
                    value_prev: op.op().value_prev,
                })
                .collect(),
        );
        rws.insert(
            RwTableTag::Account,
            container
                .account
                .iter()
                .map(|op| Rw::Account {
                    rw_counter: op.rwc().into(),
                    is_write: op.rw().is_write(),
                    account_address: op.op().address,
                    field_tag: match op.op().field {
                        AccountField::Nonce => AccountFieldTag::Nonce,
                        AccountField::Balance => AccountFieldTag::Balance,
                        AccountField::CodeHash => AccountFieldTag::CodeHash,
                    },
                    value: op.op().value,
                    value_prev: op.op().value_prev,
                })
                .collect(),
        );
        rws.insert(
            RwTableTag::AccountStorage,
            container
                .storage
                .iter()
                .map(|op| Rw::AccountStorage {
                    rw_counter: op.rwc().into(),
                    is_write: op.rw().is_write(),
                    account_address: op.op().address,
                    storage_key: op.op().key,
                    value: op.op().value,
                    value_prev: op.op().value_prev,
                    tx_id: op.op().tx_id,
                    committed_value: op.op().committed_value,
                })
                .collect(),
        );
        rws.insert(
            RwTableTag::AccountDestructed,
            container
                .account_destructed
                .iter()
                .map(|op| Rw::AccountDestructed {
                    rw_counter: op.rwc().into(),
                    is_write: true,
                    tx_id: op.op().tx_id,
                    account_address: op.op().address,
                    value: op.op().value,
                    value_prev: op.op().value_prev,
                })
                .collect(),
        );
        rws.insert(
            RwTableTag::CallContext,
            container
                .call_context
                .iter()
                .map(|op| Rw::CallContext {
                    rw_counter: op.rwc().into(),
                    is_write: op.rw().is_write(),
                    call_id: op.op().call_id,
                    field_tag: match op.op().field {
                        CallContextField::RwCounterEndOfReversion => {
                            CallContextFieldTag::RwCounterEndOfReversion
                        }
                        CallContextField::CallerId => CallContextFieldTag::CallerId,
                        CallContextField::TxId => CallContextFieldTag::TxId,
                        CallContextField::Depth => CallContextFieldTag::Depth,
                        CallContextField::CallerAddress => CallContextFieldTag::CallerAddress,
                        CallContextField::CalleeAddress => CallContextFieldTag::CalleeAddress,
                        CallContextField::CallDataOffset => CallContextFieldTag::CallDataOffset,
                        CallContextField::CallDataLength => CallContextFieldTag::CallDataLength,
                        CallContextField::ReturnDataOffset => CallContextFieldTag::ReturnDataOffset,
                        CallContextField::ReturnDataLength => CallContextFieldTag::ReturnDataLength,
                        CallContextField::Value => CallContextFieldTag::Value,
                        CallContextField::IsSuccess => CallContextFieldTag::IsSuccess,
                        CallContextField::IsPersistent => CallContextFieldTag::IsPersistent,
                        CallContextField::IsStatic => CallContextFieldTag::IsStatic,
                        CallContextField::LastCalleeId => CallContextFieldTag::LastCalleeId,
                        CallContextField::LastCalleeReturnDataOffset => {
                            CallContextFieldTag::LastCalleeReturnDataOffset
                        }
                        CallContextField::LastCalleeReturnDataLength => {
                            CallContextFieldTag::LastCalleeReturnDataLength
                        }
                        CallContextField::IsRoot => CallContextFieldTag::IsRoot,
                        CallContextField::IsCreate => CallContextFieldTag::IsCreate,
                        CallContextField::CodeSource => CallContextFieldTag::CodeSource,
                        CallContextField::ProgramCounter => CallContextFieldTag::ProgramCounter,
                        CallContextField::StackPointer => CallContextFieldTag::StackPointer,
                        CallContextField::GasLeft => CallContextFieldTag::GasLeft,
                        CallContextField::MemorySize => CallContextFieldTag::MemorySize,
                        CallContextField::StateWriteCounter => {
                            CallContextFieldTag::StateWriteCounter
                        }
                    },
                    value: op.op().value,
                })
                .collect(),
        );
        rws.insert(
            RwTableTag::Stack,
            container
                .stack
                .iter()
                .map(|op| Rw::Stack {
                    rw_counter: op.rwc().into(),
                    is_write: op.rw().is_write(),
                    call_id: op.op().call_id(),
                    stack_pointer: usize::from(*op.op().address()),
                    value: *op.op().value(),
                })
                .collect(),
        );
        rws.insert(
            RwTableTag::Memory,
            container
                .memory
                .iter()
                .map(|op| Rw::Memory {
                    rw_counter: op.rwc().into(),
                    is_write: op.rw().is_write(),
                    call_id: op.op().call_id(),
                    memory_address: u64::from_le_bytes(
                        op.op().address().to_le_bytes()[..8].try_into().unwrap(),
                    ),
                    byte: op.op().value(),
                })
                .collect(),
        );

        Self(rws)
    }
}

impl From<&ExecError> for ExecutionState {
    fn from(error: &ExecError) -> Self {
        match error {
            ExecError::InvalidOpcode => ExecutionState::ErrorInvalidOpcode,
            ExecError::StackOverflow => ExecutionState::ErrorStackOverflow,
            ExecError::StackUnderflow => ExecutionState::ErrorStackUnderflow,
            ExecError::WriteProtection => ExecutionState::ErrorWriteProtection,
            ExecError::Depth => ExecutionState::ErrorDepth,
            ExecError::InsufficientBalance => ExecutionState::ErrorInsufficientBalance,
            ExecError::ContractAddressCollision => ExecutionState::ErrorContractAddressCollision,
            ExecError::InvalidCreationCode => ExecutionState::ErrorInvalidCreationCode,
            ExecError::InvalidJump => ExecutionState::ErrorInvalidJump,
            ExecError::ReturnDataOutOfBounds => ExecutionState::ErrorReturnDataOutOfBound,
            ExecError::CodeStoreOutOfGas => ExecutionState::ErrorOutOfGasCodeStore,
            ExecError::MaxCodeSizeExceeded => ExecutionState::ErrorMaxCodeSizeExceeded,
            ExecError::OutOfGas(oog_error) => match oog_error {
                OogError::Constant => ExecutionState::ErrorOutOfGasConstant,
                OogError::StaticMemoryExpansion => {
                    ExecutionState::ErrorOutOfGasStaticMemoryExpansion
                }
                OogError::DynamicMemoryExpansion => {
                    ExecutionState::ErrorOutOfGasDynamicMemoryExpansion
                }
                OogError::MemoryCopy => ExecutionState::ErrorOutOfGasMemoryCopy,
                OogError::AccountAccess => ExecutionState::ErrorOutOfGasAccountAccess,
                OogError::CodeStore => ExecutionState::ErrorOutOfGasCodeStore,
                OogError::Log => ExecutionState::ErrorOutOfGasLOG,
                OogError::Exp => ExecutionState::ErrorOutOfGasEXP,
                OogError::Sha3 => ExecutionState::ErrorOutOfGasSHA3,
                OogError::ExtCodeCopy => ExecutionState::ErrorOutOfGasEXTCODECOPY,
                OogError::Sload => ExecutionState::ErrorOutOfGasSLOAD,
                OogError::Sstore => ExecutionState::ErrorOutOfGasSSTORE,
                OogError::Call => ExecutionState::ErrorOutOfGasCALL,
                OogError::CallCode => ExecutionState::ErrorOutOfGasCALLCODE,
                OogError::DelegateCall => ExecutionState::ErrorOutOfGasDELEGATECALL,
                OogError::Create2 => ExecutionState::ErrorOutOfGasCREATE2,
                OogError::StaticCall => ExecutionState::ErrorOutOfGasSTATICCALL,
                OogError::SelfDestruct => ExecutionState::ErrorOutOfGasSELFDESTRUCT,
            },
        }
    }
}

impl From<&circuit_input_builder::ExecStep> for ExecutionState {
    fn from(step: &circuit_input_builder::ExecStep) -> Self {
        if let Some(error) = step.error.as_ref() {
            return error.into();
        }
        match step.exec_state {
            circuit_input_builder::ExecState::Op(op) => {
                if op.is_dup() {
                    return ExecutionState::DUP;
                }
                if op.is_push() {
                    return ExecutionState::PUSH;
                }
                if op.is_swap() {
                    return ExecutionState::SWAP;
                }
                match op {
                    OpcodeId::ADD => ExecutionState::ADD,
                    OpcodeId::MUL => ExecutionState::MUL,
                    OpcodeId::SUB => ExecutionState::ADD,
                    OpcodeId::EQ | OpcodeId::LT | OpcodeId::GT => ExecutionState::CMP,
                    OpcodeId::SLT | OpcodeId::SGT => ExecutionState::SCMP,
                    OpcodeId::SIGNEXTEND => ExecutionState::SIGNEXTEND,
                    // TODO: Convert REVERT and RETURN to their own ExecutionState.
                    OpcodeId::STOP | OpcodeId::RETURN | OpcodeId::REVERT => ExecutionState::STOP,
                    OpcodeId::AND => ExecutionState::BITWISE,
                    OpcodeId::XOR => ExecutionState::BITWISE,
                    OpcodeId::OR => ExecutionState::BITWISE,
                    OpcodeId::POP => ExecutionState::POP,
                    OpcodeId::PUSH32 => ExecutionState::PUSH,
                    OpcodeId::BYTE => ExecutionState::BYTE,
                    OpcodeId::MLOAD => ExecutionState::MEMORY,
                    OpcodeId::MSTORE => ExecutionState::MEMORY,
                    OpcodeId::MSTORE8 => ExecutionState::MEMORY,
                    OpcodeId::JUMPDEST => ExecutionState::JUMPDEST,
                    OpcodeId::JUMP => ExecutionState::JUMP,
                    OpcodeId::JUMPI => ExecutionState::JUMPI,
                    OpcodeId::PC => ExecutionState::PC,
                    OpcodeId::MSIZE => ExecutionState::MSIZE,
                    OpcodeId::CALLER => ExecutionState::CALLER,
                    OpcodeId::CALLVALUE => ExecutionState::CALLVALUE,
                    OpcodeId::COINBASE => ExecutionState::COINBASE,
                    OpcodeId::TIMESTAMP => ExecutionState::TIMESTAMP,
                    OpcodeId::NUMBER => ExecutionState::NUMBER,
                    OpcodeId::GAS => ExecutionState::GAS,
                    OpcodeId::SELFBALANCE => ExecutionState::SELFBALANCE,
                    OpcodeId::SLOAD => ExecutionState::SLOAD,
                    OpcodeId::SSTORE => ExecutionState::SSTORE,
                    OpcodeId::CALLDATACOPY => ExecutionState::CALLDATACOPY,
                    _ => unimplemented!("unimplemented opcode {:?}", op),
                }
            }
<<<<<<< HEAD
            OpcodeId::EXTCODEHASH => ExecutionState::EXTCODEHASH,
            _ => unimplemented!("unimplemented opcode {:?}", step.op),
=======
            circuit_input_builder::ExecState::BeginTx => ExecutionState::BeginTx,
            circuit_input_builder::ExecState::EndTx => ExecutionState::EndTx,
            circuit_input_builder::ExecState::CopyToMemory => ExecutionState::CopyToMemory,
>>>>>>> ea5b8233
        }
    }
}

impl From<&eth_types::bytecode::Bytecode> for Bytecode {
    fn from(b: &eth_types::bytecode::Bytecode) -> Self {
        Bytecode::new(b.to_vec())
    }
}

fn step_convert(step: &circuit_input_builder::ExecStep) -> ExecStep {
    ExecStep {
        call_index: step.call_index,
        rw_indices: step
            .bus_mapping_instance
            .iter()
            .map(|x| {
                let tag = match x.target() {
                    operation::Target::Memory => RwTableTag::Memory,
                    operation::Target::Stack => RwTableTag::Stack,
                    operation::Target::Storage => RwTableTag::AccountStorage,
                    operation::Target::TxAccessListAccount => RwTableTag::TxAccessListAccount,
                    operation::Target::TxAccessListAccountStorage => {
                        RwTableTag::TxAccessListAccountStorage
                    }
                    operation::Target::TxRefund => RwTableTag::TxRefund,
                    operation::Target::Account => RwTableTag::Account,
                    operation::Target::AccountDestructed => RwTableTag::AccountDestructed,
                    operation::Target::CallContext => RwTableTag::CallContext,
                };
                (tag, x.as_usize())
            })
            .collect(),
        execution_state: ExecutionState::from(step),
        rw_counter: usize::from(step.rwc),
        program_counter: usize::from(step.pc) as u64,
        stack_pointer: STACK_CAPACITY - step.stack_size,
        gas_left: step.gas_left.0,
        gas_cost: step.gas_cost.as_u64(),
        opcode: match step.exec_state {
            circuit_input_builder::ExecState::Op(op) => Some(op),
            _ => None,
        },
        memory_size: step.memory_size as u64,
        state_write_counter: step.swc,
        aux_data: step.aux_data.clone().map(Into::into),
    }
}

fn tx_convert(tx: &circuit_input_builder::Transaction, id: usize, is_last_tx: bool) -> Transaction {
    Transaction {
        id,
        nonce: tx.nonce,
        gas: tx.gas,
        gas_price: tx.gas_price,
        caller_address: tx.from,
        callee_address: tx.to,
        is_create: tx.is_create(),
        value: tx.value,
        call_data: tx.input.clone(),
        call_data_length: tx.input.len(),
        call_data_gas_cost: tx
            .input
            .iter()
            .fold(0, |acc, byte| acc + if *byte == 0 { 4 } else { 16 }),
        calls: tx
            .calls()
            .iter()
            .map(|call| Call {
                id: call.call_id,
                is_root: call.is_root,
                is_create: call.is_create(),
                code_source: match call.code_source {
                    circuit_input_builder::CodeSource::Address(_) => {
                        CodeSource::Account(call.code_hash.to_word())
                    }
                    _ => unimplemented!(),
                },
                rw_counter_end_of_reversion: call.rw_counter_end_of_reversion,
                caller_id: call.caller_id,
                depth: call.depth,
                caller_address: call.caller_address,
                callee_address: call.address,
                call_data_offset: call.call_data_offset,
                call_data_length: call.call_data_length,
                return_data_offset: call.return_data_offset,
                return_data_length: call.return_data_length,
                value: call.value,
                is_success: call.is_success,
                is_persistent: call.is_persistent,
                is_static: call.is_static,
            })
            .collect(),
        steps: tx
            .steps()
            .iter()
            .map(step_convert)
            .chain(
                (if is_last_tx {
                    Some(iter::once(ExecStep {
                        rw_counter: tx.steps().last().unwrap().rwc.0 + 4,
                        execution_state: ExecutionState::EndBlock,
                        ..Default::default()
                    }))
                } else {
                    None
                })
                .into_iter()
                .flatten(),
            )
            .collect(),
    }
}
pub fn block_convert(
    block: &circuit_input_builder::Block,
    code_db: &bus_mapping::state_db::CodeDB,
) -> Block<Fp> {
    Block {
        randomness: Fp::rand(),
        context: block.into(),
        rws: RwMap::from(&block.container),
        txs: block
            .txs()
            .iter()
            .enumerate()
            .map(|(idx, tx)| tx_convert(tx, idx + 1, idx + 1 == block.txs().len()))
            .collect(),
        bytecodes: block
            .txs()
            .iter()
            .flat_map(|tx| {
                tx.calls()
                    .iter()
                    .map(|call| Bytecode::new(code_db.0.get(&call.code_hash).unwrap().to_vec()))
            })
            .collect(),
    }
}<|MERGE_RESOLUTION|>--- conflicted
+++ resolved
@@ -1108,14 +1108,9 @@
                     _ => unimplemented!("unimplemented opcode {:?}", op),
                 }
             }
-<<<<<<< HEAD
-            OpcodeId::EXTCODEHASH => ExecutionState::EXTCODEHASH,
-            _ => unimplemented!("unimplemented opcode {:?}", step.op),
-=======
             circuit_input_builder::ExecState::BeginTx => ExecutionState::BeginTx,
             circuit_input_builder::ExecState::EndTx => ExecutionState::EndTx,
             circuit_input_builder::ExecState::CopyToMemory => ExecutionState::CopyToMemory,
->>>>>>> ea5b8233
         }
     }
 }
