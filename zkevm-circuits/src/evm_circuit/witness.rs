#![allow(missing_docs)]
use crate::evm_circuit::{
    param::{N_BYTES_WORD, STACK_CAPACITY},
    step::ExecutionState,
    table::{
        AccountFieldTag, BlockContextFieldTag, BytecodeFieldTag, CallContextFieldTag, RwTableTag,
        TxContextFieldTag, TxLogFieldTag, TxReceiptFieldTag,
    },
    util::RandomLinearCombination,
};

use bus_mapping::{
    circuit_input_builder::{self, StepAuxiliaryData},
    error::{ExecError, OogError},
    operation::{self, AccountField, CallContextField, TxLogField, TxReceiptField},
};

use eth_types::evm_types::OpcodeId;
use eth_types::{Address, Field, ToLittleEndian, ToScalar, ToWord, Word};
use eth_types::{ToAddress, U256};
use halo2_proofs::arithmetic::{BaseExt, FieldExt};
use halo2_proofs::pairing::bn256::Fr;
use itertools::Itertools;
use sha3::{Digest, Keccak256};
use std::{collections::HashMap, convert::TryInto, iter};

#[derive(Debug, Default, Clone)]
pub struct Block<F> {
    /// The randomness for random linear combination
    pub randomness: F,
    /// Transactions in the block
    pub txs: Vec<Transaction>,
    /// Read write events in the RwTable
    pub rws: RwMap,
    /// Bytecode used in the block
    pub bytecodes: Vec<Bytecode>,
    /// The block context
    pub context: BlockContext,
}

#[derive(Debug, Default, Clone)]
pub struct BlockContext {
    /// The address of the miner for the block
    pub coinbase: Address,
    /// The gas limit of the block
    pub gas_limit: u64,
    /// The number of the block
    pub number: Word,
    /// The timestamp of the block
    pub timestamp: Word,
    /// The difficulty of the blcok
    pub difficulty: Word,
    /// The base fee, the minimum amount of gas fee for a transaction
    pub base_fee: Word,
    /// The hash of previous blocks
    pub history_hashes: Vec<Word>,
    /// The chain id
    pub chain_id: Word,
}

impl BlockContext {
    pub fn table_assignments<F: Field>(&self, randomness: F) -> Vec<[F; 3]> {
        [
            vec![
                [
                    F::from(BlockContextFieldTag::Coinbase as u64),
                    F::zero(),
                    self.coinbase.to_scalar().unwrap(),
                ],
                [
                    F::from(BlockContextFieldTag::Timestamp as u64),
                    F::zero(),
                    self.timestamp.to_scalar().unwrap(),
                ],
                [
                    F::from(BlockContextFieldTag::Number as u64),
                    F::zero(),
                    self.number.to_scalar().unwrap(),
                ],
                [
                    F::from(BlockContextFieldTag::Difficulty as u64),
                    F::zero(),
                    RandomLinearCombination::random_linear_combine(
                        self.difficulty.to_le_bytes(),
                        randomness,
                    ),
                ],
                [
                    F::from(BlockContextFieldTag::GasLimit as u64),
                    F::zero(),
                    F::from(self.gas_limit),
                ],
                [
                    F::from(BlockContextFieldTag::BaseFee as u64),
                    F::zero(),
                    RandomLinearCombination::random_linear_combine(
                        self.base_fee.to_le_bytes(),
                        randomness,
                    ),
                ],
                [
                    F::from(BlockContextFieldTag::ChainId as u64),
                    F::zero(),
                    RandomLinearCombination::random_linear_combine(
                        self.chain_id.to_le_bytes(),
                        randomness,
                    ),
                ],
            ],
            self.history_hashes
                .iter()
                .enumerate()
                .map(|(idx, hash)| {
                    [
                        F::from(BlockContextFieldTag::BlockHash as u64),
                        (self.number - idx - 1).to_scalar().unwrap(),
                        RandomLinearCombination::random_linear_combine(
                            hash.to_le_bytes(),
                            randomness,
                        ),
                    ]
                })
                .collect(),
        ]
        .concat()
    }
}

#[derive(Debug, Default, Clone)]
pub struct Transaction {
    /// The transaction identifier in the block
    pub id: usize,
    /// The sender account nonce of the transaction
    pub nonce: u64,
    /// The gas limit of the transaction
    pub gas: u64,
    /// The gas price
    pub gas_price: Word,
    /// The caller address
    pub caller_address: Address,
    /// The callee address
    pub callee_address: Address,
    /// Whether it's a create transaction
    pub is_create: bool,
    /// The ether amount of the transaction
    pub value: Word,
    /// The call data
    pub call_data: Vec<u8>,
    /// The call data length
    pub call_data_length: usize,
    /// The gas cost for transaction call data
    pub call_data_gas_cost: u64,
    /// The calls made in the transaction
    pub calls: Vec<Call>,
    /// The steps executioned in the transaction
    pub steps: Vec<ExecStep>,
}

impl Transaction {
    pub fn table_assignments<F: Field>(&self, randomness: F) -> Vec<[F; 4]> {
        [
            vec![
                [
                    F::from(self.id as u64),
                    F::from(TxContextFieldTag::Nonce as u64),
                    F::zero(),
                    F::from(self.nonce),
                ],
                [
                    F::from(self.id as u64),
                    F::from(TxContextFieldTag::Gas as u64),
                    F::zero(),
                    F::from(self.gas),
                ],
                [
                    F::from(self.id as u64),
                    F::from(TxContextFieldTag::GasPrice as u64),
                    F::zero(),
                    RandomLinearCombination::random_linear_combine(
                        self.gas_price.to_le_bytes(),
                        randomness,
                    ),
                ],
                [
                    F::from(self.id as u64),
                    F::from(TxContextFieldTag::CallerAddress as u64),
                    F::zero(),
                    self.caller_address.to_scalar().unwrap(),
                ],
                [
                    F::from(self.id as u64),
                    F::from(TxContextFieldTag::CalleeAddress as u64),
                    F::zero(),
                    self.callee_address.to_scalar().unwrap(),
                ],
                [
                    F::from(self.id as u64),
                    F::from(TxContextFieldTag::IsCreate as u64),
                    F::zero(),
                    F::from(self.is_create as u64),
                ],
                [
                    F::from(self.id as u64),
                    F::from(TxContextFieldTag::Value as u64),
                    F::zero(),
                    RandomLinearCombination::random_linear_combine(
                        self.value.to_le_bytes(),
                        randomness,
                    ),
                ],
                [
                    F::from(self.id as u64),
                    F::from(TxContextFieldTag::CallDataLength as u64),
                    F::zero(),
                    F::from(self.call_data_length as u64),
                ],
                [
                    F::from(self.id as u64),
                    F::from(TxContextFieldTag::CallDataGasCost as u64),
                    F::zero(),
                    F::from(self.call_data_gas_cost),
                ],
            ],
            self.call_data
                .iter()
                .enumerate()
                .map(|(idx, byte)| {
                    [
                        F::from(self.id as u64),
                        F::from(TxContextFieldTag::CallData as u64),
                        F::from(idx as u64),
                        F::from(*byte as u64),
                    ]
                })
                .collect(),
        ]
        .concat()
    }
}

#[derive(Debug, Clone)]
pub enum CodeSource {
    Account(Word),
}

impl Default for CodeSource {
    fn default() -> Self {
        Self::Account(0.into())
    }
}

#[derive(Debug, Default, Clone)]
pub struct Call {
    /// The unique identifier of call in the whole proof, using the
    /// `rw_counter` at the call step.
    pub id: usize,
    /// Indicate if the call is the root call
    pub is_root: bool,
    /// Indicate if the call is a create call
    pub is_create: bool,
    /// The identifier of current executed bytecode
    pub code_source: CodeSource,
    /// The `rw_counter` at the end of reversion of a call if it has
    /// `is_persistent == false`
    pub rw_counter_end_of_reversion: usize,
    /// The call index of caller
    pub caller_id: usize,
    /// The depth in the call stack
    pub depth: usize,
    /// The caller address
    pub caller_address: Address,
    /// The callee address
    pub callee_address: Address,
    /// The call data offset in the memory
    pub call_data_offset: u64,
    /// The length of call data
    pub call_data_length: u64,
    /// The return data offset in the memory
    pub return_data_offset: u64,
    /// The length of return data
    pub return_data_length: u64,
    /// The ether amount of the transaction
    pub value: Word,
    /// Indicate if this call halts successfully.
    pub is_success: bool,
    /// Indicate if this call and all its caller have `is_success == true`
    pub is_persistent: bool,
    /// Indicate if it's a static call
    pub is_static: bool,
}

#[derive(Clone, Debug, Default)]
pub struct ExecStep {
    /// The index in the Transaction calls
    pub call_index: usize,
    /// The indices in the RW trace incurred in this step
    pub rw_indices: Vec<(RwTableTag, usize)>,
    /// The execution state for the step
    pub execution_state: ExecutionState,
    /// The Read/Write counter before the step
    pub rw_counter: usize,
    /// The program counter
    pub program_counter: u64,
    /// The stack pointer
    pub stack_pointer: usize,
    /// The amount of gas left
    pub gas_left: u64,
    /// The gas cost in this step
    pub gas_cost: u64,
    /// The memory size in bytes
    pub memory_size: u64,
    /// The counter for reversible writes
    pub reversible_write_counter: usize,
    /// The counter for log index within tx
    pub log_id: usize,
    /// The opcode corresponds to the step
    pub opcode: Option<OpcodeId>,
    /// Step auxiliary data
    pub aux_data: Option<StepAuxiliaryData>,
}

impl ExecStep {
    pub fn memory_word_size(&self) -> u64 {
        // EVM always pads the memory size to word size
        // https://github.com/ethereum/go-ethereum/blob/master/core/vm/interpreter.go#L212-L216
        // Thus, the memory size must be a multiple of 32 bytes.
        assert_eq!(self.memory_size % N_BYTES_WORD as u64, 0);
        self.memory_size / N_BYTES_WORD as u64
    }
}

#[derive(Clone, Debug)]
pub struct Bytecode {
    pub hash: Word,
    pub bytes: Vec<u8>,
}

impl Bytecode {
    pub fn new(bytes: Vec<u8>) -> Self {
        let hash = Word::from_big_endian(Keccak256::digest(&bytes).as_slice());
        Self { hash, bytes }
    }

    pub fn table_assignments<F: FieldExt>(&self, randomness: F) -> Vec<[F; 5]> {
        let n = 1 + self.bytes.len();
        let mut rows = Vec::with_capacity(n);
        let hash =
            RandomLinearCombination::random_linear_combine(self.hash.to_le_bytes(), randomness);

        rows.push([
            hash,
            F::from(BytecodeFieldTag::Length as u64),
            F::zero(),
            F::zero(),
            F::from(self.bytes.len() as u64),
        ]);

        let mut push_data_left = 0;
        for (idx, byte) in self.bytes.iter().enumerate() {
            let mut is_code = true;
            if push_data_left > 0 {
                is_code = false;
                push_data_left -= 1;
            } else if (OpcodeId::PUSH1.as_u8()..=OpcodeId::PUSH32.as_u8()).contains(byte) {
                push_data_left = *byte as usize - (OpcodeId::PUSH1.as_u8() - 1) as usize;
            }
            rows.push([
                hash,
                F::from(BytecodeFieldTag::Byte as u64),
                F::from(idx as u64),
                F::from(is_code as u64),
                F::from(*byte as u64),
            ])
        }
        rows
    }
}

#[derive(Debug, Default, Clone)]
pub struct RwMap(pub HashMap<RwTableTag, Vec<Rw>>);

impl std::ops::Index<(RwTableTag, usize)> for RwMap {
    type Output = Rw;

    fn index(&self, (tag, idx): (RwTableTag, usize)) -> &Self::Output {
        &self.0.get(&tag).unwrap()[idx]
    }
}

impl RwMap {
    /// These "sorted_xx" methods are used in state circuit
    pub fn sorted_memory_rw(&self) -> Vec<Rw> {
        let mut sorted = self.0[&RwTableTag::Memory].clone();
        sorted.sort_by_key(|x| match x {
            Rw::Memory {
                call_id,
                memory_address,
                ..
            } => (*call_id, *memory_address),
            _ => panic!("invalid memory rw"),
        });
        sorted
    }

    pub fn sorted_stack_rw(&self) -> Vec<Rw> {
        let mut sorted = self.0[&RwTableTag::Stack].clone();
        sorted.sort_by_key(|x| match x {
            Rw::Stack {
                call_id,
                stack_pointer,
                ..
            } => (*call_id, *stack_pointer),
            _ => panic!("invalid stack rw"),
        });
        sorted
    }

    pub fn sorted_storage_rw(&self) -> Vec<Rw> {
        let mut sorted = self.0[&RwTableTag::AccountStorage].clone();
        sorted.sort_by_key(|x| match x {
            Rw::AccountStorage {
                account_address,
                storage_key,
                ..
            } => (*account_address, *storage_key),
            _ => panic!("invalid storage rw"),
        });
        sorted
    }
}

#[derive(Clone, Copy, Debug)]
pub enum Rw {
    Start,
    TxAccessListAccount {
        rw_counter: usize,
        is_write: bool,
        tx_id: usize,
        account_address: Address,
        is_warm: bool,
        is_warm_prev: bool,
    },
    TxAccessListAccountStorage {
        rw_counter: usize,
        is_write: bool,
        tx_id: usize,
        account_address: Address,
        storage_key: Word,
        is_warm: bool,
        is_warm_prev: bool,
    },
    TxRefund {
        rw_counter: usize,
        is_write: bool,
        tx_id: usize,
        value: u64,
        value_prev: u64,
    },
    Account {
        rw_counter: usize,
        is_write: bool,
        account_address: Address,
        field_tag: AccountFieldTag,
        value: Word,
        value_prev: Word,
    },
    AccountStorage {
        rw_counter: usize,
        is_write: bool,
        account_address: Address,
        storage_key: Word,
        value: Word,
        value_prev: Word,
        tx_id: usize,
        committed_value: Word,
    },
    AccountDestructed {
        rw_counter: usize,
        is_write: bool,
        tx_id: usize,
        account_address: Address,
        is_destructed: bool,
        is_destructed_prev: bool,
    },
    CallContext {
        rw_counter: usize,
        is_write: bool,
        call_id: usize,
        field_tag: CallContextFieldTag,
        value: Word,
    },
    Stack {
        rw_counter: usize,
        is_write: bool,
        call_id: usize,
        stack_pointer: usize,
        value: Word,
    },
    Memory {
        rw_counter: usize,
        is_write: bool,
        call_id: usize,
        memory_address: u64,
        byte: u8,
    },
    TxLog {
        rw_counter: usize,
        is_write: bool,
        tx_id: usize,
        log_id: u64, // pack this can index together into address?
        field_tag: TxLogFieldTag,
        // topic index (0..4) if field_tag is TxLogFieldTag:Topic
        // byte index if field_tag is TxLogFieldTag:Data
        // 0 for other field tags
        index: usize,

        // when it is topic field, value can be word type
        value: Word,
    },
    TxReceipt {
        rw_counter: usize,
        is_write: bool,
        tx_id: usize,
        field_tag: TxReceiptFieldTag,
        value: u64,
    },
}
#[derive(Default, Clone, Copy)]
pub struct RwRow<F: FieldExt> {
    pub rw_counter: F,
    pub is_write: F,
    pub tag: F,
    pub key1: F,
    pub key2: F,
    pub key3: F,
    pub key4: F,
    pub value: F,
    pub value_prev: F,
    pub aux1: F,
    pub aux2: F,
}

impl<F: FieldExt> From<[F; 11]> for RwRow<F> {
    fn from(row: [F; 11]) -> Self {
        Self {
            rw_counter: row[0],
            is_write: row[1],
            tag: row[2],
            key1: row[3],
            key2: row[4],
            key3: row[5],
            key4: row[6],
            value: row[7],
            value_prev: row[8],
            aux1: row[9],
            aux2: row[10],
        }
    }
}

impl Rw {
    pub fn tx_access_list_value_pair(&self) -> (bool, bool) {
        match self {
            Self::TxAccessListAccount {
                is_warm,
                is_warm_prev,
                ..
            } => (*is_warm, *is_warm_prev),
            Self::TxAccessListAccountStorage {
                is_warm,
                is_warm_prev,
                ..
            } => (*is_warm, *is_warm_prev),
            _ => unreachable!(),
        }
    }

    pub fn tx_refund_value_pair(&self) -> (u64, u64) {
        match self {
            Self::TxRefund {
                value, value_prev, ..
            } => (*value, *value_prev),
            _ => unreachable!(),
        }
    }

    pub fn account_value_pair(&self) -> (Word, Word) {
        match self {
            Self::Account {
                value, value_prev, ..
            } => (*value, *value_prev),
            _ => unreachable!(),
        }
    }

    pub fn aux_pair(&self) -> (usize, Word) {
        match self {
            Self::AccountStorage {
                tx_id,
                committed_value,
                ..
            } => (*tx_id, *committed_value),
            _ => unreachable!(),
        }
    }

    pub fn storage_value_aux(&self) -> (Word, Word, usize, Word) {
        match self {
            Self::AccountStorage {
                value,
                value_prev,
                tx_id,
                committed_value,
                ..
            } => (*value, *value_prev, *tx_id, *committed_value),
            _ => unreachable!(),
        }
    }

    pub fn call_context_value(&self) -> Word {
        match self {
            Self::CallContext { value, .. } => *value,
            _ => unreachable!(),
        }
    }

    pub fn stack_value(&self) -> Word {
        match self {
            Self::Stack { value, .. } => *value,
            _ => unreachable!(),
        }
    }

    pub fn log_value(&self) -> Word {
        match self {
            Self::TxLog { value, .. } => *value,
            _ => unreachable!(),
        }
    }

    pub fn receipt_value(&self) -> u64 {
        match self {
            Self::TxReceipt { value, .. } => *value,
            _ => unreachable!(),
        }
    }

    pub fn memory_value(&self) -> u8 {
        match self {
            Self::Memory { byte, .. } => *byte,
            _ => unreachable!(),
        }
    }

    pub fn table_assignment<F: Field>(&self, randomness: F) -> RwRow<F> {
        RwRow {
            rw_counter: F::from(self.rw_counter() as u64),
            is_write: F::from(self.is_write() as u64),
            tag: F::from(self.tag() as u64),
            key1: F::from(self.id().unwrap_or_default() as u64),
            key2: self.address().unwrap_or_default().to_scalar().unwrap(),
            key3: F::from(self.field_tag().unwrap_or_default() as u64),
            key4: RandomLinearCombination::random_linear_combine(
                self.storage_key().unwrap_or_default().to_le_bytes(),
                randomness,
            ),
            value: self.value_assignment(randomness),
            value_prev: self.value_prev_assignment(randomness).unwrap_or_default(),
            aux1: F::zero(), // only used for AccountStorage::tx_id, which moved to key1.
            aux2: self
                .committed_value_assignment(randomness)
                .unwrap_or_default(),
        }
    }

    pub fn rw_counter(&self) -> usize {
        match self {
            Self::Start => 0,
            Self::Memory { rw_counter, .. }
            | Self::Stack { rw_counter, .. }
            | Self::AccountStorage { rw_counter, .. }
            | Self::TxAccessListAccount { rw_counter, .. }
            | Self::TxAccessListAccountStorage { rw_counter, .. }
            | Self::TxRefund { rw_counter, .. }
            | Self::Account { rw_counter, .. }
            | Self::AccountDestructed { rw_counter, .. }
            | Self::CallContext { rw_counter, .. }
            | Self::TxLog { rw_counter, .. }
            | Self::TxReceipt { rw_counter, .. } => *rw_counter,
        }
    }

    pub fn is_write(&self) -> bool {
        match self {
            Self::Start => false,
            Self::Memory { is_write, .. }
            | Self::Stack { is_write, .. }
            | Self::AccountStorage { is_write, .. }
            | Self::TxAccessListAccount { is_write, .. }
            | Self::TxAccessListAccountStorage { is_write, .. }
            | Self::TxRefund { is_write, .. }
            | Self::Account { is_write, .. }
            | Self::AccountDestructed { is_write, .. }
            | Self::CallContext { is_write, .. }
            | Self::TxLog { is_write, .. }
            | Self::TxReceipt { is_write, .. } => *is_write,
        }
    }

    pub fn tag(&self) -> RwTableTag {
        match self {
            Self::Start => RwTableTag::Start,
            Self::Memory { .. } => RwTableTag::Memory,
            Self::Stack { .. } => RwTableTag::Stack,
            Self::AccountStorage { .. } => RwTableTag::AccountStorage,
            Self::TxAccessListAccount { .. } => RwTableTag::TxAccessListAccount,
            Self::TxAccessListAccountStorage { .. } => RwTableTag::TxAccessListAccountStorage,
            Self::TxRefund { .. } => RwTableTag::TxRefund,
            Self::Account { .. } => RwTableTag::Account,
            Self::AccountDestructed { .. } => RwTableTag::AccountDestructed,
            Self::CallContext { .. } => RwTableTag::CallContext,
            Self::TxLog { .. } => RwTableTag::TxLog,
            Self::TxReceipt { .. } => RwTableTag::TxReceipt,
        }
    }

    pub fn id(&self) -> Option<usize> {
        match self {
            Self::AccountStorage { tx_id, .. }
            | Self::TxAccessListAccount { tx_id, .. }
            | Self::TxAccessListAccountStorage { tx_id, .. }
            | Self::TxRefund { tx_id, .. }
            | Self::TxLog { tx_id, .. }
            | Self::TxReceipt { tx_id, .. } => Some(*tx_id),
            Self::CallContext { call_id, .. }
            | Self::Stack { call_id, .. }
            | Self::Memory { call_id, .. } => Some(*call_id),
            Self::Start | Self::Account { .. } | Self::AccountDestructed { .. } => None,
        }
    }

    pub fn address(&self) -> Option<Address> {
        match self {
            Self::TxAccessListAccount {
                account_address, ..
            }
            | Self::TxAccessListAccountStorage {
                account_address, ..
            }
            | Self::Account {
                account_address, ..
            }
            | Self::AccountStorage {
                account_address, ..
            }
            | Self::AccountDestructed {
                account_address, ..
            } => Some(*account_address),
            Self::Memory { memory_address, .. } => Some(U256::from(*memory_address).to_address()),
            Self::Stack { stack_pointer, .. } => {
                Some(U256::from(*stack_pointer as u64).to_address())
            }
            Self::TxLog { log_id, index, .. } => {
                Some((U256::from(*index as u64) + (U256::from(*log_id) << 8)).to_address())
            }
            Self::Start
            | Self::CallContext { .. }
            | Self::TxRefund { .. }
            | Self::TxReceipt { .. } => None,
        }
    }

    pub fn field_tag(&self) -> Option<u64> {
        match self {
            Self::Account { field_tag, .. } => Some(*field_tag as u64),
            Self::CallContext { field_tag, .. } => Some(*field_tag as u64),
            Self::TxLog { field_tag, .. } => Some(*field_tag as u64),
            Self::TxReceipt { field_tag, .. } => Some(*field_tag as u64),
            Self::Start
            | Self::Memory { .. }
            | Self::Stack { .. }
            | Self::AccountStorage { .. }
            | Self::TxAccessListAccount { .. }
            | Self::TxAccessListAccountStorage { .. }
            | Self::TxRefund { .. }
            | Self::AccountDestructed { .. } => None,
        }
    }

    pub fn storage_key(&self) -> Option<Word> {
        match self {
            Self::AccountStorage { storage_key, .. }
            | Self::TxAccessListAccountStorage { storage_key, .. } => Some(*storage_key),
            Self::Start
            | Self::CallContext { .. }
            | Self::Stack { .. }
            | Self::Memory { .. }
            | Self::TxRefund { .. }
            | Self::Account { .. }
            | Self::TxAccessListAccount { .. }
            | Self::AccountDestructed { .. }
            | Self::TxLog { .. }
            | Self::TxReceipt { .. } => None,
        }
    }

    pub fn value_assignment<F: Field>(&self, randomness: F) -> F {
        match self {
            Self::Start => F::zero(),
            Self::CallContext {
                field_tag, value, ..
            } => {
                match field_tag {
                    // Only these two tags have values that may not fit into a scalar, so we need to
                    // RLC.
                    CallContextFieldTag::CodeSource | CallContextFieldTag::Value => {
                        RandomLinearCombination::random_linear_combine(
                            value.to_le_bytes(),
                            randomness,
                        )
                    }
                    _ => value.to_scalar().unwrap(),
                }
            }
            Self::Account { value, .. }
            | Self::AccountStorage { value, .. }
            | Self::Stack { value, .. } => {
                RandomLinearCombination::random_linear_combine(value.to_le_bytes(), randomness)
            }

            Self::TxLog {
                field_tag, value, ..
            } => match field_tag {
                TxLogFieldTag::Topic => {
                    RandomLinearCombination::random_linear_combine(value.to_le_bytes(), randomness)
                }
                _ => value.to_scalar().unwrap(),
            },

            Self::TxAccessListAccount { is_warm, .. }
            | Self::TxAccessListAccountStorage { is_warm, .. } => F::from(*is_warm as u64),
            Self::AccountDestructed { is_destructed, .. } => F::from(*is_destructed as u64),
            Self::Memory { byte, .. } => F::from(u64::from(*byte)),
            Self::TxRefund { value, .. } | Self::TxReceipt { value, .. } => F::from(*value),
        }
    }

    fn value_prev_assignment<F: Field>(&self, randomness: F) -> Option<F> {
        match self {
            Self::Account { value_prev, .. } | Self::AccountStorage { value_prev, .. } => {
                Some(RandomLinearCombination::random_linear_combine(
                    value_prev.to_le_bytes(),
                    randomness,
                ))
            }
            Self::TxAccessListAccount { is_warm_prev, .. }
            | Self::TxAccessListAccountStorage { is_warm_prev, .. } => {
                Some(F::from(*is_warm_prev as u64))
            }
            Self::AccountDestructed {
                is_destructed_prev, ..
            } => Some(F::from(*is_destructed_prev as u64)),
            Self::TxRefund { value_prev, .. } => Some(F::from(*value_prev)),
            Self::Start
            | Self::Stack { .. }
            | Self::Memory { .. }
            | Self::CallContext { .. }
            | Self::TxLog { .. }
            | Self::TxReceipt { .. } => None,
        }
    }

    fn committed_value_assignment<F: Field>(&self, randomness: F) -> Option<F> {
        match self {
            Self::AccountStorage {
                committed_value, ..
            } => Some(RandomLinearCombination::random_linear_combine(
                committed_value.to_le_bytes(),
                randomness,
            )),
            _ => None,
        }
    }
}

impl From<&circuit_input_builder::Block> for BlockContext {
    fn from(block: &circuit_input_builder::Block) -> Self {
        Self {
            coinbase: block.coinbase,
            gas_limit: block.gas_limit,
            number: block.number,
            timestamp: block.timestamp,
            difficulty: block.difficulty,
            base_fee: block.base_fee,
            history_hashes: block.history_hashes.clone(),
            chain_id: block.chain_id,
        }
    }
}

impl From<&operation::OperationContainer> for RwMap {
    fn from(container: &operation::OperationContainer) -> Self {
        let mut rws = HashMap::default();

        rws.insert(
            RwTableTag::TxAccessListAccount,
            container
                .tx_access_list_account
                .iter()
                .map(|op| Rw::TxAccessListAccount {
                    rw_counter: op.rwc().into(),
                    is_write: true,
                    tx_id: op.op().tx_id,
                    account_address: op.op().address,
                    is_warm: op.op().is_warm,
                    is_warm_prev: op.op().is_warm_prev,
                })
                .collect(),
        );
        rws.insert(
            RwTableTag::TxAccessListAccountStorage,
            container
                .tx_access_list_account_storage
                .iter()
                .map(|op| Rw::TxAccessListAccountStorage {
                    rw_counter: op.rwc().into(),
                    is_write: true,
                    tx_id: op.op().tx_id,
                    account_address: op.op().address,
                    storage_key: op.op().key,
                    is_warm: op.op().is_warm,
                    is_warm_prev: op.op().is_warm_prev,
                })
                .collect(),
        );
        rws.insert(
            RwTableTag::TxRefund,
            container
                .tx_refund
                .iter()
                .map(|op| Rw::TxRefund {
                    rw_counter: op.rwc().into(),
                    is_write: op.rw().is_write(),
                    tx_id: op.op().tx_id,
                    value: op.op().value,
                    value_prev: op.op().value_prev,
                })
                .collect(),
        );
        rws.insert(
            RwTableTag::Account,
            container
                .account
                .iter()
                .map(|op| Rw::Account {
                    rw_counter: op.rwc().into(),
                    is_write: op.rw().is_write(),
                    account_address: op.op().address,
                    field_tag: match op.op().field {
                        AccountField::Nonce => AccountFieldTag::Nonce,
                        AccountField::Balance => AccountFieldTag::Balance,
                        AccountField::CodeHash => AccountFieldTag::CodeHash,
                    },
                    value: op.op().value,
                    value_prev: op.op().value_prev,
                })
                .collect(),
        );
        rws.insert(
            RwTableTag::AccountStorage,
            container
                .storage
                .iter()
                .map(|op| Rw::AccountStorage {
                    rw_counter: op.rwc().into(),
                    is_write: op.rw().is_write(),
                    account_address: op.op().address,
                    storage_key: op.op().key,
                    value: op.op().value,
                    value_prev: op.op().value_prev,
                    tx_id: op.op().tx_id,
                    committed_value: op.op().committed_value,
                })
                .collect(),
        );
        rws.insert(
            RwTableTag::AccountDestructed,
            container
                .account_destructed
                .iter()
                .map(|op| Rw::AccountDestructed {
                    rw_counter: op.rwc().into(),
                    is_write: true,
                    tx_id: op.op().tx_id,
                    account_address: op.op().address,
                    is_destructed: op.op().is_destructed,
                    is_destructed_prev: op.op().is_destructed_prev,
                })
                .collect(),
        );
        rws.insert(
            RwTableTag::CallContext,
            container
                .call_context
                .iter()
                .map(|op| Rw::CallContext {
                    rw_counter: op.rwc().into(),
                    is_write: op.rw().is_write(),
                    call_id: op.op().call_id,
                    field_tag: match op.op().field {
                        CallContextField::RwCounterEndOfReversion => {
                            CallContextFieldTag::RwCounterEndOfReversion
                        }
                        CallContextField::CallerId => CallContextFieldTag::CallerId,
                        CallContextField::TxId => CallContextFieldTag::TxId,
                        CallContextField::Depth => CallContextFieldTag::Depth,
                        CallContextField::CallerAddress => CallContextFieldTag::CallerAddress,
                        CallContextField::CalleeAddress => CallContextFieldTag::CalleeAddress,
                        CallContextField::CallDataOffset => CallContextFieldTag::CallDataOffset,
                        CallContextField::CallDataLength => CallContextFieldTag::CallDataLength,
                        CallContextField::ReturnDataOffset => CallContextFieldTag::ReturnDataOffset,
                        CallContextField::ReturnDataLength => CallContextFieldTag::ReturnDataLength,
                        CallContextField::Value => CallContextFieldTag::Value,
                        CallContextField::IsSuccess => CallContextFieldTag::IsSuccess,
                        CallContextField::IsPersistent => CallContextFieldTag::IsPersistent,
                        CallContextField::IsStatic => CallContextFieldTag::IsStatic,
                        CallContextField::LastCalleeId => CallContextFieldTag::LastCalleeId,
                        CallContextField::LastCalleeReturnDataOffset => {
                            CallContextFieldTag::LastCalleeReturnDataOffset
                        }
                        CallContextField::LastCalleeReturnDataLength => {
                            CallContextFieldTag::LastCalleeReturnDataLength
                        }
                        CallContextField::IsRoot => CallContextFieldTag::IsRoot,
                        CallContextField::IsCreate => CallContextFieldTag::IsCreate,
                        CallContextField::CodeSource => CallContextFieldTag::CodeSource,
                        CallContextField::ProgramCounter => CallContextFieldTag::ProgramCounter,
                        CallContextField::StackPointer => CallContextFieldTag::StackPointer,
                        CallContextField::GasLeft => CallContextFieldTag::GasLeft,
                        CallContextField::MemorySize => CallContextFieldTag::MemorySize,
                        CallContextField::StateWriteCounter => {
                            CallContextFieldTag::StateWriteCounter
                        }
                    },
                    value: op.op().value,
                })
                .collect(),
        );
        rws.insert(
            RwTableTag::Stack,
            container
                .stack
                .iter()
                .map(|op| Rw::Stack {
                    rw_counter: op.rwc().into(),
                    is_write: op.rw().is_write(),
                    call_id: op.op().call_id(),
                    stack_pointer: usize::from(*op.op().address()),
                    value: *op.op().value(),
                })
                .collect(),
        );
        rws.insert(
            RwTableTag::Memory,
            container
                .memory
                .iter()
                .map(|op| Rw::Memory {
                    rw_counter: op.rwc().into(),
                    is_write: op.rw().is_write(),
                    call_id: op.op().call_id(),
                    memory_address: u64::from_le_bytes(
                        op.op().address().to_le_bytes()[..8].try_into().unwrap(),
                    ),
                    byte: op.op().value(),
                })
                .collect(),
        );
        rws.insert(
            RwTableTag::TxLog,
            container
                .tx_log
                .iter()
                .map(|op| Rw::TxLog {
                    rw_counter: op.rwc().into(),
                    is_write: op.rw().is_write(),
                    tx_id: op.op().tx_id,
                    log_id: op.op().log_id as u64,
                    field_tag: match op.op().field {
                        TxLogField::Address => TxLogFieldTag::Address,
                        TxLogField::Topic => TxLogFieldTag::Topic,
                        TxLogField::Data => TxLogFieldTag::Data,
                    },
                    index: op.op().index,
                    value: op.op().value,
                })
                .collect(),
        );
        rws.insert(
            RwTableTag::TxReceipt,
            container
                .tx_receipt
                .iter()
                .map(|op| Rw::TxReceipt {
                    rw_counter: op.rwc().into(),
                    is_write: op.rw().is_write(),
                    tx_id: op.op().tx_id,
                    field_tag: match op.op().field {
                        TxReceiptField::PostStateOrStatus => TxReceiptFieldTag::PostStateOrStatus,
                        TxReceiptField::LogLength => TxReceiptFieldTag::LogLength,
                        TxReceiptField::CumulativeGasUsed => TxReceiptFieldTag::CumulativeGasUsed,
                    },
                    value: op.op().value,
                })
                .collect(),
        );

        Self(rws)
    }
}

impl From<&ExecError> for ExecutionState {
    fn from(error: &ExecError) -> Self {
        match error {
            ExecError::InvalidOpcode => ExecutionState::ErrorInvalidOpcode,
            ExecError::StackOverflow => ExecutionState::ErrorStackOverflow,
            ExecError::StackUnderflow => ExecutionState::ErrorStackUnderflow,
            ExecError::WriteProtection => ExecutionState::ErrorWriteProtection,
            ExecError::Depth => ExecutionState::ErrorDepth,
            ExecError::InsufficientBalance => ExecutionState::ErrorInsufficientBalance,
            ExecError::ContractAddressCollision => ExecutionState::ErrorContractAddressCollision,
            ExecError::InvalidCreationCode => ExecutionState::ErrorInvalidCreationCode,
            ExecError::InvalidJump => ExecutionState::ErrorInvalidJump,
            ExecError::ReturnDataOutOfBounds => ExecutionState::ErrorReturnDataOutOfBound,
            ExecError::CodeStoreOutOfGas => ExecutionState::ErrorOutOfGasCodeStore,
            ExecError::MaxCodeSizeExceeded => ExecutionState::ErrorMaxCodeSizeExceeded,
            ExecError::OutOfGas(oog_error) => match oog_error {
                OogError::Constant => ExecutionState::ErrorOutOfGasConstant,
                OogError::StaticMemoryExpansion => {
                    ExecutionState::ErrorOutOfGasStaticMemoryExpansion
                }
                OogError::DynamicMemoryExpansion => {
                    ExecutionState::ErrorOutOfGasDynamicMemoryExpansion
                }
                OogError::MemoryCopy => ExecutionState::ErrorOutOfGasMemoryCopy,
                OogError::AccountAccess => ExecutionState::ErrorOutOfGasAccountAccess,
                OogError::CodeStore => ExecutionState::ErrorOutOfGasCodeStore,
                OogError::Log => ExecutionState::ErrorOutOfGasLOG,
                OogError::Exp => ExecutionState::ErrorOutOfGasEXP,
                OogError::Sha3 => ExecutionState::ErrorOutOfGasSHA3,
                OogError::ExtCodeCopy => ExecutionState::ErrorOutOfGasEXTCODECOPY,
                OogError::Sload => ExecutionState::ErrorOutOfGasSLOAD,
                OogError::Sstore => ExecutionState::ErrorOutOfGasSSTORE,
                OogError::Call => ExecutionState::ErrorOutOfGasCALL,
                OogError::CallCode => ExecutionState::ErrorOutOfGasCALLCODE,
                OogError::DelegateCall => ExecutionState::ErrorOutOfGasDELEGATECALL,
                OogError::Create2 => ExecutionState::ErrorOutOfGasCREATE2,
                OogError::StaticCall => ExecutionState::ErrorOutOfGasSTATICCALL,
                OogError::SelfDestruct => ExecutionState::ErrorOutOfGasSELFDESTRUCT,
            },
        }
    }
}

impl From<&circuit_input_builder::ExecStep> for ExecutionState {
    fn from(step: &circuit_input_builder::ExecStep) -> Self {
        if let Some(error) = step.error.as_ref() {
            return error.into();
        }
        match step.exec_state {
            circuit_input_builder::ExecState::Op(op) => {
                if op.is_dup() {
                    return ExecutionState::DUP;
                }
                if op.is_push() {
                    return ExecutionState::PUSH;
                }
                if op.is_swap() {
                    return ExecutionState::SWAP;
                }
                if op.is_log() {
                    return ExecutionState::LOG;
                }
                match op {
                    OpcodeId::ADD | OpcodeId::SUB => ExecutionState::ADD_SUB,
                    OpcodeId::MUL | OpcodeId::DIV | OpcodeId::MOD => ExecutionState::MUL_DIV_MOD,
                    OpcodeId::EQ | OpcodeId::LT | OpcodeId::GT => ExecutionState::CMP,
                    OpcodeId::SLT | OpcodeId::SGT => ExecutionState::SCMP,
                    OpcodeId::SIGNEXTEND => ExecutionState::SIGNEXTEND,
                    // TODO: Convert REVERT and RETURN to their own ExecutionState.
                    OpcodeId::STOP | OpcodeId::RETURN | OpcodeId::REVERT => ExecutionState::STOP,
                    OpcodeId::AND => ExecutionState::BITWISE,
                    OpcodeId::XOR => ExecutionState::BITWISE,
                    OpcodeId::OR => ExecutionState::BITWISE,
                    OpcodeId::POP => ExecutionState::POP,
                    OpcodeId::PUSH32 => ExecutionState::PUSH,
                    OpcodeId::BYTE => ExecutionState::BYTE,
                    OpcodeId::MLOAD => ExecutionState::MEMORY,
                    OpcodeId::MSTORE => ExecutionState::MEMORY,
                    OpcodeId::MSTORE8 => ExecutionState::MEMORY,
                    OpcodeId::JUMPDEST => ExecutionState::JUMPDEST,
                    OpcodeId::JUMP => ExecutionState::JUMP,
                    OpcodeId::JUMPI => ExecutionState::JUMPI,
                    OpcodeId::GASPRICE => ExecutionState::GASPRICE,
                    OpcodeId::PC => ExecutionState::PC,
                    OpcodeId::MSIZE => ExecutionState::MSIZE,
                    OpcodeId::CALLER => ExecutionState::CALLER,
                    OpcodeId::CALLVALUE => ExecutionState::CALLVALUE,
                    OpcodeId::EXTCODEHASH => ExecutionState::EXTCODEHASH,
                    OpcodeId::TIMESTAMP | OpcodeId::NUMBER | OpcodeId::GASLIMIT => {
                        ExecutionState::BLOCKCTXU64
                    }
                    OpcodeId::COINBASE => ExecutionState::BLOCKCTXU160,
                    OpcodeId::DIFFICULTY | OpcodeId::BASEFEE => ExecutionState::BLOCKCTXU256,
                    OpcodeId::GAS => ExecutionState::GAS,
                    OpcodeId::SELFBALANCE => ExecutionState::SELFBALANCE,
<<<<<<< HEAD
                    OpcodeId::SHL => ExecutionState::SHL,
=======
                    OpcodeId::SHR => ExecutionState::SHR,
>>>>>>> e99f95c7
                    OpcodeId::SLOAD => ExecutionState::SLOAD,
                    OpcodeId::SSTORE => ExecutionState::SSTORE,
                    OpcodeId::CALLDATASIZE => ExecutionState::CALLDATASIZE,
                    OpcodeId::CALLDATACOPY => ExecutionState::CALLDATACOPY,
                    OpcodeId::CHAINID => ExecutionState::CHAINID,
                    OpcodeId::ISZERO => ExecutionState::ISZERO,
                    OpcodeId::CALL => ExecutionState::CALL,
                    OpcodeId::ORIGIN => ExecutionState::ORIGIN,
                    OpcodeId::CODECOPY => ExecutionState::CODECOPY,
                    OpcodeId::CALLDATALOAD => ExecutionState::CALLDATALOAD,
                    _ => unimplemented!("unimplemented opcode {:?}", op),
                }
            }
            circuit_input_builder::ExecState::BeginTx => ExecutionState::BeginTx,
            circuit_input_builder::ExecState::EndTx => ExecutionState::EndTx,
            circuit_input_builder::ExecState::CopyToMemory => ExecutionState::CopyToMemory,
            circuit_input_builder::ExecState::CopyToLog => ExecutionState::CopyToLog,
            circuit_input_builder::ExecState::CopyCodeToMemory => ExecutionState::CopyCodeToMemory,
        }
    }
}

impl From<&eth_types::bytecode::Bytecode> for Bytecode {
    fn from(b: &eth_types::bytecode::Bytecode) -> Self {
        Bytecode::new(b.to_vec())
    }
}

fn step_convert(step: &circuit_input_builder::ExecStep) -> ExecStep {
    ExecStep {
        call_index: step.call_index,
        rw_indices: step
            .bus_mapping_instance
            .iter()
            .map(|x| {
                let tag = match x.target() {
                    operation::Target::Memory => RwTableTag::Memory,
                    operation::Target::Stack => RwTableTag::Stack,
                    operation::Target::Storage => RwTableTag::AccountStorage,
                    operation::Target::TxAccessListAccount => RwTableTag::TxAccessListAccount,
                    operation::Target::TxAccessListAccountStorage => {
                        RwTableTag::TxAccessListAccountStorage
                    }
                    operation::Target::TxRefund => RwTableTag::TxRefund,
                    operation::Target::Account => RwTableTag::Account,
                    operation::Target::AccountDestructed => RwTableTag::AccountDestructed,
                    operation::Target::CallContext => RwTableTag::CallContext,
                    operation::Target::TxReceipt => RwTableTag::TxReceipt,
                    operation::Target::TxLog => RwTableTag::TxLog,
                };
                (tag, x.as_usize())
            })
            .collect(),
        execution_state: ExecutionState::from(step),
        rw_counter: usize::from(step.rwc),
        program_counter: usize::from(step.pc) as u64,
        stack_pointer: STACK_CAPACITY - step.stack_size,
        gas_left: step.gas_left.0,
        gas_cost: step.gas_cost.as_u64(),
        opcode: match step.exec_state {
            circuit_input_builder::ExecState::Op(op) => Some(op),
            _ => None,
        },
        memory_size: step.memory_size as u64,
        reversible_write_counter: step.reversible_write_counter,
        log_id: step.log_id,
        aux_data: step.aux_data.map(Into::into),
    }
}

fn tx_convert(tx: &circuit_input_builder::Transaction, id: usize, is_last_tx: bool) -> Transaction {
    Transaction {
        id,
        nonce: tx.nonce,
        gas: tx.gas,
        gas_price: tx.gas_price,
        caller_address: tx.from,
        callee_address: tx.to,
        is_create: tx.is_create(),
        value: tx.value,
        call_data: tx.input.clone(),
        call_data_length: tx.input.len(),
        call_data_gas_cost: tx
            .input
            .iter()
            .fold(0, |acc, byte| acc + if *byte == 0 { 4 } else { 16 }),
        calls: tx
            .calls()
            .iter()
            .map(|call| Call {
                id: call.call_id,
                is_root: call.is_root,
                is_create: call.is_create(),
                code_source: match call.code_source {
                    circuit_input_builder::CodeSource::Address(_) => {
                        CodeSource::Account(call.code_hash.to_word())
                    }
                    circuit_input_builder::CodeSource::Memory => {
                        CodeSource::Account(call.code_hash.to_word())
                    }
                    _ => unimplemented!("unimplemented code source {:#?}", call.code_source),
                },
                rw_counter_end_of_reversion: call.rw_counter_end_of_reversion,
                caller_id: call.caller_id,
                depth: call.depth,
                caller_address: call.caller_address,
                callee_address: call.address,
                call_data_offset: call.call_data_offset,
                call_data_length: call.call_data_length,
                return_data_offset: call.return_data_offset,
                return_data_length: call.return_data_length,
                value: call.value,
                is_success: call.is_success,
                is_persistent: call.is_persistent,
                is_static: call.is_static,
            })
            .collect(),
        steps: tx
            .steps()
            .iter()
            .map(step_convert)
            .chain(
                (if is_last_tx {
                    Some(iter::once(ExecStep {
                        // if it is the first tx,  less 1 rw lookup, refer to end_tx gadget
                        rw_counter: tx.steps().last().unwrap().rwc.0 + 9 - (id == 1) as usize,
                        execution_state: ExecutionState::EndBlock,
                        ..Default::default()
                    }))
                } else {
                    None
                })
                .into_iter()
                .flatten(),
            )
            .collect(),
    }
}

pub fn block_convert(
    block: &circuit_input_builder::Block,
    code_db: &bus_mapping::state_db::CodeDB,
) -> Block<Fr> {
    Block {
        randomness: Fr::rand(),
        context: block.into(),
        rws: RwMap::from(&block.container),
        txs: block
            .txs()
            .iter()
            .enumerate()
            .map(|(idx, tx)| tx_convert(tx, idx + 1, idx + 1 == block.txs().len()))
            .collect(),
        bytecodes: block
            .txs()
            .iter()
            .flat_map(|tx| {
                tx.calls()
                    .iter()
                    .map(|call| call.code_hash)
                    .unique()
                    .into_iter()
                    .map(|code_hash| Bytecode::new(code_db.0.get(&code_hash).unwrap().to_vec()))
            })
            .collect(),
    }
}<|MERGE_RESOLUTION|>--- conflicted
+++ resolved
@@ -1214,11 +1214,8 @@
                     OpcodeId::DIFFICULTY | OpcodeId::BASEFEE => ExecutionState::BLOCKCTXU256,
                     OpcodeId::GAS => ExecutionState::GAS,
                     OpcodeId::SELFBALANCE => ExecutionState::SELFBALANCE,
-<<<<<<< HEAD
                     OpcodeId::SHL => ExecutionState::SHL,
-=======
                     OpcodeId::SHR => ExecutionState::SHR,
->>>>>>> e99f95c7
                     OpcodeId::SLOAD => ExecutionState::SLOAD,
                     OpcodeId::SSTORE => ExecutionState::SSTORE,
                     OpcodeId::CALLDATASIZE => ExecutionState::CALLDATASIZE,
