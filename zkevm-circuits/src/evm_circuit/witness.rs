#![allow(missing_docs)]
use crate::{
    evm_circuit::{
        param::{N_BYTES_WORD, STACK_CAPACITY},
        step::ExecutionState,
        util::RandomLinearCombination,
    },
    table::{
        AccountFieldTag, BlockContextFieldTag, BytecodeFieldTag, CallContextFieldTag, RwTableTag,
        TxContextFieldTag, TxLogFieldTag, TxReceiptFieldTag,
    },
};

use bus_mapping::{
    circuit_input_builder::{self, CopyEvent},
    error::{ExecError, OogError},
    operation::{self, AccountField, CallContextField, TxLogField, TxReceiptField},
};

use eth_types::{evm_types::OpcodeId, ToWord};
use eth_types::{Address, Field, ToLittleEndian, ToScalar, Word};
use eth_types::{ToAddress, U256};
use halo2_proofs::arithmetic::{BaseExt, FieldExt};
use halo2_proofs::pairing::bn256::Fr;
use itertools::Itertools;
use sha3::{Digest, Keccak256};
use std::{collections::HashMap, convert::TryInto, iter};

#[derive(Debug, Default, Clone)]
pub struct Block<F> {
    /// The randomness for random linear combination
    pub randomness: F,
    /// Transactions in the block
    pub txs: Vec<Transaction>,
    /// Read write events in the RwTable
    pub rws: RwMap,
    /// Bytecode used in the block
    pub bytecodes: HashMap<Word, Bytecode>,
    /// The block context
    pub context: BlockContext,
    /// Copy events for the EVM circuit's Copy Table, a mapping from (tx_id ||
    /// call_id || pc) to the corresponding copy event.
    pub copy_events: HashMap<(usize, usize, usize), CopyEvent>,
}

#[derive(Debug, Default, Clone)]
pub struct BlockContext {
    /// The address of the miner for the block
    pub coinbase: Address,
    /// The gas limit of the block
    pub gas_limit: u64,
    /// The number of the block
    pub number: Word,
    /// The timestamp of the block
    pub timestamp: Word,
    /// The difficulty of the blcok
    pub difficulty: Word,
    /// The base fee, the minimum amount of gas fee for a transaction
    pub base_fee: Word,
    /// The hash of previous blocks
    pub history_hashes: Vec<Word>,
    /// The chain id
    pub chain_id: Word,
}

impl BlockContext {
    pub fn table_assignments<F: Field>(&self, randomness: F) -> Vec<[F; 3]> {
        [
            vec![
                [
                    F::from(BlockContextFieldTag::Coinbase as u64),
                    F::zero(),
                    self.coinbase.to_scalar().unwrap(),
                ],
                [
                    F::from(BlockContextFieldTag::Timestamp as u64),
                    F::zero(),
                    self.timestamp.to_scalar().unwrap(),
                ],
                [
                    F::from(BlockContextFieldTag::Number as u64),
                    F::zero(),
                    self.number.to_scalar().unwrap(),
                ],
                [
                    F::from(BlockContextFieldTag::Difficulty as u64),
                    F::zero(),
                    RandomLinearCombination::random_linear_combine(
                        self.difficulty.to_le_bytes(),
                        randomness,
                    ),
                ],
                [
                    F::from(BlockContextFieldTag::GasLimit as u64),
                    F::zero(),
                    F::from(self.gas_limit),
                ],
                [
                    F::from(BlockContextFieldTag::BaseFee as u64),
                    F::zero(),
                    RandomLinearCombination::random_linear_combine(
                        self.base_fee.to_le_bytes(),
                        randomness,
                    ),
                ],
                [
                    F::from(BlockContextFieldTag::ChainId as u64),
                    F::zero(),
                    RandomLinearCombination::random_linear_combine(
                        self.chain_id.to_le_bytes(),
                        randomness,
                    ),
                ],
            ],
            self.history_hashes
                .iter()
                .enumerate()
                .map(|(idx, hash)| {
                    [
                        F::from(BlockContextFieldTag::BlockHash as u64),
                        (self.number - idx - 1).to_scalar().unwrap(),
                        RandomLinearCombination::random_linear_combine(
                            hash.to_le_bytes(),
                            randomness,
                        ),
                    ]
                })
                .collect(),
        ]
        .concat()
    }
}

#[derive(Debug, Default, Clone)]
pub struct Transaction {
    /// The transaction identifier in the block
    pub id: usize,
    /// The sender account nonce of the transaction
    pub nonce: u64,
    /// The gas limit of the transaction
    pub gas: u64,
    /// The gas price
    pub gas_price: Word,
    /// The caller address
    pub caller_address: Address,
    /// The callee address
    pub callee_address: Address,
    /// Whether it's a create transaction
    pub is_create: bool,
    /// The ether amount of the transaction
    pub value: Word,
    /// The call data
    pub call_data: Vec<u8>,
    /// The call data length
    pub call_data_length: usize,
    /// The gas cost for transaction call data
    pub call_data_gas_cost: u64,
    /// The calls made in the transaction
    pub calls: Vec<Call>,
    /// The steps executioned in the transaction
    pub steps: Vec<ExecStep>,
}

impl Transaction {
    pub fn table_assignments<F: Field>(&self, randomness: F) -> Vec<[F; 4]> {
        [
            vec![
                [
                    F::from(self.id as u64),
                    F::from(TxContextFieldTag::Nonce as u64),
                    F::zero(),
                    F::from(self.nonce),
                ],
                [
                    F::from(self.id as u64),
                    F::from(TxContextFieldTag::Gas as u64),
                    F::zero(),
                    F::from(self.gas),
                ],
                [
                    F::from(self.id as u64),
                    F::from(TxContextFieldTag::GasPrice as u64),
                    F::zero(),
                    RandomLinearCombination::random_linear_combine(
                        self.gas_price.to_le_bytes(),
                        randomness,
                    ),
                ],
                [
                    F::from(self.id as u64),
                    F::from(TxContextFieldTag::CallerAddress as u64),
                    F::zero(),
                    self.caller_address.to_scalar().unwrap(),
                ],
                [
                    F::from(self.id as u64),
                    F::from(TxContextFieldTag::CalleeAddress as u64),
                    F::zero(),
                    self.callee_address.to_scalar().unwrap(),
                ],
                [
                    F::from(self.id as u64),
                    F::from(TxContextFieldTag::IsCreate as u64),
                    F::zero(),
                    F::from(self.is_create as u64),
                ],
                [
                    F::from(self.id as u64),
                    F::from(TxContextFieldTag::Value as u64),
                    F::zero(),
                    RandomLinearCombination::random_linear_combine(
                        self.value.to_le_bytes(),
                        randomness,
                    ),
                ],
                [
                    F::from(self.id as u64),
                    F::from(TxContextFieldTag::CallDataLength as u64),
                    F::zero(),
                    F::from(self.call_data_length as u64),
                ],
                [
                    F::from(self.id as u64),
                    F::from(TxContextFieldTag::CallDataGasCost as u64),
                    F::zero(),
                    F::from(self.call_data_gas_cost),
                ],
            ],
            self.call_data
                .iter()
                .enumerate()
                .map(|(idx, byte)| {
                    [
                        F::from(self.id as u64),
                        F::from(TxContextFieldTag::CallData as u64),
                        F::from(idx as u64),
                        F::from(*byte as u64),
                    ]
                })
                .collect(),
        ]
        .concat()
    }
}

#[derive(Debug, Default, Clone)]
pub struct Call {
    /// The unique identifier of call in the whole proof, using the
    /// `rw_counter` at the call step.
    pub id: usize,
    /// Indicate if the call is the root call
    pub is_root: bool,
    /// Indicate if the call is a create call
    pub is_create: bool,
    /// The identifier of current executed bytecode
    pub code_hash: Word,
    /// The `rw_counter` at the end of reversion of a call if it has
    /// `is_persistent == false`
    pub rw_counter_end_of_reversion: usize,
    /// The call index of caller
    pub caller_id: usize,
    /// The depth in the call stack
    pub depth: usize,
    /// The caller address
    pub caller_address: Address,
    /// The callee address
    pub callee_address: Address,
    /// The call data offset in the memory
    pub call_data_offset: u64,
    /// The length of call data
    pub call_data_length: u64,
    /// The return data offset in the memory
    pub return_data_offset: u64,
    /// The length of return data
    pub return_data_length: u64,
    /// The ether amount of the transaction
    pub value: Word,
    /// Indicate if this call halts successfully.
    pub is_success: bool,
    /// Indicate if this call and all its caller have `is_success == true`
    pub is_persistent: bool,
    /// Indicate if it's a static call
    pub is_static: bool,
}

#[derive(Clone, Debug, Default)]
pub struct ExecStep {
    /// The index in the Transaction calls
    pub call_index: usize,
    /// The indices in the RW trace incurred in this step
    pub rw_indices: Vec<(RwTableTag, usize)>,
    /// The execution state for the step
    pub execution_state: ExecutionState,
    /// The Read/Write counter before the step
    pub rw_counter: usize,
    /// The program counter
    pub program_counter: u64,
    /// The stack pointer
    pub stack_pointer: usize,
    /// The amount of gas left
    pub gas_left: u64,
    /// The gas cost in this step
    pub gas_cost: u64,
    /// The memory size in bytes
    pub memory_size: u64,
    /// The counter for reversible writes
    pub reversible_write_counter: usize,
    /// The counter for log index within tx
    pub log_id: usize,
    /// The opcode corresponds to the step
    pub opcode: Option<OpcodeId>,
}

impl ExecStep {
    pub fn memory_word_size(&self) -> u64 {
        // EVM always pads the memory size to word size
        // https://github.com/ethereum/go-ethereum/blob/master/core/vm/interpreter.go#L212-L216
        // Thus, the memory size must be a multiple of 32 bytes.
        assert_eq!(self.memory_size % N_BYTES_WORD as u64, 0);
        self.memory_size / N_BYTES_WORD as u64
    }
}

#[derive(Clone, Debug)]
pub struct Bytecode {
    pub hash: Word,
    pub bytes: Vec<u8>,
}

impl Bytecode {
    pub fn new(bytes: Vec<u8>) -> Self {
        let hash = Word::from_big_endian(Keccak256::digest(&bytes).as_slice());
        Self { hash, bytes }
    }

    pub fn table_assignments<F: FieldExt>(&self, randomness: F) -> Vec<[F; 5]> {
        let n = 1 + self.bytes.len();
        let mut rows = Vec::with_capacity(n);
        let hash =
            RandomLinearCombination::random_linear_combine(self.hash.to_le_bytes(), randomness);

        rows.push([
            hash,
            F::from(BytecodeFieldTag::Length as u64),
            F::zero(),
            F::zero(),
            F::from(self.bytes.len() as u64),
        ]);

        let mut push_data_left = 0;
        for (idx, byte) in self.bytes.iter().enumerate() {
            let mut is_code = true;
            if push_data_left > 0 {
                is_code = false;
                push_data_left -= 1;
            } else if (OpcodeId::PUSH1.as_u8()..=OpcodeId::PUSH32.as_u8()).contains(byte) {
                push_data_left = *byte as usize - (OpcodeId::PUSH1.as_u8() - 1) as usize;
            }
            rows.push([
                hash,
                F::from(BytecodeFieldTag::Byte as u64),
                F::from(idx as u64),
                F::from(is_code as u64),
                F::from(*byte as u64),
            ])
        }
        rows
    }
}

#[derive(Debug, Default, Clone)]
pub struct RwMap(pub HashMap<RwTableTag, Vec<Rw>>);

impl std::ops::Index<(RwTableTag, usize)> for RwMap {
    type Output = Rw;

    fn index(&self, (tag, idx): (RwTableTag, usize)) -> &Self::Output {
        &self.0.get(&tag).unwrap()[idx]
    }
}

#[derive(Clone, Copy, Debug)]
pub enum Rw {
    Start {
        rw_counter: usize,
    },
    TxAccessListAccount {
        rw_counter: usize,
        is_write: bool,
        tx_id: usize,
        account_address: Address,
        is_warm: bool,
        is_warm_prev: bool,
    },
    TxAccessListAccountStorage {
        rw_counter: usize,
        is_write: bool,
        tx_id: usize,
        account_address: Address,
        storage_key: Word,
        is_warm: bool,
        is_warm_prev: bool,
    },
    TxRefund {
        rw_counter: usize,
        is_write: bool,
        tx_id: usize,
        value: u64,
        value_prev: u64,
    },
    Account {
        rw_counter: usize,
        is_write: bool,
        account_address: Address,
        field_tag: AccountFieldTag,
        value: Word,
        value_prev: Word,
    },
    AccountStorage {
        rw_counter: usize,
        is_write: bool,
        account_address: Address,
        storage_key: Word,
        value: Word,
        value_prev: Word,
        tx_id: usize,
        committed_value: Word,
    },
    AccountDestructed {
        rw_counter: usize,
        is_write: bool,
        tx_id: usize,
        account_address: Address,
        is_destructed: bool,
        is_destructed_prev: bool,
    },
    CallContext {
        rw_counter: usize,
        is_write: bool,
        call_id: usize,
        field_tag: CallContextFieldTag,
        value: Word,
    },
    Stack {
        rw_counter: usize,
        is_write: bool,
        call_id: usize,
        stack_pointer: usize,
        value: Word,
    },
    Memory {
        rw_counter: usize,
        is_write: bool,
        call_id: usize,
        memory_address: u64,
        byte: u8,
    },
    TxLog {
        rw_counter: usize,
        is_write: bool,
        tx_id: usize,
        log_id: u64, // pack this can index together into address?
        field_tag: TxLogFieldTag,
        // topic index (0..4) if field_tag is TxLogFieldTag:Topic
        // byte index if field_tag is TxLogFieldTag:Data
        // 0 for other field tags
        index: usize,

        // when it is topic field, value can be word type
        value: Word,
    },
    TxReceipt {
        rw_counter: usize,
        is_write: bool,
        tx_id: usize,
        field_tag: TxReceiptFieldTag,
        value: u64,
    },
}
#[derive(Default, Clone, Copy)]
pub struct RwRow<F: FieldExt> {
    pub rw_counter: F,
    pub is_write: F,
    pub tag: F,
    pub key1: F,
    pub key2: F,
    pub key3: F,
    pub key4: F,
    pub value: F,
    pub value_prev: F,
    pub aux1: F,
    pub aux2: F,
}

impl<F: FieldExt> From<[F; 11]> for RwRow<F> {
    fn from(row: [F; 11]) -> Self {
        Self {
            rw_counter: row[0],
            is_write: row[1],
            tag: row[2],
            key1: row[3],
            key2: row[4],
            key3: row[5],
            key4: row[6],
            value: row[7],
            value_prev: row[8],
            aux1: row[9],
            aux2: row[10],
        }
    }
}

impl Rw {
    pub fn tx_access_list_value_pair(&self) -> (bool, bool) {
        match self {
            Self::TxAccessListAccount {
                is_warm,
                is_warm_prev,
                ..
            } => (*is_warm, *is_warm_prev),
            Self::TxAccessListAccountStorage {
                is_warm,
                is_warm_prev,
                ..
            } => (*is_warm, *is_warm_prev),
            _ => unreachable!(),
        }
    }

    pub fn tx_refund_value_pair(&self) -> (u64, u64) {
        match self {
            Self::TxRefund {
                value, value_prev, ..
            } => (*value, *value_prev),
            _ => unreachable!(),
        }
    }

    pub fn account_value_pair(&self) -> (Word, Word) {
        match self {
            Self::Account {
                value, value_prev, ..
            } => (*value, *value_prev),
            _ => unreachable!(),
        }
    }

    pub fn aux_pair(&self) -> (usize, Word) {
        match self {
            Self::AccountStorage {
                tx_id,
                committed_value,
                ..
            } => (*tx_id, *committed_value),
            _ => unreachable!(),
        }
    }

    pub fn storage_value_aux(&self) -> (Word, Word, usize, Word) {
        match self {
            Self::AccountStorage {
                value,
                value_prev,
                tx_id,
                committed_value,
                ..
            } => (*value, *value_prev, *tx_id, *committed_value),
            _ => unreachable!(),
        }
    }

    pub fn call_context_value(&self) -> Word {
        match self {
            Self::CallContext { value, .. } => *value,
            _ => unreachable!(),
        }
    }

    pub fn stack_value(&self) -> Word {
        match self {
            Self::Stack { value, .. } => *value,
            _ => unreachable!(),
        }
    }

    pub fn log_value(&self) -> Word {
        match self {
            Self::TxLog { value, .. } => *value,
            _ => unreachable!(),
        }
    }

    pub fn receipt_value(&self) -> u64 {
        match self {
            Self::TxReceipt { value, .. } => *value,
            _ => unreachable!(),
        }
    }

    pub fn memory_value(&self) -> u8 {
        match self {
            Self::Memory { byte, .. } => *byte,
            _ => unreachable!(),
        }
    }

    pub fn table_assignment<F: Field>(&self, randomness: F) -> RwRow<F> {
        RwRow {
            rw_counter: F::from(self.rw_counter() as u64),
            is_write: F::from(self.is_write() as u64),
            tag: F::from(self.tag() as u64),
            key1: F::from(self.id().unwrap_or_default() as u64),
            key2: self.address().unwrap_or_default().to_scalar().unwrap(),
            key3: F::from(self.field_tag().unwrap_or_default() as u64),
            key4: RandomLinearCombination::random_linear_combine(
                self.storage_key().unwrap_or_default().to_le_bytes(),
                randomness,
            ),
            value: self.value_assignment(randomness),
            value_prev: self.value_prev_assignment(randomness).unwrap_or_default(),
            aux1: F::zero(), // only used for AccountStorage::tx_id, which moved to key1.
            aux2: self
                .committed_value_assignment(randomness)
                .unwrap_or_default(),
        }
    }

    pub fn rw_counter(&self) -> usize {
        match self {
            Self::Start { rw_counter }
            | Self::Memory { rw_counter, .. }
            | Self::Stack { rw_counter, .. }
            | Self::AccountStorage { rw_counter, .. }
            | Self::TxAccessListAccount { rw_counter, .. }
            | Self::TxAccessListAccountStorage { rw_counter, .. }
            | Self::TxRefund { rw_counter, .. }
            | Self::Account { rw_counter, .. }
            | Self::AccountDestructed { rw_counter, .. }
            | Self::CallContext { rw_counter, .. }
            | Self::TxLog { rw_counter, .. }
            | Self::TxReceipt { rw_counter, .. } => *rw_counter,
        }
    }

    pub fn is_write(&self) -> bool {
        match self {
            Self::Start { .. } => false,
            Self::Memory { is_write, .. }
            | Self::Stack { is_write, .. }
            | Self::AccountStorage { is_write, .. }
            | Self::TxAccessListAccount { is_write, .. }
            | Self::TxAccessListAccountStorage { is_write, .. }
            | Self::TxRefund { is_write, .. }
            | Self::Account { is_write, .. }
            | Self::AccountDestructed { is_write, .. }
            | Self::CallContext { is_write, .. }
            | Self::TxLog { is_write, .. }
            | Self::TxReceipt { is_write, .. } => *is_write,
        }
    }

    pub fn tag(&self) -> RwTableTag {
        match self {
            Self::Start { .. } => RwTableTag::Start,
            Self::Memory { .. } => RwTableTag::Memory,
            Self::Stack { .. } => RwTableTag::Stack,
            Self::AccountStorage { .. } => RwTableTag::AccountStorage,
            Self::TxAccessListAccount { .. } => RwTableTag::TxAccessListAccount,
            Self::TxAccessListAccountStorage { .. } => RwTableTag::TxAccessListAccountStorage,
            Self::TxRefund { .. } => RwTableTag::TxRefund,
            Self::Account { .. } => RwTableTag::Account,
            Self::AccountDestructed { .. } => RwTableTag::AccountDestructed,
            Self::CallContext { .. } => RwTableTag::CallContext,
            Self::TxLog { .. } => RwTableTag::TxLog,
            Self::TxReceipt { .. } => RwTableTag::TxReceipt,
        }
    }

    pub fn id(&self) -> Option<usize> {
        match self {
            Self::AccountStorage { tx_id, .. }
            | Self::TxAccessListAccount { tx_id, .. }
            | Self::TxAccessListAccountStorage { tx_id, .. }
            | Self::TxRefund { tx_id, .. }
            | Self::TxLog { tx_id, .. }
            | Self::TxReceipt { tx_id, .. } => Some(*tx_id),
            Self::CallContext { call_id, .. }
            | Self::Stack { call_id, .. }
            | Self::Memory { call_id, .. } => Some(*call_id),
            Self::Start { .. } | Self::Account { .. } | Self::AccountDestructed { .. } => None,
        }
    }

    pub fn address(&self) -> Option<Address> {
        match self {
            Self::TxAccessListAccount {
                account_address, ..
            }
            | Self::TxAccessListAccountStorage {
                account_address, ..
            }
            | Self::Account {
                account_address, ..
            }
            | Self::AccountStorage {
                account_address, ..
            }
            | Self::AccountDestructed {
                account_address, ..
            } => Some(*account_address),
            Self::Memory { memory_address, .. } => Some(U256::from(*memory_address).to_address()),
            Self::Stack { stack_pointer, .. } => {
                Some(U256::from(*stack_pointer as u64).to_address())
            }
            Self::TxLog {
                log_id,
                field_tag,
                index,
                ..
            } => {
                // make field_tag fit into one limb (16 bits)
                Some(
                    (U256::from(*index as u64)
                        + (U256::from(*field_tag as u64) << 32)
                        + (U256::from(*log_id) << 48))
                        .to_address(),
                )
            }
            Self::Start { .. }
            | Self::CallContext { .. }
            | Self::TxRefund { .. }
            | Self::TxReceipt { .. } => None,
        }
    }

    pub fn field_tag(&self) -> Option<u64> {
        match self {
            Self::Account { field_tag, .. } => Some(*field_tag as u64),
            Self::CallContext { field_tag, .. } => Some(*field_tag as u64),
            Self::TxReceipt { field_tag, .. } => Some(*field_tag as u64),
            Self::Start { .. }
            | Self::Memory { .. }
            | Self::Stack { .. }
            | Self::AccountStorage { .. }
            | Self::TxAccessListAccount { .. }
            | Self::TxAccessListAccountStorage { .. }
            | Self::TxRefund { .. }
            | Self::TxLog { .. }
            | Self::AccountDestructed { .. } => None,
        }
    }

    pub fn storage_key(&self) -> Option<Word> {
        match self {
            Self::AccountStorage { storage_key, .. }
            | Self::TxAccessListAccountStorage { storage_key, .. } => Some(*storage_key),
            Self::Start { .. }
            | Self::CallContext { .. }
            | Self::Stack { .. }
            | Self::Memory { .. }
            | Self::TxRefund { .. }
            | Self::Account { .. }
            | Self::TxAccessListAccount { .. }
            | Self::AccountDestructed { .. }
            | Self::TxLog { .. }
            | Self::TxReceipt { .. } => None,
        }
    }

    pub fn value_assignment<F: Field>(&self, randomness: F) -> F {
        match self {
            Self::Start { .. } => F::zero(),
            Self::CallContext {
                field_tag, value, ..
            } => {
                match field_tag {
                    // Only these two tags have values that may not fit into a scalar, so we need to
                    // RLC.
                    CallContextFieldTag::CodeHash | CallContextFieldTag::Value => {
                        RandomLinearCombination::random_linear_combine(
                            value.to_le_bytes(),
                            randomness,
                        )
                    }
                    _ => value.to_scalar().unwrap(),
                }
            }
            Self::Account {
                value, field_tag, ..
            } => match field_tag {
                AccountFieldTag::CodeHash | AccountFieldTag::Balance => {
                    RandomLinearCombination::random_linear_combine(value.to_le_bytes(), randomness)
                }
                AccountFieldTag::Nonce => value.to_scalar().unwrap(),
            },
            Self::AccountStorage { value, .. } | Self::Stack { value, .. } => {
                RandomLinearCombination::random_linear_combine(value.to_le_bytes(), randomness)
            }

            Self::TxLog {
                field_tag, value, ..
            } => match field_tag {
                TxLogFieldTag::Topic => {
                    RandomLinearCombination::random_linear_combine(value.to_le_bytes(), randomness)
                }
                _ => value.to_scalar().unwrap(),
            },

            Self::TxAccessListAccount { is_warm, .. }
            | Self::TxAccessListAccountStorage { is_warm, .. } => F::from(*is_warm as u64),
            Self::AccountDestructed { is_destructed, .. } => F::from(*is_destructed as u64),
            Self::Memory { byte, .. } => F::from(u64::from(*byte)),
            Self::TxRefund { value, .. } | Self::TxReceipt { value, .. } => F::from(*value),
        }
    }

    pub fn value_prev_assignment<F: Field>(&self, randomness: F) -> Option<F> {
        match self {
            Self::Account {
                value_prev,
                field_tag,
                ..
            } => Some(match field_tag {
                AccountFieldTag::CodeHash | AccountFieldTag::Balance => {
                    RandomLinearCombination::random_linear_combine(
                        value_prev.to_le_bytes(),
                        randomness,
                    )
                }
                AccountFieldTag::Nonce => value_prev.to_scalar().unwrap(),
            }),
            Self::AccountStorage { value_prev, .. } => {
                Some(RandomLinearCombination::random_linear_combine(
                    value_prev.to_le_bytes(),
                    randomness,
                ))
            }
            Self::TxAccessListAccount { is_warm_prev, .. }
            | Self::TxAccessListAccountStorage { is_warm_prev, .. } => {
                Some(F::from(*is_warm_prev as u64))
            }
            Self::AccountDestructed {
                is_destructed_prev, ..
            } => Some(F::from(*is_destructed_prev as u64)),
            Self::TxRefund { value_prev, .. } => Some(F::from(*value_prev)),
            Self::Start { .. }
            | Self::Stack { .. }
            | Self::Memory { .. }
            | Self::CallContext { .. }
            | Self::TxLog { .. }
            | Self::TxReceipt { .. } => None,
        }
    }

    fn committed_value_assignment<F: Field>(&self, randomness: F) -> Option<F> {
        match self {
            Self::AccountStorage {
                committed_value, ..
            } => Some(RandomLinearCombination::random_linear_combine(
                committed_value.to_le_bytes(),
                randomness,
            )),
            _ => None,
        }
    }
}

impl From<&circuit_input_builder::Block> for BlockContext {
    fn from(block: &circuit_input_builder::Block) -> Self {
        Self {
            coinbase: block.coinbase,
            gas_limit: block.gas_limit,
            number: block.number,
            timestamp: block.timestamp,
            difficulty: block.difficulty,
            base_fee: block.base_fee,
            history_hashes: block.history_hashes.clone(),
            chain_id: block.chain_id,
        }
    }
}

impl From<&operation::OperationContainer> for RwMap {
    fn from(container: &operation::OperationContainer) -> Self {
        let mut rws = HashMap::default();

        rws.insert(
            RwTableTag::TxAccessListAccount,
            container
                .tx_access_list_account
                .iter()
                .map(|op| Rw::TxAccessListAccount {
                    rw_counter: op.rwc().into(),
                    is_write: true,
                    tx_id: op.op().tx_id,
                    account_address: op.op().address,
                    is_warm: op.op().is_warm,
                    is_warm_prev: op.op().is_warm_prev,
                })
                .collect(),
        );
        rws.insert(
            RwTableTag::TxAccessListAccountStorage,
            container
                .tx_access_list_account_storage
                .iter()
                .map(|op| Rw::TxAccessListAccountStorage {
                    rw_counter: op.rwc().into(),
                    is_write: true,
                    tx_id: op.op().tx_id,
                    account_address: op.op().address,
                    storage_key: op.op().key,
                    is_warm: op.op().is_warm,
                    is_warm_prev: op.op().is_warm_prev,
                })
                .collect(),
        );
        rws.insert(
            RwTableTag::TxRefund,
            container
                .tx_refund
                .iter()
                .map(|op| Rw::TxRefund {
                    rw_counter: op.rwc().into(),
                    is_write: op.rw().is_write(),
                    tx_id: op.op().tx_id,
                    value: op.op().value,
                    value_prev: op.op().value_prev,
                })
                .collect(),
        );
        rws.insert(
            RwTableTag::Account,
            container
                .account
                .iter()
                .map(|op| Rw::Account {
                    rw_counter: op.rwc().into(),
                    is_write: op.rw().is_write(),
                    account_address: op.op().address,
                    field_tag: match op.op().field {
                        AccountField::Nonce => AccountFieldTag::Nonce,
                        AccountField::Balance => AccountFieldTag::Balance,
                        AccountField::CodeHash => AccountFieldTag::CodeHash,
                    },
                    value: op.op().value,
                    value_prev: op.op().value_prev,
                })
                .collect(),
        );
        rws.insert(
            RwTableTag::AccountStorage,
            container
                .storage
                .iter()
                .map(|op| Rw::AccountStorage {
                    rw_counter: op.rwc().into(),
                    is_write: op.rw().is_write(),
                    account_address: op.op().address,
                    storage_key: op.op().key,
                    value: op.op().value,
                    value_prev: op.op().value_prev,
                    tx_id: op.op().tx_id,
                    committed_value: op.op().committed_value,
                })
                .collect(),
        );
        rws.insert(
            RwTableTag::AccountDestructed,
            container
                .account_destructed
                .iter()
                .map(|op| Rw::AccountDestructed {
                    rw_counter: op.rwc().into(),
                    is_write: true,
                    tx_id: op.op().tx_id,
                    account_address: op.op().address,
                    is_destructed: op.op().is_destructed,
                    is_destructed_prev: op.op().is_destructed_prev,
                })
                .collect(),
        );
        rws.insert(
            RwTableTag::CallContext,
            container
                .call_context
                .iter()
                .map(|op| Rw::CallContext {
                    rw_counter: op.rwc().into(),
                    is_write: op.rw().is_write(),
                    call_id: op.op().call_id,
                    field_tag: match op.op().field {
                        CallContextField::RwCounterEndOfReversion => {
                            CallContextFieldTag::RwCounterEndOfReversion
                        }
                        CallContextField::CallerId => CallContextFieldTag::CallerId,
                        CallContextField::TxId => CallContextFieldTag::TxId,
                        CallContextField::Depth => CallContextFieldTag::Depth,
                        CallContextField::CallerAddress => CallContextFieldTag::CallerAddress,
                        CallContextField::CalleeAddress => CallContextFieldTag::CalleeAddress,
                        CallContextField::CallDataOffset => CallContextFieldTag::CallDataOffset,
                        CallContextField::CallDataLength => CallContextFieldTag::CallDataLength,
                        CallContextField::ReturnDataOffset => CallContextFieldTag::ReturnDataOffset,
                        CallContextField::ReturnDataLength => CallContextFieldTag::ReturnDataLength,
                        CallContextField::Value => CallContextFieldTag::Value,
                        CallContextField::IsSuccess => CallContextFieldTag::IsSuccess,
                        CallContextField::IsPersistent => CallContextFieldTag::IsPersistent,
                        CallContextField::IsStatic => CallContextFieldTag::IsStatic,
                        CallContextField::LastCalleeId => CallContextFieldTag::LastCalleeId,
                        CallContextField::LastCalleeReturnDataOffset => {
                            CallContextFieldTag::LastCalleeReturnDataOffset
                        }
                        CallContextField::LastCalleeReturnDataLength => {
                            CallContextFieldTag::LastCalleeReturnDataLength
                        }
                        CallContextField::IsRoot => CallContextFieldTag::IsRoot,
                        CallContextField::IsCreate => CallContextFieldTag::IsCreate,
                        CallContextField::CodeHash => CallContextFieldTag::CodeHash,
                        CallContextField::ProgramCounter => CallContextFieldTag::ProgramCounter,
                        CallContextField::StackPointer => CallContextFieldTag::StackPointer,
                        CallContextField::GasLeft => CallContextFieldTag::GasLeft,
                        CallContextField::MemorySize => CallContextFieldTag::MemorySize,
                        CallContextField::ReversibleWriteCounter => {
                            CallContextFieldTag::ReversibleWriteCounter
                        }
                    },
                    value: op.op().value,
                })
                .collect(),
        );
        rws.insert(
            RwTableTag::Stack,
            container
                .stack
                .iter()
                .map(|op| Rw::Stack {
                    rw_counter: op.rwc().into(),
                    is_write: op.rw().is_write(),
                    call_id: op.op().call_id(),
                    stack_pointer: usize::from(*op.op().address()),
                    value: *op.op().value(),
                })
                .collect(),
        );
        rws.insert(
            RwTableTag::Memory,
            container
                .memory
                .iter()
                .map(|op| Rw::Memory {
                    rw_counter: op.rwc().into(),
                    is_write: op.rw().is_write(),
                    call_id: op.op().call_id(),
                    memory_address: u64::from_le_bytes(
                        op.op().address().to_le_bytes()[..8].try_into().unwrap(),
                    ),
                    byte: op.op().value(),
                })
                .collect(),
        );
        rws.insert(
            RwTableTag::TxLog,
            container
                .tx_log
                .iter()
                .map(|op| Rw::TxLog {
                    rw_counter: op.rwc().into(),
                    is_write: op.rw().is_write(),
                    tx_id: op.op().tx_id,
                    log_id: op.op().log_id as u64,
                    field_tag: match op.op().field {
                        TxLogField::Address => TxLogFieldTag::Address,
                        TxLogField::Topic => TxLogFieldTag::Topic,
                        TxLogField::Data => TxLogFieldTag::Data,
                    },
                    index: op.op().index,
                    value: op.op().value,
                })
                .collect(),
        );
        rws.insert(
            RwTableTag::TxReceipt,
            container
                .tx_receipt
                .iter()
                .map(|op| Rw::TxReceipt {
                    rw_counter: op.rwc().into(),
                    is_write: op.rw().is_write(),
                    tx_id: op.op().tx_id,
                    field_tag: match op.op().field {
                        TxReceiptField::PostStateOrStatus => TxReceiptFieldTag::PostStateOrStatus,
                        TxReceiptField::LogLength => TxReceiptFieldTag::LogLength,
                        TxReceiptField::CumulativeGasUsed => TxReceiptFieldTag::CumulativeGasUsed,
                    },
                    value: op.op().value,
                })
                .collect(),
        );

        Self(rws)
    }
}

impl From<&ExecError> for ExecutionState {
    fn from(error: &ExecError) -> Self {
        match error {
            ExecError::InvalidOpcode => ExecutionState::ErrorInvalidOpcode,
            ExecError::StackOverflow => ExecutionState::ErrorStackOverflow,
            ExecError::StackUnderflow => ExecutionState::ErrorStackUnderflow,
            ExecError::WriteProtection => ExecutionState::ErrorWriteProtection,
            ExecError::Depth => ExecutionState::ErrorDepth,
            ExecError::InsufficientBalance => ExecutionState::ErrorInsufficientBalance,
            ExecError::ContractAddressCollision => ExecutionState::ErrorContractAddressCollision,
            ExecError::InvalidCreationCode => ExecutionState::ErrorInvalidCreationCode,
            ExecError::InvalidJump => ExecutionState::ErrorInvalidJump,
            ExecError::ReturnDataOutOfBounds => ExecutionState::ErrorReturnDataOutOfBound,
            ExecError::CodeStoreOutOfGas => ExecutionState::ErrorOutOfGasCodeStore,
            ExecError::MaxCodeSizeExceeded => ExecutionState::ErrorMaxCodeSizeExceeded,
            ExecError::OutOfGas(oog_error) => match oog_error {
                OogError::Constant => ExecutionState::ErrorOutOfGasConstant,
                OogError::StaticMemoryExpansion => {
                    ExecutionState::ErrorOutOfGasStaticMemoryExpansion
                }
                OogError::DynamicMemoryExpansion => {
                    ExecutionState::ErrorOutOfGasDynamicMemoryExpansion
                }
                OogError::MemoryCopy => ExecutionState::ErrorOutOfGasMemoryCopy,
                OogError::AccountAccess => ExecutionState::ErrorOutOfGasAccountAccess,
                OogError::CodeStore => ExecutionState::ErrorOutOfGasCodeStore,
                OogError::Log => ExecutionState::ErrorOutOfGasLOG,
                OogError::Exp => ExecutionState::ErrorOutOfGasEXP,
                OogError::Sha3 => ExecutionState::ErrorOutOfGasSHA3,
                OogError::ExtCodeCopy => ExecutionState::ErrorOutOfGasEXTCODECOPY,
                OogError::Sload => ExecutionState::ErrorOutOfGasSLOAD,
                OogError::Sstore => ExecutionState::ErrorOutOfGasSSTORE,
                OogError::Call => ExecutionState::ErrorOutOfGasCALL,
                OogError::CallCode => ExecutionState::ErrorOutOfGasCALLCODE,
                OogError::DelegateCall => ExecutionState::ErrorOutOfGasDELEGATECALL,
                OogError::Create2 => ExecutionState::ErrorOutOfGasCREATE2,
                OogError::StaticCall => ExecutionState::ErrorOutOfGasSTATICCALL,
                OogError::SelfDestruct => ExecutionState::ErrorOutOfGasSELFDESTRUCT,
            },
        }
    }
}

impl From<&circuit_input_builder::ExecStep> for ExecutionState {
    fn from(step: &circuit_input_builder::ExecStep) -> Self {
        if let Some(error) = step.error.as_ref() {
            return error.into();
        }
        match step.exec_state {
            circuit_input_builder::ExecState::Op(op) => {
                if op.is_dup() {
                    return ExecutionState::DUP;
                }
                if op.is_push() {
                    return ExecutionState::PUSH;
                }
                if op.is_swap() {
                    return ExecutionState::SWAP;
                }
                if op.is_log() {
                    return ExecutionState::LOG;
                }

                macro_rules! dummy {
                    ($name:expr) => {{
                        log::warn!("{:?} is implemented with DummyGadget", $name);
                        $name
                    }};
                }

                match op {
                    OpcodeId::ADD | OpcodeId::SUB => ExecutionState::ADD_SUB,
<<<<<<< HEAD
                    OpcodeId::MUL
                    | OpcodeId::DIV
                    | OpcodeId::MOD
                    | OpcodeId::SHL
                    | OpcodeId::SHR => ExecutionState::MUL_DIV_MOD_SHL_SHR,
=======
                    OpcodeId::ADDMOD => ExecutionState::ADDMOD,
                    OpcodeId::MUL | OpcodeId::DIV | OpcodeId::MOD => ExecutionState::MUL_DIV_MOD,
>>>>>>> a86aa1d3
                    OpcodeId::MULMOD => ExecutionState::MULMOD,
                    OpcodeId::SDIV | OpcodeId::SMOD => ExecutionState::SDIV_SMOD,
                    OpcodeId::EQ | OpcodeId::LT | OpcodeId::GT => ExecutionState::CMP,
                    OpcodeId::SLT | OpcodeId::SGT => ExecutionState::SCMP,
                    OpcodeId::SIGNEXTEND => ExecutionState::SIGNEXTEND,
                    OpcodeId::STOP => ExecutionState::STOP,
                    OpcodeId::AND => ExecutionState::BITWISE,
                    OpcodeId::XOR => ExecutionState::BITWISE,
                    OpcodeId::OR => ExecutionState::BITWISE,
                    OpcodeId::NOT => ExecutionState::NOT,
                    OpcodeId::POP => ExecutionState::POP,
                    OpcodeId::PUSH32 => ExecutionState::PUSH,
                    OpcodeId::BYTE => ExecutionState::BYTE,
                    OpcodeId::MLOAD => ExecutionState::MEMORY,
                    OpcodeId::MSTORE => ExecutionState::MEMORY,
                    OpcodeId::MSTORE8 => ExecutionState::MEMORY,
                    OpcodeId::JUMPDEST => ExecutionState::JUMPDEST,
                    OpcodeId::JUMP => ExecutionState::JUMP,
                    OpcodeId::JUMPI => ExecutionState::JUMPI,
                    OpcodeId::GASPRICE => ExecutionState::GASPRICE,
                    OpcodeId::PC => ExecutionState::PC,
                    OpcodeId::MSIZE => ExecutionState::MSIZE,
                    OpcodeId::CALLER => ExecutionState::CALLER,
                    OpcodeId::CALLVALUE => ExecutionState::CALLVALUE,
                    OpcodeId::EXTCODEHASH => ExecutionState::EXTCODEHASH,
                    OpcodeId::TIMESTAMP | OpcodeId::NUMBER | OpcodeId::GASLIMIT => {
                        ExecutionState::BLOCKCTXU64
                    }
                    OpcodeId::COINBASE => ExecutionState::BLOCKCTXU160,
                    OpcodeId::DIFFICULTY | OpcodeId::BASEFEE => ExecutionState::BLOCKCTXU256,
                    OpcodeId::GAS => ExecutionState::GAS,
                    OpcodeId::SELFBALANCE => ExecutionState::SELFBALANCE,
<<<<<<< HEAD
                    OpcodeId::SHA3 => ExecutionState::SHA3,
=======
                    OpcodeId::SHR => ExecutionState::SHR,
>>>>>>> a86aa1d3
                    OpcodeId::SLOAD => ExecutionState::SLOAD,
                    OpcodeId::SSTORE => ExecutionState::SSTORE,
                    OpcodeId::CALLDATASIZE => ExecutionState::CALLDATASIZE,
                    OpcodeId::CALLDATACOPY => ExecutionState::CALLDATACOPY,
                    OpcodeId::CHAINID => ExecutionState::CHAINID,
                    OpcodeId::ISZERO => ExecutionState::ISZERO,
                    OpcodeId::CALL => ExecutionState::CALL,
                    OpcodeId::ORIGIN => ExecutionState::ORIGIN,
                    OpcodeId::CODECOPY => ExecutionState::CODECOPY,
                    OpcodeId::CALLDATALOAD => ExecutionState::CALLDATALOAD,
                    OpcodeId::CODESIZE => ExecutionState::CODESIZE,
                    OpcodeId::RETURN | OpcodeId::REVERT => ExecutionState::RETURN,
                    // dummy ops
                    OpcodeId::SHA3 => dummy!(ExecutionState::SHA3),
                    OpcodeId::ADDRESS => dummy!(ExecutionState::ADDRESS),
                    OpcodeId::BALANCE => dummy!(ExecutionState::BALANCE),
                    OpcodeId::BLOCKHASH => dummy!(ExecutionState::BLOCKHASH),
                    OpcodeId::EXP => dummy!(ExecutionState::EXP),
                    OpcodeId::SHL => dummy!(ExecutionState::SHL),
                    OpcodeId::SAR => dummy!(ExecutionState::SAR),
                    OpcodeId::EXTCODESIZE => dummy!(ExecutionState::EXTCODESIZE),
                    OpcodeId::EXTCODECOPY => dummy!(ExecutionState::EXTCODECOPY),
                    OpcodeId::RETURNDATASIZE => dummy!(ExecutionState::RETURNDATASIZE),
                    OpcodeId::RETURNDATACOPY => dummy!(ExecutionState::RETURNDATACOPY),
                    OpcodeId::CREATE => dummy!(ExecutionState::CREATE),
                    OpcodeId::CALLCODE => dummy!(ExecutionState::CALLCODE),
                    OpcodeId::DELEGATECALL => dummy!(ExecutionState::DELEGATECALL),
                    OpcodeId::CREATE2 => dummy!(ExecutionState::CREATE2),
                    OpcodeId::STATICCALL => dummy!(ExecutionState::STATICCALL),
                    OpcodeId::SELFDESTRUCT => dummy!(ExecutionState::SELFDESTRUCT),
                    _ => unimplemented!("unimplemented opcode {:?}", op),
                }
            }
            circuit_input_builder::ExecState::BeginTx => ExecutionState::BeginTx,
            circuit_input_builder::ExecState::EndTx => ExecutionState::EndTx,
        }
    }
}

impl From<&eth_types::bytecode::Bytecode> for Bytecode {
    fn from(b: &eth_types::bytecode::Bytecode) -> Self {
        Bytecode::new(b.to_vec())
    }
}

fn step_convert(step: &circuit_input_builder::ExecStep) -> ExecStep {
    ExecStep {
        call_index: step.call_index,
        rw_indices: step
            .bus_mapping_instance
            .iter()
            .map(|x| {
                let tag = match x.target() {
                    operation::Target::Memory => RwTableTag::Memory,
                    operation::Target::Stack => RwTableTag::Stack,
                    operation::Target::Storage => RwTableTag::AccountStorage,
                    operation::Target::TxAccessListAccount => RwTableTag::TxAccessListAccount,
                    operation::Target::TxAccessListAccountStorage => {
                        RwTableTag::TxAccessListAccountStorage
                    }
                    operation::Target::TxRefund => RwTableTag::TxRefund,
                    operation::Target::Account => RwTableTag::Account,
                    operation::Target::AccountDestructed => RwTableTag::AccountDestructed,
                    operation::Target::CallContext => RwTableTag::CallContext,
                    operation::Target::TxReceipt => RwTableTag::TxReceipt,
                    operation::Target::TxLog => RwTableTag::TxLog,
                };
                (tag, x.as_usize())
            })
            .collect(),
        execution_state: ExecutionState::from(step),
        rw_counter: usize::from(step.rwc),
        program_counter: usize::from(step.pc) as u64,
        stack_pointer: STACK_CAPACITY - step.stack_size,
        gas_left: step.gas_left.0,
        gas_cost: step.gas_cost.as_u64(),
        opcode: match step.exec_state {
            circuit_input_builder::ExecState::Op(op) => Some(op),
            _ => None,
        },
        memory_size: step.memory_size as u64,
        reversible_write_counter: step.reversible_write_counter,
        log_id: step.log_id,
    }
}

fn tx_convert(tx: &circuit_input_builder::Transaction, id: usize, is_last_tx: bool) -> Transaction {
    Transaction {
        id,
        nonce: tx.nonce,
        gas: tx.gas,
        gas_price: tx.gas_price,
        caller_address: tx.from,
        callee_address: tx.to,
        is_create: tx.is_create(),
        value: tx.value,
        call_data: tx.input.clone(),
        call_data_length: tx.input.len(),
        call_data_gas_cost: tx
            .input
            .iter()
            .fold(0, |acc, byte| acc + if *byte == 0 { 4 } else { 16 }),
        calls: tx
            .calls()
            .iter()
            .map(|call| Call {
                id: call.call_id,
                is_root: call.is_root,
                is_create: call.is_create(),
                code_hash: call.code_hash.to_word(),
                rw_counter_end_of_reversion: call.rw_counter_end_of_reversion,
                caller_id: call.caller_id,
                depth: call.depth,
                caller_address: call.caller_address,
                callee_address: call.address,
                call_data_offset: call.call_data_offset,
                call_data_length: call.call_data_length,
                return_data_offset: call.return_data_offset,
                return_data_length: call.return_data_length,
                value: call.value,
                is_success: call.is_success,
                is_persistent: call.is_persistent,
                is_static: call.is_static,
            })
            .collect(),
        steps: tx
            .steps()
            .iter()
            .map(step_convert)
            .chain(
                (if is_last_tx {
                    Some(iter::once(ExecStep {
                        // if it is the first tx,  less 1 rw lookup, refer to end_tx gadget
                        rw_counter: tx.steps().last().unwrap().rwc.0 + 9 - (id == 1) as usize,
                        execution_state: ExecutionState::EndBlock,
                        ..Default::default()
                    }))
                } else {
                    None
                })
                .into_iter()
                .flatten(),
            )
            .collect(),
    }
}

pub fn block_convert(
    block: &circuit_input_builder::Block,
    code_db: &bus_mapping::state_db::CodeDB,
) -> Block<Fr> {
    Block {
        randomness: Fr::rand(),
        context: block.into(),
        rws: RwMap::from(&block.container),
        txs: block
            .txs()
            .iter()
            .enumerate()
            .map(|(idx, tx)| tx_convert(tx, idx + 1, idx + 1 == block.txs().len()))
            .collect(),
        bytecodes: block
            .txs()
            .iter()
            .flat_map(|tx| {
                tx.calls()
                    .iter()
                    .map(|call| call.code_hash)
                    .unique()
                    .into_iter()
                    .map(|code_hash| {
                        let bytecode = Bytecode::new(code_db.0.get(&code_hash).unwrap().to_vec());
                        (bytecode.hash, bytecode)
                    })
            })
            .collect(),
        copy_events: block
            .copy_events
            .iter()
            .map(|copy_event| {
                (
                    (copy_event.tx_id, copy_event.call_id, copy_event.pc.0),
                    copy_event.clone(),
                )
            })
            .collect(),
    }
}<|MERGE_RESOLUTION|>--- conflicted
+++ resolved
@@ -1173,16 +1173,12 @@
 
                 match op {
                     OpcodeId::ADD | OpcodeId::SUB => ExecutionState::ADD_SUB,
-<<<<<<< HEAD
+                    OpcodeId::ADDMOD => ExecutionState::ADDMOD,
                     OpcodeId::MUL
                     | OpcodeId::DIV
                     | OpcodeId::MOD
                     | OpcodeId::SHL
                     | OpcodeId::SHR => ExecutionState::MUL_DIV_MOD_SHL_SHR,
-=======
-                    OpcodeId::ADDMOD => ExecutionState::ADDMOD,
-                    OpcodeId::MUL | OpcodeId::DIV | OpcodeId::MOD => ExecutionState::MUL_DIV_MOD,
->>>>>>> a86aa1d3
                     OpcodeId::MULMOD => ExecutionState::MULMOD,
                     OpcodeId::SDIV | OpcodeId::SMOD => ExecutionState::SDIV_SMOD,
                     OpcodeId::EQ | OpcodeId::LT | OpcodeId::GT => ExecutionState::CMP,
@@ -1215,11 +1211,7 @@
                     OpcodeId::DIFFICULTY | OpcodeId::BASEFEE => ExecutionState::BLOCKCTXU256,
                     OpcodeId::GAS => ExecutionState::GAS,
                     OpcodeId::SELFBALANCE => ExecutionState::SELFBALANCE,
-<<<<<<< HEAD
                     OpcodeId::SHA3 => ExecutionState::SHA3,
-=======
-                    OpcodeId::SHR => ExecutionState::SHR,
->>>>>>> a86aa1d3
                     OpcodeId::SLOAD => ExecutionState::SLOAD,
                     OpcodeId::SSTORE => ExecutionState::SSTORE,
                     OpcodeId::CALLDATASIZE => ExecutionState::CALLDATASIZE,
@@ -1233,12 +1225,10 @@
                     OpcodeId::CODESIZE => ExecutionState::CODESIZE,
                     OpcodeId::RETURN | OpcodeId::REVERT => ExecutionState::RETURN,
                     // dummy ops
-                    OpcodeId::SHA3 => dummy!(ExecutionState::SHA3),
                     OpcodeId::ADDRESS => dummy!(ExecutionState::ADDRESS),
                     OpcodeId::BALANCE => dummy!(ExecutionState::BALANCE),
                     OpcodeId::BLOCKHASH => dummy!(ExecutionState::BLOCKHASH),
                     OpcodeId::EXP => dummy!(ExecutionState::EXP),
-                    OpcodeId::SHL => dummy!(ExecutionState::SHL),
                     OpcodeId::SAR => dummy!(ExecutionState::SAR),
                     OpcodeId::EXTCODESIZE => dummy!(ExecutionState::EXTCODESIZE),
                     OpcodeId::EXTCODECOPY => dummy!(ExecutionState::EXTCODECOPY),
