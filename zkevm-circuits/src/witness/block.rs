--- conflicted
+++ resolved
@@ -8,20 +8,12 @@
 };
 use bus_mapping::{
     circuit_input_builder::{self, CopyEvent, ExpEvent, FixedCParams},
-<<<<<<< HEAD
-=======
     state_db::CodeDB,
->>>>>>> 0ba4fc7b
     Error,
 };
 use eth_types::{Address, Field, ToScalar, Word};
 use halo2_proofs::circuit::Value;
 
-<<<<<<< HEAD
-use super::{Bytecode, ExecStep, Rw, RwMap, Transaction};
-
-=======
->>>>>>> 0ba4fc7b
 // TODO: Remove fields that are duplicated in`eth_block`
 /// Block is the struct used by all circuits, which contains all the needed
 /// data for witness generation.
