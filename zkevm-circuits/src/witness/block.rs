use std::collections::BTreeMap;

use super::{
    rw::{RwFingerprints, ToVec},
    ExecStep, Rw, RwMap, Transaction,
};
use crate::{
    evm_circuit::{detect_fixed_table_tags, EvmCircuit},
    exp_circuit::param::OFFSET_INCREMENT,
    instance::public_data_convert,
    table::BlockContextFieldTag,
<<<<<<< HEAD
    util::{log2_ceil, unwrap_value, word, SubCircuit},
    witness::Chunk,
=======
    util::{log2_ceil, word::WordLoHi, SubCircuit},
>>>>>>> 3bbc757a
};
use bus_mapping::{
    circuit_input_builder::{
        self, CopyEvent, ExpEvent, FeatureConfig, FixedCParams, PrecompileEvents, Withdrawal,
    },
    state_db::CodeDB,
    Error,
};
<<<<<<< HEAD
use eth_types::{Address, Field, ToScalar, Word, H256};

use gadgets::permutation::get_permutation_fingerprints;
=======
use eth_types::{sign_types::SignData, Address, Field, ToScalar, Word, H256};
>>>>>>> 3bbc757a
use halo2_proofs::circuit::Value;
use itertools::Itertools;

// TODO: Remove fields that are duplicated in`eth_block`
/// [`Block`] is the struct used by all circuits, which contains blockwise
/// data for witness generation. Used with [`Chunk`] for the i-th chunck witness.
#[derive(Debug, Clone, Default)]
pub struct Block<F> {
    /// The randomness for random linear combination
    pub randomness: F,
    /// Transactions in the block
    pub txs: Vec<Transaction>,
    /// Padding step that is repeated after the last transaction and before
    /// reaching the last EVM row.
    pub end_block: ExecStep,
    /// Read write events in the RwTable
    pub rws: RwMap,
    /// Read write events in the RwTable, sorted by address
    pub by_address_rws: Vec<Rw>,
    /// Bytecode used in the block
    pub bytecodes: CodeDB,
    /// The block context
    pub context: BlockContext,
    /// Copy events for the copy circuit's table.
    pub copy_events: Vec<CopyEvent>,
    /// Exponentiation traces for the exponentiation circuit's table.
    pub exp_events: Vec<ExpEvent>,
    /// Pad exponentiation circuit to make selectors fixed.
    pub exp_circuit_pad_to: usize,
    /// Circuit Setup Parameters
    pub circuits_params: FixedCParams,
    /// Feature Config
    pub feature_config: FeatureConfig,
    /// Inputs to the SHA3 opcode
    pub sha3_inputs: Vec<Vec<u8>>,
    /// State root of the previous block
    pub prev_state_root: Word, // TODO: Make this H256
    /// Keccak inputs
    pub keccak_inputs: Vec<Vec<u8>>,
    /// IO to/from the precompiled contract calls.
    pub precompile_events: PrecompileEvents,
    /// Original Block from geth
    pub eth_block: eth_types::Block<eth_types::Transaction>,
    /// rw_table padding meta data
    pub rw_padding_meta: BTreeMap<usize, i32>,
}

impl<F: Field> Block<F> {
    /// For each tx, for each step, print the rwc at the beginning of the step,
    /// and all the rw operations of the step.
    #[allow(dead_code, reason = "useful debug function")]
    pub(crate) fn debug_print_txs_steps_rw_ops(&self) {
        for (tx_idx, tx) in self.txs.iter().enumerate() {
            println!("tx {}", tx_idx);
            for step in tx.steps() {
                println!("> Step {:?}", step.exec_state);
                for rw_idx in 0..step.bus_mapping_instance.len() {
                    let rw = self.get_rws(step, rw_idx);
                    let rw_str = if rw.is_write() { "WRIT" } else { "READ" };
                    println!("  {} {} {:?}", rw.rw_counter(), rw_str, rw);
                }
            }
        }
    }

    /// Get signature (witness) from the block for tx signatures and ecRecover calls.
    pub(crate) fn get_sign_data(&self, padding: bool) -> Vec<SignData> {
        let mut signatures: Vec<SignData> = self
            .txs
            .iter()
            .map(|tx| tx.tx.sign_data(self.context.chain_id.as_u64()))
            .filter_map(|res| res.ok())
            .collect::<Vec<SignData>>();
        signatures.extend_from_slice(&self.precompile_events.get_ecrecover_events());
        if padding && self.txs.len() < self.circuits_params.max_txs {
            // padding tx's sign data
            signatures.push(
                Transaction::dummy()
                    .sign_data(self.context.chain_id.as_u64())
                    .unwrap(),
            );
        }
        signatures
    }

    /// Get a read-write record
    pub(crate) fn get_rws(&self, step: &ExecStep, index: usize) -> Rw {
        self.rws[step.rw_index(index)]
    }

    /// Return the list of withdrawals of this block.
    pub fn withdrawals(&self) -> Vec<Withdrawal> {
        let eth_withdrawals = self.eth_block.withdrawals.clone().unwrap_or_default();
        eth_withdrawals
            .iter()
            .map({
                |w| {
                    Withdrawal::new(
                        w.index.as_u64(),
                        w.validator_index.as_u64(),
                        w.address,
                        w.amount.as_u64(),
                    )
                    .unwrap()
                }
            })
            .collect_vec()
    }

    /// Return the root of withdrawals in this block
    pub fn withdrawals_root(&self) -> H256 {
        self.eth_block.withdrawals_root.unwrap_or_default()
    }

    /// Obtains the expected Circuit degree needed in order to be able to test
    /// the EvmCircuit with this block without needing to configure the
    /// `ConstraintSystem`.
    pub fn get_test_degree(&self, chunk: &Chunk<F>) -> u32 {
        let num_rows_required_for_execution_steps: usize =
            EvmCircuit::<F>::get_num_rows_required(self, chunk);
        let num_rows_required_for_rw_table: usize = self.circuits_params.max_rws;
        let num_rows_required_for_fixed_table: usize = detect_fixed_table_tags(self)
            .iter()
            .map(|tag| tag.build::<F>().count())
            .sum();
        let num_rows_required_for_bytecode_table =
            self.bytecodes.num_rows_required_for_bytecode_table();
        let num_rows_required_for_copy_table: usize =
            self.copy_events.iter().map(|c| c.bytes.len() * 2).sum();
        let num_rows_required_for_keccak_table: usize = self.keccak_inputs.len();
        let num_rows_required_for_tx_table: usize =
            self.txs.iter().map(|tx| 9 + tx.call_data.len()).sum();
        let num_rows_required_for_exp_table: usize = self
            .exp_events
            .iter()
            .map(|e| e.steps.len() * OFFSET_INCREMENT)
            .sum();

        let rows_needed: usize = itertools::max([
            num_rows_required_for_execution_steps,
            num_rows_required_for_rw_table,
            num_rows_required_for_fixed_table,
            num_rows_required_for_bytecode_table,
            num_rows_required_for_copy_table,
            num_rows_required_for_keccak_table,
            num_rows_required_for_tx_table,
            num_rows_required_for_exp_table,
            1 << 16, // u16 range lookup
        ])
        .unwrap();

        let k = log2_ceil(EvmCircuit::<F>::unusable_rows() + rows_needed);
        log::debug!(
            "num_rows_required_for rw_table={}, fixed_table={}, bytecode_table={}, \
            copy_table={}, keccak_table={}, tx_table={}, exp_table={}",
            num_rows_required_for_rw_table,
            num_rows_required_for_fixed_table,
            num_rows_required_for_bytecode_table,
            num_rows_required_for_copy_table,
            num_rows_required_for_keccak_table,
            num_rows_required_for_tx_table,
            num_rows_required_for_exp_table
        );
        log::debug!("evm circuit uses k = {}, rows = {}", k, rows_needed);
        k
    }
}

/// Block context for execution
#[derive(Debug, Default, Clone)]
pub struct BlockContext {
    /// The address of the miner for the block
    pub coinbase: Address,
    /// The gas limit of the block
    pub gas_limit: u64,
    /// The number of the block
    pub number: Word,
    /// The timestamp of the block
    pub timestamp: Word,
    /// The difficulty of the block
    pub difficulty: Word,
    /// The base fee, the minimum amount of gas fee for a transaction
    pub base_fee: Word,
    /// The hash of previous blocks
    pub history_hashes: Vec<Word>,
    /// The chain id
    pub chain_id: Word,
    /// The withdrawal root
    pub withdrawals_root: Word,
}

impl BlockContext {
    /// Assignments for block table
    pub fn table_assignments<F: Field>(&self) -> Vec<[Value<F>; 4]> {
        [
            vec![
                [
                    Value::known(F::from(BlockContextFieldTag::Coinbase as u64)),
                    Value::known(F::ZERO),
                    Value::known(WordLoHi::from(self.coinbase).lo()),
                    Value::known(WordLoHi::from(self.coinbase).hi()),
                ],
                [
                    Value::known(F::from(BlockContextFieldTag::Timestamp as u64)),
                    Value::known(F::ZERO),
                    Value::known(self.timestamp.to_scalar().unwrap()),
                    Value::known(F::ZERO),
                ],
                [
                    Value::known(F::from(BlockContextFieldTag::Number as u64)),
                    Value::known(F::ZERO),
                    Value::known(self.number.to_scalar().unwrap()),
                    Value::known(F::ZERO),
                ],
                [
                    Value::known(F::from(BlockContextFieldTag::Difficulty as u64)),
                    Value::known(F::ZERO),
                    Value::known(WordLoHi::from(self.difficulty).lo()),
                    Value::known(WordLoHi::from(self.difficulty).hi()),
                ],
                [
                    Value::known(F::from(BlockContextFieldTag::GasLimit as u64)),
                    Value::known(F::ZERO),
                    Value::known(F::from(self.gas_limit)),
                    Value::known(F::ZERO),
                ],
                [
                    Value::known(F::from(BlockContextFieldTag::BaseFee as u64)),
                    Value::known(F::ZERO),
                    Value::known(WordLoHi::from(self.base_fee).lo()),
                    Value::known(WordLoHi::from(self.base_fee).hi()),
                ],
                [
                    Value::known(F::from(BlockContextFieldTag::ChainId as u64)),
                    Value::known(F::ZERO),
                    Value::known(WordLoHi::from(self.chain_id).lo()),
                    Value::known(WordLoHi::from(self.chain_id).hi()),
                ],
                [
                    Value::known(F::from(BlockContextFieldTag::WithdrawalRoot as u64)),
                    Value::known(F::ZERO),
                    Value::known(WordLoHi::from(self.withdrawals_root).lo()),
                    Value::known(WordLoHi::from(self.withdrawals_root).hi()),
                ],
            ],
            {
                let len_history = self.history_hashes.len();
                self.history_hashes
                    .iter()
                    .enumerate()
                    .map(|(idx, hash)| {
                        [
                            Value::known(F::from(BlockContextFieldTag::BlockHash as u64)),
                            Value::known((self.number - len_history + idx).to_scalar().unwrap()),
                            Value::known(WordLoHi::from(*hash).lo()),
                            Value::known(WordLoHi::from(*hash).hi()),
                        ]
                    })
                    .collect()
            },
        ]
        .concat()
    }
}

impl From<&circuit_input_builder::Block> for BlockContext {
    fn from(block: &circuit_input_builder::Block) -> Self {
        Self {
            coinbase: block.coinbase,
            gas_limit: block.gas_limit,
            number: block.number,
            timestamp: block.timestamp,
            difficulty: block.difficulty,
            base_fee: block.base_fee,
            history_hashes: block.history_hashes.clone(),
            chain_id: block.chain_id,
            withdrawals_root: block.withdrawals_root().as_fixed_bytes().into(),
        }
    }
}

/// Convert a block struct in bus-mapping to a witness block used in circuits
pub fn block_convert<F: Field>(
    builder: &circuit_input_builder::CircuitInputBuilder<FixedCParams>,
) -> Result<Block<F>, Error> {
    let block = &builder.block;
    let code_db = &builder.code_db;
    let rws = RwMap::from(&block.container);
    let by_address_rws = rws.table_assignments(false);
    rws.check_value();

    // get padding statistics data via BtreeMap
    // TODO we can implement it in more efficient version via range sum
    let rw_padding_meta = builder
        .chunks
        .iter()
        .fold(BTreeMap::new(), |mut map, chunk| {
            assert!(
                chunk.ctx.rwc.0.saturating_sub(1) <= builder.circuits_params.max_rws,
                "max_rws size {} must larger than chunk rws size {}",
                builder.circuits_params.max_rws,
                chunk.ctx.rwc.0.saturating_sub(1),
            );
            // [chunk.ctx.rwc.0, builder.circuits_params.max_rws)
            (chunk.ctx.rwc.0..builder.circuits_params.max_rws).for_each(|padding_rw_counter| {
                *map.entry(padding_rw_counter).or_insert(0) += 1;
            });
            map
        });

    let mut block = Block {
        // randomness: F::from(0x100), // Special value to reveal elements after RLC
        randomness: F::from(0xcafeu64),
        context: block.into(),
        rws,
        by_address_rws,
        txs: block.txs().to_vec(),
        bytecodes: code_db.clone(),
        copy_events: block.copy_events.clone(),
        exp_events: block.exp_events.clone(),
        sha3_inputs: block.sha3_inputs.clone(),
        circuits_params: builder.circuits_params,
        feature_config: builder.feature_config,
        exp_circuit_pad_to: <usize>::default(),
        prev_state_root: block.prev_state_root,
        keccak_inputs: circuit_input_builder::keccak_inputs(block, code_db)?,
        precompile_events: block.precompile_events.clone(),
        eth_block: block.eth_block.clone(),
        end_block: block.end_block.clone(),
        rw_padding_meta,
    };
    let public_data = public_data_convert(&block);

    // We can use params from block
    // because max_txs and max_calldata are independent from Chunk
    let rpi_bytes = public_data.get_pi_bytes(
        block.circuits_params.max_txs,
        block.circuits_params.max_withdrawals,
        block.circuits_params.max_calldata,
    );
    // PI Circuit
    block.keccak_inputs.extend_from_slice(&[rpi_bytes]);

    Ok(block)
}

#[allow(dead_code)]
fn get_rwtable_fingerprints<F: Field>(
    alpha: F,
    gamma: F,
    prev_continuous_fingerprint: F,
    rows: &Vec<Rw>,
) -> RwFingerprints<F> {
    let x = rows.to2dvec();
    let fingerprints = get_permutation_fingerprints(
        &x,
        Value::known(alpha),
        Value::known(gamma),
        Value::known(prev_continuous_fingerprint),
    );

    fingerprints
        .first()
        .zip(fingerprints.last())
        .map(|((first_acc, first_row), (last_acc, last_row))| {
            RwFingerprints::new(
                unwrap_value(*first_row),
                unwrap_value(*last_row),
                unwrap_value(*first_acc),
                unwrap_value(*last_acc),
            )
        })
        .unwrap_or_default()
}<|MERGE_RESOLUTION|>--- conflicted
+++ resolved
@@ -9,12 +9,8 @@
     exp_circuit::param::OFFSET_INCREMENT,
     instance::public_data_convert,
     table::BlockContextFieldTag,
-<<<<<<< HEAD
-    util::{log2_ceil, unwrap_value, word, SubCircuit},
+    util::{log2_ceil, unwrap_value, word::WordLoHi, SubCircuit},
     witness::Chunk,
-=======
-    util::{log2_ceil, word::WordLoHi, SubCircuit},
->>>>>>> 3bbc757a
 };
 use bus_mapping::{
     circuit_input_builder::{
@@ -23,13 +19,9 @@
     state_db::CodeDB,
     Error,
 };
-<<<<<<< HEAD
-use eth_types::{Address, Field, ToScalar, Word, H256};
+use eth_types::{sign_types::SignData, Address, Field, ToScalar, Word, H256};
 
 use gadgets::permutation::get_permutation_fingerprints;
-=======
-use eth_types::{sign_types::SignData, Address, Field, ToScalar, Word, H256};
->>>>>>> 3bbc757a
 use halo2_proofs::circuit::Value;
 use itertools::Itertools;
 
