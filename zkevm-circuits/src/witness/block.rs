use std::{collections::HashMap, marker::PhantomData};

use crate::{evm_circuit::util::RandomLinearCombination, table::BlockContextFieldTag};
use bus_mapping::{
    circuit_input_builder::{self, CircuitsParams, CopyEvent, ExpEvent},
    Error,
};
use eth_types::{Address, Field, ToLittleEndian, ToScalar, Word};
<<<<<<< HEAD
use halo2_proofs::{halo2curves::bn256::Fr, circuit::Value};
=======
>>>>>>> 4be31995

use super::{step::step_convert, tx::tx_convert, Bytecode, ExecStep, RwMap, Transaction};

// TODO: Remove fields that are duplicated in`eth_block`
/// Block is the struct used by all circuits, which contains all the needed
/// data for witness generation.
#[derive(Debug, Clone, Default)]
pub struct Block<F> {
    /// The randomness for random linear combination
    pub randomness: F,
    /// TODO REMOVE
    pub _marker: PhantomData<F>,
    /// Transactions in the block
    pub txs: Vec<Transaction>,
    /// EndBlock step that is repeated after the last transaction and before
    /// reaching the last EVM row.
    pub end_block_not_last: ExecStep,
    /// Last EndBlock step that appears in the last EVM row.
    pub end_block_last: ExecStep,
    /// Read write events in the RwTable
    pub rws: RwMap,
    /// Bytecode used in the block
    pub bytecodes: HashMap<Word, Bytecode>,
    /// The block context
    pub context: BlockContext,
    /// Copy events for the copy circuit's table.
    pub copy_events: Vec<CopyEvent>,
    /// Exponentiation traces for the exponentiation circuit's table.
    pub exp_events: Vec<ExpEvent>,
    // TODO: Rename to `max_evm_rows`, maybe move to CircuitsParams
    /// Pad evm circuit to make selectors fixed, so vk/pk can be universal.
    /// When 0, the EVM circuit contains as many rows for all steps + 1 row
    /// for EndBlock.
    pub evm_circuit_pad_to: usize,
    /// Pad exponentiation circuit to make selectors fixed.
    pub exp_circuit_pad_to: usize,
    /// Circuit Setup Parameters
    pub circuits_params: CircuitsParams,
    /// Inputs to the SHA3 opcode
    pub sha3_inputs: Vec<Vec<u8>>,
    /// State root of the previous block
    pub prev_state_root: Word, // TODO: Make this H256
    /// Keccak inputs
    pub keccak_inputs: Vec<Vec<u8>>,
    /// Original Block from geth
    pub eth_block: eth_types::Block<eth_types::Transaction>,
}

/// Block context for execution
#[derive(Debug, Default, Clone)]
pub struct BlockContext {
    /// The address of the miner for the block
    pub coinbase: Address,
    /// The gas limit of the block
    pub gas_limit: u64,
    /// The number of the block
    pub number: Word,
    /// The timestamp of the block
    pub timestamp: Word,
    /// The difficulty of the blcok
    pub difficulty: Word,
    /// The base fee, the minimum amount of gas fee for a transaction
    pub base_fee: Word,
    /// The hash of previous blocks
    pub history_hashes: Vec<Word>,
    /// The chain id
    pub chain_id: Word,
}

impl BlockContext {
    /// Assignments for block table
    pub fn table_assignments<F: Field>(&self, randomness: Value<F>) -> Vec<[Value<F>; 3]> {
        [
            vec![
                [
                    Value::known(F::from(BlockContextFieldTag::Coinbase as u64)),
                    Value::known(F::zero()),
                    Value::known(self.coinbase.to_scalar().unwrap()),
                ],
                [
                    Value::known(F::from(BlockContextFieldTag::Timestamp as u64)),
                    Value::known(F::zero()),
                    Value::known(self.timestamp.to_scalar().unwrap()),
                ],
                [
                    Value::known(F::from(BlockContextFieldTag::Number as u64)),
                    Value::known(F::zero()),
                    Value::known(self.number.to_scalar().unwrap()),
                ],
                [
                    Value::known(F::from(BlockContextFieldTag::Difficulty as u64)),
                    Value::known(F::zero()),
                    randomness.map(|randomness| {
                        RandomLinearCombination::random_linear_combine(
                            self.difficulty.to_le_bytes(),
                            randomness,
                        )
                    }),
                ],
                [
                    Value::known(F::from(BlockContextFieldTag::GasLimit as u64)),
                    Value::known(F::zero()),
                    Value::known(F::from(self.gas_limit)),
                ],
                [
                    Value::known(F::from(BlockContextFieldTag::BaseFee as u64)),
                    Value::known(F::zero()),
                    randomness.map(|randomness| {
                        RandomLinearCombination::random_linear_combine(
                            self.base_fee.to_le_bytes(),
                            randomness,
                        )
                    }),
                ],
                [
                    Value::known(F::from(BlockContextFieldTag::ChainId as u64)),
                    Value::known(F::zero()),
                    randomness.map(|randomness| {
                        RandomLinearCombination::random_linear_combine(
                            self.chain_id.to_le_bytes(),
                            randomness,
                        )
                    }),
                ],
            ],
            {
                let len_history = self.history_hashes.len();
                self.history_hashes
                    .iter()
                    .enumerate()
                    .map(|(idx, hash)| {
                        [
                            Value::known(F::from(BlockContextFieldTag::BlockHash as u64)),
                            Value::known((self.number - len_history + idx).to_scalar().unwrap()),
                            randomness.map(|randomness| {
                                RandomLinearCombination::random_linear_combine(
                                    hash.to_le_bytes(),
                                    randomness,
                                )
                            }),
                        ]
                    })
                    .collect()
            },
        ]
        .concat()
    }
}

impl From<&circuit_input_builder::Block> for BlockContext {
    fn from(block: &circuit_input_builder::Block) -> Self {
        Self {
            coinbase: block.coinbase,
            gas_limit: block.gas_limit,
            number: block.number,
            timestamp: block.timestamp,
            difficulty: block.difficulty,
            base_fee: block.base_fee,
            history_hashes: block.history_hashes.clone(),
            chain_id: block.chain_id,
        }
    }
}

/// Convert a block struct in bus-mapping to a witness block used in circuits
pub fn block_convert<F: Field>(
    block: &circuit_input_builder::Block,
    code_db: &bus_mapping::state_db::CodeDB,
) -> Result<Block<F>, Error> {
    Ok(Block {
<<<<<<< HEAD
        _marker: PhantomData::default(),
        randomness: Fr::from(0x10000), // Special value to reveal elements after RLC
=======
        randomness: F::from(0xcafeu64),
        // randomness: F::from(0x100), // Special value to reveal elements after RLC
>>>>>>> 4be31995
        context: block.into(),
        rws: RwMap::from(&block.container),
        txs: block
            .txs()
            .iter()
            .enumerate()
            .map(|(idx, tx)| tx_convert(tx, idx + 1))
            .collect(),
        end_block_not_last: step_convert(&block.block_steps.end_block_not_last),
        end_block_last: step_convert(&block.block_steps.end_block_last),
        bytecodes: code_db
            .0
            .values()
            .map(|v| {
                let bytecode = Bytecode::new(v.clone());
                (bytecode.hash, bytecode)
            })
            .collect(),
        copy_events: block.copy_events.clone(),
        exp_events: block.exp_events.clone(),
        sha3_inputs: block.sha3_inputs.clone(),
        circuits_params: block.circuits_params.clone(),
        evm_circuit_pad_to: <usize>::default(),
        exp_circuit_pad_to: <usize>::default(),
        prev_state_root: block.prev_state_root,
        keccak_inputs: circuit_input_builder::keccak_inputs(block, code_db)?,
        eth_block: block.eth_block.clone(),
    })
}<|MERGE_RESOLUTION|>--- conflicted
+++ resolved
@@ -1,4 +1,4 @@
-use std::{collections::HashMap, marker::PhantomData};
+use std::collections::HashMap;
 
 use crate::{evm_circuit::util::RandomLinearCombination, table::BlockContextFieldTag};
 use bus_mapping::{
@@ -6,10 +6,7 @@
     Error,
 };
 use eth_types::{Address, Field, ToLittleEndian, ToScalar, Word};
-<<<<<<< HEAD
-use halo2_proofs::{halo2curves::bn256::Fr, circuit::Value};
-=======
->>>>>>> 4be31995
+use halo2_proofs::circuit::Value;
 
 use super::{step::step_convert, tx::tx_convert, Bytecode, ExecStep, RwMap, Transaction};
 
@@ -20,8 +17,6 @@
 pub struct Block<F> {
     /// The randomness for random linear combination
     pub randomness: F,
-    /// TODO REMOVE
-    pub _marker: PhantomData<F>,
     /// Transactions in the block
     pub txs: Vec<Transaction>,
     /// EndBlock step that is repeated after the last transaction and before
@@ -180,13 +175,7 @@
     code_db: &bus_mapping::state_db::CodeDB,
 ) -> Result<Block<F>, Error> {
     Ok(Block {
-<<<<<<< HEAD
-        _marker: PhantomData::default(),
-        randomness: Fr::from(0x10000), // Special value to reveal elements after RLC
-=======
-        randomness: F::from(0xcafeu64),
-        // randomness: F::from(0x100), // Special value to reveal elements after RLC
->>>>>>> 4be31995
+        randomness: F::from(0x10000), // Special value to reveal elements after RLC
         context: block.into(),
         rws: RwMap::from(&block.container),
         txs: block
