use ethers_core::types::Signature;
use std::collections::BTreeMap;
use std::collections::HashMap;

#[cfg(any(feature = "test", test))]
use crate::evm_circuit::{detect_fixed_table_tags, EvmCircuit};

use crate::{evm_circuit::util::rlc, table::BlockContextFieldTag};
use bus_mapping::{
    circuit_input_builder::{self, CircuitsParams, CopyEvent, ExpEvent},
    Error,
};
use eth_types::{Address, Field, ToLittleEndian, ToScalar, Word};
use halo2_proofs::circuit::Value;

use super::MptUpdates;
use super::{
    mpt::ZktrieState as MptState, step::step_convert, tx::tx_convert, Bytecode, ExecStep, RwMap,
    Transaction,
};
use crate::util::{Challenges, DEFAULT_RAND};

// TODO: Remove fields that are duplicated in`eth_block`
/// Block is the struct used by all circuits, which contains all the needed
/// data for witness generation.
#[derive(Debug, Clone, Default)]
pub struct Block<F> {
    /// The randomness for random linear combination
    pub randomness: F,
    /// Transactions in the block
    pub txs: Vec<Transaction>,
    /// Signatures in the block
    pub sigs: Vec<Signature>,
    /// EndBlock step that is repeated after the last transaction and before
    /// reaching the last EVM row.
    pub end_block_not_last: ExecStep,
    /// Last EndBlock step that appears in the last EVM row.
    pub end_block_last: ExecStep,
    /// Read write events in the RwTable
    pub rws: RwMap,
    /// Bytecode used in the block
    pub bytecodes: HashMap<Word, Bytecode>,
    /// The block context
    pub context: BlockContexts,
    /// The init state of mpt
    pub mpt_state: Option<MptState>,
    /// Copy events for the copy circuit's table.
    pub copy_events: Vec<CopyEvent>,
    /// Exponentiation traces for the exponentiation circuit's table.
    pub exp_events: Vec<ExpEvent>,
    /// Pad exponentiation circuit to make selectors fixed.
    pub exp_circuit_pad_to: usize,
    /// Circuit Setup Parameters
    pub circuits_params: CircuitsParams,
    /// Inputs to the SHA3 opcode
    pub sha3_inputs: Vec<Vec<u8>>,
    /// State root of the previous block
    pub prev_state_root: Word, // TODO: Make this H256
    /// Keccak inputs
    pub keccak_inputs: Vec<Vec<u8>>,
    /// Mpt updates
    pub mpt_updates: MptUpdates,
    /// Chain ID
    pub chain_id: Word,
}

/// ...
#[derive(Debug, Default, Clone)]
pub struct BlockContexts {
    /// Hashmap that maps block number to its block context.
    pub ctxs: BTreeMap<u64, BlockContext>,
}

impl BlockContexts {
    /// Get the chain ID for the block.
    pub fn chain_id(&self) -> Word {
        self.first_or_default().chain_id
    }
    /// ..
    pub fn first(&self) -> &BlockContext {
        self.ctxs.iter().next().unwrap().1
    }
    /// ..
    pub fn first_or_default(&self) -> BlockContext {
        self.ctxs
            .iter()
            .next()
            .map(|(_k, v)| v.clone())
            .unwrap_or_default()
    }
}

impl<F: Field> Block<F> {
    /// For each tx, for each step, print the rwc at the beginning of the step,
    /// and all the rw operations of the step.
    pub(crate) fn debug_print_txs_steps_rw_ops(&self) {
        for (tx_idx, tx) in self.txs.iter().enumerate() {
            println!("tx {}", tx_idx);
            for step in &tx.steps {
                println!(" step {:?} rwc: {}", step.execution_state, step.rw_counter);
                for rw_ref in &step.rw_indices {
                    println!("  - {:?}", self.rws[*rw_ref]);
                }
            }
        }
    }
}

#[cfg(feature = "test")]
use crate::exp_circuit::OFFSET_INCREMENT;
#[cfg(feature = "test")]
use crate::util::log2_ceil;

#[cfg(feature = "test")]
impl<F: Field> Block<F> {
    /// Obtains the expected Circuit degree needed in order to be able to test
    /// the EvmCircuit with this block without needing to configure the
    /// `ConstraintSystem`.
    pub fn get_test_degree(&self) -> u32 {
        let num_rows_required_for_execution_steps: usize =
            EvmCircuit::<F>::get_num_rows_required(self);
        let num_rows_required_for_rw_table: usize = self.circuits_params.max_rws;
        let num_rows_required_for_fixed_table: usize = detect_fixed_table_tags(self)
            .iter()
            .map(|tag| tag.build::<F>().count())
            .sum();
        let num_rows_required_for_bytecode_table: usize = self
            .bytecodes
            .values()
            .map(|bytecode| bytecode.bytes.len() + 1)
            .sum();
        let num_rows_required_for_copy_table: usize =
            self.copy_events.iter().map(|c| c.bytes.len() * 2).sum();
        let num_rows_required_for_keccak_table: usize = self.keccak_inputs.len();
        let num_rows_required_for_tx_table: usize =
            self.txs.iter().map(|tx| 9 + tx.call_data.len()).sum();
        let num_rows_required_for_exp_table: usize = self
            .exp_events
            .iter()
            .map(|e| e.steps.len() * OFFSET_INCREMENT)
            .sum();

        const NUM_BLINDING_ROWS: usize = 64;

        let rows_needed: usize = itertools::max([
            num_rows_required_for_execution_steps,
            num_rows_required_for_rw_table,
            num_rows_required_for_fixed_table,
            num_rows_required_for_bytecode_table,
            num_rows_required_for_copy_table,
            num_rows_required_for_keccak_table,
            num_rows_required_for_tx_table,
            num_rows_required_for_exp_table,
        ])
        .unwrap();

        let k = log2_ceil(NUM_BLINDING_ROWS + rows_needed);
        log::debug!(
            "num_rows_required_for rw_table={}, fixed_table={}, bytecode_table={}, \
            copy_table={}, keccak_table={}, tx_table={}, exp_table={}",
            num_rows_required_for_rw_table,
            num_rows_required_for_fixed_table,
            num_rows_required_for_bytecode_table,
            num_rows_required_for_copy_table,
            num_rows_required_for_keccak_table,
            num_rows_required_for_tx_table,
            num_rows_required_for_exp_table
        );
        log::debug!("circuit uses k = {}, rows = {}", k, rows_needed);
        k
    }
}

/// Block context for execution
#[derive(Debug, Default, Clone)]
pub struct BlockContext {
    /// The address of the miner for the block
    pub coinbase: Address,
    /// The gas limit of the block
    pub gas_limit: u64,
    /// The number of the block
    pub number: Word,
    /// The timestamp of the block
    pub timestamp: Word,
    /// The difficulty of the block
    pub difficulty: Word,
    /// The base fee, the minimum amount of gas fee for a transaction
    pub base_fee: Word,
    /// The hash of previous blocks
    pub history_hashes: Vec<Word>,
    /// The chain id
    pub chain_id: Word,
    /// Original Block from geth
    pub eth_block: eth_types::Block<eth_types::Transaction>,
}

impl BlockContext {
    /// Assignments for block table
    pub fn table_assignments<F: Field>(
        &self,
        num_txs: usize,
        cum_num_txs: usize,
        challenges: &Challenges<Value<F>>,
    ) -> Vec<[Value<F>; 3]> {
        let current_block_number = self.number.to_scalar().unwrap();
        let randomness = challenges.evm_word();
        let parent_block_num = if self.number.as_u64() < 1 {
            0
        } else {
            self.number.as_u64() - 1
        };
        let parent_hash_rlc = randomness.map(|rand| {
            self.eth_block
                .parent_hash
                .to_fixed_bytes()
                .into_iter()
                .fold(F::zero(), |acc, byte| acc * rand + F::from(byte as u64))
        });
        [vec![
            [
                Value::known(F::from(BlockContextFieldTag::Coinbase as u64)),
                Value::known(current_block_number),
                Value::known(self.coinbase.to_scalar().unwrap()),
            ],
            [
                Value::known(F::from(BlockContextFieldTag::Timestamp as u64)),
                Value::known(current_block_number),
                Value::known(self.timestamp.to_scalar().unwrap()),
            ],
            [
                Value::known(F::from(BlockContextFieldTag::Number as u64)),
                Value::known(current_block_number),
                Value::known(current_block_number),
            ],
            [
                Value::known(F::from(BlockContextFieldTag::Difficulty as u64)),
                Value::known(current_block_number),
                randomness.map(|randomness| rlc::value(&self.difficulty.to_le_bytes(), randomness)),
            ],
            [
                Value::known(F::from(BlockContextFieldTag::GasLimit as u64)),
                Value::known(current_block_number),
                Value::known(F::from(self.gas_limit)),
            ],
            [
                Value::known(F::from(BlockContextFieldTag::BaseFee as u64)),
                Value::known(current_block_number),
                randomness.map(|randomness| rlc::value(&self.base_fee.to_le_bytes(), randomness)),
            ],
            [
                Value::known(F::from(BlockContextFieldTag::ChainId as u64)),
                Value::known(current_block_number),
                randomness.map(|randomness| rlc::value(&self.chain_id.to_le_bytes(), randomness)),
            ],
            [
                Value::known(F::from(BlockContextFieldTag::NumTxs as u64)),
                Value::known(current_block_number),
                Value::known(F::from(num_txs as u64)),
            ],
            [
                Value::known(F::from(BlockContextFieldTag::CumNumTxs as u64)),
                Value::known(current_block_number),
                Value::known(F::from(cum_num_txs as u64)),
            ],
            [
                Value::known(F::from(BlockContextFieldTag::BlockHash as u64)),
                Value::known(parent_block_num.to_scalar().unwrap()),
                parent_hash_rlc,
            ],
        ]]
        .concat()
    }
}

impl From<&circuit_input_builder::Block> for BlockContexts {
    fn from(block: &circuit_input_builder::Block) -> Self {
        Self {
            ctxs: block
                .headers
                .values()
                .map(|block| {
                    (
                        block.number.as_u64(),
                        BlockContext {
                            coinbase: block.coinbase,
                            gas_limit: block.gas_limit,
                            number: block.number,
                            timestamp: block.timestamp,
                            difficulty: block.difficulty,
                            base_fee: block.base_fee,
                            history_hashes: block.history_hashes.clone(),
                            chain_id: block.chain_id,
                            eth_block: block.eth_block.clone(),
                        },
                    )
                })
                .collect::<BTreeMap<_, _>>(),
        }
    }
}

/// Convert a block struct in bus-mapping to a witness block used in circuits
pub fn block_convert<F: Field>(
    block: &circuit_input_builder::Block,
    code_db: &bus_mapping::state_db::CodeDB,
) -> Result<Block<F>, Error> {
<<<<<<< HEAD
    let num_txs = block.txs().len();
    let last_block_num = block
        .headers
        .iter()
        .rev()
        .next()
        .map(|(k, _)| *k)
        .unwrap_or_default();
    let chain_id = block.chain_id();

    let rws = RwMap::from(&block.container);
    rws.check_rw_counter_sanity();
    rws.check_value();
    let end_block_not_last = step_convert(&block.block_steps.end_block_not_last, last_block_num);
    let end_block_last = step_convert(&block.block_steps.end_block_last, last_block_num);
    log::trace!(
        "witness block: end_block_not_last {:?}, end_block_last {:?}",
        end_block_not_last,
        end_block_last
    );
=======
    let rws = RwMap::from(&block.container);
    rws.check_value();
>>>>>>> d4b790e9
    Ok(Block {
        randomness: F::from_u128(DEFAULT_RAND),
        context: block.into(),
<<<<<<< HEAD
        mpt_state: None,
        rws: rws.clone(),
=======
        rws,
>>>>>>> d4b790e9
        txs: block
            .txs()
            .iter()
            .enumerate()
            .map(|(idx, tx)| {
                let next_block_num = if idx + 1 < num_txs {
                    block.txs()[idx + 1].block_num
                } else {
                    last_block_num + 1
                };
                tx_convert(tx, idx + 1, chain_id.as_u64(), next_block_num)
            })
            .collect(),
        sigs: block.txs().iter().map(|tx| tx.signature).collect(),
        end_block_not_last,
        end_block_last,
        bytecodes: code_db
            .0
            .iter()
            .map(|(code_hash, bytes)| {
                let hash = Word::from_big_endian(code_hash.as_bytes());
                (
                    hash,
                    Bytecode {
                        hash,
                        bytes: bytes.clone(),
                    },
                )
            })
            .collect(),
        copy_events: block.copy_events.clone(),
        exp_events: block.exp_events.clone(),
        sha3_inputs: block.sha3_inputs.clone(),
        circuits_params: block.circuits_params,
        exp_circuit_pad_to: <usize>::default(),
        prev_state_root: block.prev_state_root,
        keccak_inputs: circuit_input_builder::keccak_inputs(block, code_db)?,
        mpt_updates: MptUpdates::from_rws_with_mock_state_roots(
            &rws.table_assignments(),
            block.prev_state_root,
            block.end_state_root(),
        ),
        chain_id,
    })
}

/// Attach witness block with mpt states
pub fn block_apply_mpt_state<F: Field>(block: &mut Block<F>, mpt_state: MptState) {
    block.mpt_updates.fill_state_roots(&mpt_state);
    block.mpt_state.replace(mpt_state);
}<|MERGE_RESOLUTION|>--- conflicted
+++ resolved
@@ -304,7 +304,8 @@
     block: &circuit_input_builder::Block,
     code_db: &bus_mapping::state_db::CodeDB,
 ) -> Result<Block<F>, Error> {
-<<<<<<< HEAD
+    let rws = RwMap::from(&block.container);
+    rws.check_value();
     let num_txs = block.txs().len();
     let last_block_num = block
         .headers
@@ -314,10 +315,7 @@
         .map(|(k, _)| *k)
         .unwrap_or_default();
     let chain_id = block.chain_id();
-
-    let rws = RwMap::from(&block.container);
     rws.check_rw_counter_sanity();
-    rws.check_value();
     let end_block_not_last = step_convert(&block.block_steps.end_block_not_last, last_block_num);
     let end_block_last = step_convert(&block.block_steps.end_block_last, last_block_num);
     log::trace!(
@@ -325,19 +323,11 @@
         end_block_not_last,
         end_block_last
     );
-=======
-    let rws = RwMap::from(&block.container);
-    rws.check_value();
->>>>>>> d4b790e9
     Ok(Block {
         randomness: F::from_u128(DEFAULT_RAND),
         context: block.into(),
-<<<<<<< HEAD
         mpt_state: None,
         rws: rws.clone(),
-=======
-        rws,
->>>>>>> d4b790e9
         txs: block
             .txs()
             .iter()
