use crate::evm_circuit::step::ExecutionState;
use crate::util::{rlc_be_bytes, Challenges};
use crate::{evm_circuit::util::RandomLinearCombination, table::TxContextFieldTag};
use bus_mapping::circuit_input_builder;
<<<<<<< HEAD
use bus_mapping::circuit_input_builder::{get_dummy_tx, get_dummy_tx_hash};
use eth_types::sign_types::{
    biguint_to_32bytes_le, ct_option_ok_or, recover_pk, SignData, SECP256K1_Q,
};
use eth_types::{
    Address, Error, Field, Signature, ToBigEndian, ToLittleEndian, ToScalar, ToWord, Word, H256,
};
use ethers_core::types::TransactionRequest;
use ethers_core::utils::keccak256;
use halo2_proofs::circuit::Value;
use halo2_proofs::halo2curves::group::ff::PrimeField;
use halo2_proofs::halo2curves::secp256k1;
use mock::MockTransaction;
use num::Integer;
use num_bigint::BigUint;
use rlp::Encodable;
=======
use eth_types::{Address, Field, ToLittleEndian, ToScalar, ToWord, Word};
use halo2_proofs::circuit::Value;

use crate::{evm_circuit::util::rlc, table::TxContextFieldTag, util::Challenges};
>>>>>>> 71ef2647

use super::{step::step_convert, Call, ExecStep};

/// Transaction in a witness block
#[derive(Debug, Default, Clone, PartialEq, Eq)]
pub struct Transaction {
    /// The block number in which this tx is included in
    pub block_number: u64,
    /// The transaction identifier in the block
    pub id: usize,
    /// The hash of the transaction
    pub hash: H256,
    /// The sender account nonce of the transaction
    pub nonce: u64,
    /// The gas limit of the transaction
    pub gas: u64,
    /// The gas price
    pub gas_price: Word,
    /// The caller address
    pub caller_address: Address,
    /// The callee address
    pub callee_address: Address,
    /// Whether it's a create transaction
    pub is_create: bool,
    /// The ether amount of the transaction
    pub value: Word,
    /// The call data
    pub call_data: Vec<u8>,
    /// The call data length
    pub call_data_length: usize,
    /// The gas cost for transaction call data
    pub call_data_gas_cost: u64,
    /// Chain ID as per EIP-155.
    pub chain_id: u64,
    /// Rlp-encoded bytes of unsigned tx
    pub rlp_unsigned: Vec<u8>,
    /// Rlp-encoded bytes of unsigned tx
    pub rlp_signed: Vec<u8>,
    /// "v" value of the transaction signature
    pub v: u64,
    /// "r" value of the transaction signature
    pub r: Word,
    /// "s" value of the transaction signature
    pub s: Word,
    /// The calls made in the transaction
    pub calls: Vec<Call>,
    /// The steps executioned in the transaction
    pub steps: Vec<ExecStep>,
}

impl Transaction {
    /// Return a fixed dummy tx for chain_id
    pub fn dummy(chain_id: u64) -> Self {
        let (dummy_tx, dummy_sig) = get_dummy_tx(chain_id);
        let dummy_tx_hash = get_dummy_tx_hash(chain_id);
        let rlp_signed = dummy_tx.rlp_signed(&dummy_sig).to_vec();
        let rlp_unsigned = dummy_tx.rlp().to_vec();

        Self {
            block_number: 0, // FIXME
            id: 0,           // need to be changed to correct value
            caller_address: Address::zero(),
            callee_address: Address::zero(),
            is_create: true, // callee = 0
            chain_id,
            v: dummy_sig.v,
            r: dummy_sig.r,
            s: dummy_sig.s,
            rlp_signed,
            rlp_unsigned,
            hash: dummy_tx_hash,

            ..Default::default()
        }
    }
    /// Sign data
    pub fn sign_data(&self) -> Result<SignData, Error> {
        let sig_r_le = self.r.to_le_bytes();
        let sig_s_le = self.s.to_le_bytes();
        let sig_r = ct_option_ok_or(
            secp256k1::Fq::from_repr(sig_r_le),
            Error::Signature(libsecp256k1::Error::InvalidSignature),
        )?;
        let sig_s = ct_option_ok_or(
            secp256k1::Fq::from_repr(sig_s_le),
            Error::Signature(libsecp256k1::Error::InvalidSignature),
        )?;
        let msg = self.rlp_unsigned.clone().into();
        let msg_hash = keccak256(&self.rlp_unsigned);
        let v = ((self.v + 1) % 2) as u8;
        let pk = recover_pk(v, &self.r, &self.s, &msg_hash)?;
        // msg_hash = msg_hash % q
        let msg_hash = BigUint::from_bytes_be(msg_hash.as_slice());
        let msg_hash = msg_hash.mod_floor(&*SECP256K1_Q);
        let msg_hash_le = biguint_to_32bytes_le(msg_hash);
        let msg_hash = ct_option_ok_or(
            secp256k1::Fq::from_repr(msg_hash_le),
            libsecp256k1::Error::InvalidMessage,
        )?;
        Ok(SignData {
            signature: (sig_r, sig_s),
            pk,
            msg,
            msg_hash,
        })
    }
    /// Assignments for tx table
    pub fn table_assignments_fixed<F: Field>(
        &self,
        challenges: Challenges<Value<F>>,
    ) -> Vec<[Value<F>; 4]> {
<<<<<<< HEAD
        let rlp_signed_hash = H256(keccak256(&self.rlp_signed));
        if self.hash != rlp_signed_hash {
            log::debug!(
                "assign a non-legacy tx (hash = {}, rlp_signed_hash = {}) in tx table",
                self.hash,
                rlp_signed_hash
            );
        }
        let tx_hash_be_bytes = rlp_signed_hash.to_fixed_bytes();
        let tx_sign_hash_be_bytes = keccak256(&self.rlp_unsigned);

        let ret = vec![
            [
                Value::known(F::from(self.id as u64)),
                Value::known(F::from(TxContextFieldTag::Nonce as u64)),
                Value::known(F::zero()),
                Value::known(F::from(self.nonce)),
            ],
            [
                Value::known(F::from(self.id as u64)),
                Value::known(F::from(TxContextFieldTag::Gas as u64)),
                Value::known(F::zero()),
                Value::known(F::from(self.gas)),
            ],
            [
                Value::known(F::from(self.id as u64)),
                Value::known(F::from(TxContextFieldTag::GasPrice as u64)),
                Value::known(F::zero()),
                challenges.evm_word().map(|evm_word| {
                    RandomLinearCombination::random_linear_combine(
                        self.gas_price.to_le_bytes(),
                        evm_word,
                    )
                }),
            ],
            [
                Value::known(F::from(self.id as u64)),
                Value::known(F::from(TxContextFieldTag::CallerAddress as u64)),
                Value::known(F::zero()),
                Value::known(self.caller_address.to_scalar().unwrap()),
            ],
            [
                Value::known(F::from(self.id as u64)),
                Value::known(F::from(TxContextFieldTag::CalleeAddress as u64)),
                Value::known(F::zero()),
                Value::known(self.callee_address.to_scalar().unwrap()),
            ],
            [
                Value::known(F::from(self.id as u64)),
                Value::known(F::from(TxContextFieldTag::IsCreate as u64)),
                Value::known(F::zero()),
                Value::known(F::from(self.is_create as u64)),
            ],
            [
                Value::known(F::from(self.id as u64)),
                Value::known(F::from(TxContextFieldTag::Value as u64)),
                Value::known(F::zero()),
                challenges.evm_word().map(|evm_word| {
                    RandomLinearCombination::random_linear_combine(
                        self.value.to_le_bytes(),
                        evm_word,
                    )
                }),
            ],
            [
                Value::known(F::from(self.id as u64)),
                Value::known(F::from(TxContextFieldTag::CallDataLength as u64)),
                Value::known(F::zero()),
                Value::known(F::from(self.call_data_length as u64)),
            ],
            [
                Value::known(F::from(self.id as u64)),
                Value::known(F::from(TxContextFieldTag::CallDataGasCost as u64)),
                Value::known(F::zero()),
                Value::known(F::from(self.call_data_gas_cost)),
            ],
            [
                Value::known(F::from(self.id as u64)),
                Value::known(F::from(TxContextFieldTag::SigV as u64)),
                Value::known(F::zero()),
                Value::known(F::from(self.v)),
            ],
            [
                Value::known(F::from(self.id as u64)),
                Value::known(F::from(TxContextFieldTag::SigR as u64)),
                Value::known(F::zero()),
                rlc_be_bytes(&self.r.to_be_bytes(), challenges.evm_word()),
            ],
            [
                Value::known(F::from(self.id as u64)),
                Value::known(F::from(TxContextFieldTag::SigS as u64)),
                Value::known(F::zero()),
                rlc_be_bytes(&self.s.to_be_bytes(), challenges.evm_word()),
            ],
            [
                Value::known(F::from(self.id as u64)),
                Value::known(F::from(TxContextFieldTag::TxSignLength as u64)),
                Value::known(F::zero()),
                Value::known(F::from(self.rlp_unsigned.len() as u64)),
            ],
            [
                Value::known(F::from(self.id as u64)),
                Value::known(F::from(TxContextFieldTag::TxSignRLC as u64)),
                Value::known(F::zero()),
                rlc_be_bytes(&self.rlp_unsigned, challenges.keccak_input()),
            ],
            [
                Value::known(F::from(self.id as u64)),
                Value::known(F::from(TxContextFieldTag::TxSignHash as u64)),
                Value::known(F::zero()),
                rlc_be_bytes(&tx_sign_hash_be_bytes, challenges.evm_word()),
            ],
            [
                Value::known(F::from(self.id as u64)),
                Value::known(F::from(TxContextFieldTag::TxHashLength as u64)),
                Value::known(F::zero()),
                Value::known(F::from(self.rlp_signed.len() as u64)),
            ],
            [
                Value::known(F::from(self.id as u64)),
                Value::known(F::from(TxContextFieldTag::TxHashRLC as u64)),
                Value::known(F::zero()),
                rlc_be_bytes(&self.rlp_signed, challenges.keccak_input()),
            ],
            [
                Value::known(F::from(self.id as u64)),
                Value::known(F::from(TxContextFieldTag::TxHash as u64)),
                Value::known(F::zero()),
                rlc_be_bytes(&tx_hash_be_bytes, challenges.evm_word()),
            ],
            [
                Value::known(F::from(self.id as u64)),
                Value::known(F::from(TxContextFieldTag::BlockNumber as u64)),
                Value::known(F::zero()),
                Value::known(F::from(self.block_number)),
            ],
        ];

        ret
    }

    /// Assignments for tx table
    pub fn table_assignments_dyn<F: Field>(
        &self,
        _challenges: Challenges<Value<F>>,
    ) -> Vec<[Value<F>; 4]> {
        self.call_data
            .iter()
            .enumerate()
            .map(|(idx, byte)| {
=======
        [
            vec![
                [
                    Value::known(F::from(self.id as u64)),
                    Value::known(F::from(TxContextFieldTag::Nonce as u64)),
                    Value::known(F::zero()),
                    Value::known(F::from(self.nonce)),
                ],
                [
                    Value::known(F::from(self.id as u64)),
                    Value::known(F::from(TxContextFieldTag::Gas as u64)),
                    Value::known(F::zero()),
                    Value::known(F::from(self.gas)),
                ],
                [
                    Value::known(F::from(self.id as u64)),
                    Value::known(F::from(TxContextFieldTag::GasPrice as u64)),
                    Value::known(F::zero()),
                    challenges
                        .evm_word()
                        .map(|challenge| rlc::value(&self.gas_price.to_le_bytes(), challenge)),
                ],
                [
                    Value::known(F::from(self.id as u64)),
                    Value::known(F::from(TxContextFieldTag::CallerAddress as u64)),
                    Value::known(F::zero()),
                    Value::known(self.caller_address.to_scalar().unwrap()),
                ],
                [
                    Value::known(F::from(self.id as u64)),
                    Value::known(F::from(TxContextFieldTag::CalleeAddress as u64)),
                    Value::known(F::zero()),
                    Value::known(self.callee_address.to_scalar().unwrap()),
                ],
                [
                    Value::known(F::from(self.id as u64)),
                    Value::known(F::from(TxContextFieldTag::IsCreate as u64)),
                    Value::known(F::zero()),
                    Value::known(F::from(self.is_create as u64)),
                ],
                [
                    Value::known(F::from(self.id as u64)),
                    Value::known(F::from(TxContextFieldTag::Value as u64)),
                    Value::known(F::zero()),
                    challenges
                        .evm_word()
                        .map(|challenge| rlc::value(&self.value.to_le_bytes(), challenge)),
                ],
                [
                    Value::known(F::from(self.id as u64)),
                    Value::known(F::from(TxContextFieldTag::CallDataLength as u64)),
                    Value::known(F::zero()),
                    Value::known(F::from(self.call_data_length as u64)),
                ],
>>>>>>> 71ef2647
                [
                    Value::known(F::from(self.id as u64)),
                    Value::known(F::from(TxContextFieldTag::CallData as u64)),
                    Value::known(F::from(idx as u64)),
                    Value::known(F::from(*byte as u64)),
                ]
            })
            .collect()
    }
}

impl Encodable for Transaction {
    fn rlp_append(&self, s: &mut rlp::RlpStream) {
        s.begin_list(9);
        s.append(&Word::from(self.nonce));
        s.append(&self.gas_price);
        s.append(&Word::from(self.gas));
        if self.callee_address == Address::zero() {
            s.append(&""); // address == 0, rlp = 0x80
        } else {
            s.append(&self.callee_address);
        }
        s.append(&self.value);
        s.append(&self.call_data);
        s.append(&Word::from(self.chain_id));
        s.append(&Word::zero());
        s.append(&Word::zero());
    }
}

/// Signed transaction in a witness block
#[derive(Debug, Clone)]
pub struct SignedTransaction {
    /// Transaction data.
    pub tx: Transaction,
    /// ECDSA signature on the transaction.
    pub signature: Signature,
}

impl Encodable for SignedTransaction {
    fn rlp_append(&self, s: &mut rlp::RlpStream) {
        s.begin_list(9);
        s.append(&Word::from(self.tx.nonce));
        s.append(&self.tx.gas_price);
        s.append(&Word::from(self.tx.gas));
        if self.tx.callee_address == Address::zero() {
            s.append(&""); // address == 0, rlp = 0x80
        } else {
            s.append(&self.tx.callee_address);
        }
        s.append(&self.tx.value);
        s.append(&self.tx.call_data);
        s.append(&self.signature.v);
        s.append(&self.signature.r);
        s.append(&self.signature.s);
    }
}

impl From<MockTransaction> for Transaction {
    fn from(mock_tx: MockTransaction) -> Self {
        let is_create = mock_tx.to.is_none();
        let callee_address = match mock_tx.to {
            Some(to) => to.address(),
            None => Address::zero(),
        };
        let sig = Signature {
            r: mock_tx.r.expect("tx expected to be signed"),
            s: mock_tx.s.expect("tx expected to be signed"),
            v: mock_tx.v.expect("tx expected to be signed").as_u64(),
        };
        let (rlp_unsigned, rlp_signed) = {
            let legacy_tx = TransactionRequest::new()
                .from(mock_tx.from.address())
                .nonce(mock_tx.nonce)
                .gas_price(mock_tx.gas_price)
                .gas(mock_tx.gas)
                .to(callee_address)
                .value(mock_tx.value)
                .data(mock_tx.input.clone())
                .chain_id(mock_tx.chain_id.as_u64());

            let unsigned = legacy_tx.rlp().to_vec();

            let signed = legacy_tx.rlp_signed(&sig).to_vec();

            (unsigned, signed)
        };
        Self {
            block_number: 1,
            id: mock_tx.transaction_index.as_usize(),
            hash: mock_tx.hash.unwrap_or_default(),
            nonce: mock_tx.nonce.as_u64(),
            gas: mock_tx.gas.as_u64(),
            gas_price: mock_tx.gas_price,
            caller_address: mock_tx.from.address(),
            callee_address,
            is_create,
            value: mock_tx.value,
            call_data: mock_tx.input.to_vec(),
            call_data_length: mock_tx.input.len(),
            call_data_gas_cost: mock_tx
                .input
                .iter()
                .fold(0, |acc, byte| acc + if *byte == 0 { 4 } else { 16 }),
            chain_id: mock_tx.chain_id.as_u64(),
            rlp_unsigned,
            rlp_signed,
            v: sig.v,
            r: sig.r,
            s: sig.s,
            calls: vec![],
            steps: vec![],
        }
    }
}
impl From<MockTransaction> for SignedTransaction {
    fn from(mock_tx: MockTransaction) -> Self {
        SignedTransaction::from(&Transaction::from(mock_tx))
    }
}

pub(super) fn tx_convert(
    tx: &circuit_input_builder::Transaction,
    id: usize,
    chain_id: u64,
    next_tx: Option<&circuit_input_builder::Transaction>,
) -> Transaction {
    //debug_assert_eq!(
    //    chain_id, tx.chain_id,
    //    "block.chain_id = {}, tx.chain_id = {}",
    //    chain_id, tx.chain_id
    //);
    let (rlp_unsigned, rlp_signed) = {
        let mut legacy_tx = TransactionRequest::new()
            .from(tx.from)
            .nonce(tx.nonce)
            .gas_price(tx.gas_price)
            .gas(tx.gas)
            .value(tx.value)
            .data(tx.input.clone())
            .chain_id(chain_id);
        if tx.to != Address::zero() {
            legacy_tx = legacy_tx.to(tx.to);
        }

        let unsigned = legacy_tx.rlp().to_vec();
        let signed = legacy_tx.rlp_signed(&tx.signature).to_vec();

        (unsigned, signed)
    };

    Transaction {
        block_number: tx.block_num,
        id,
        hash: tx.hash, // NOTE that if tx is not of legacy type, then tx.hash does not equal to
        // keccak(rlp_signed)
        nonce: tx.nonce,
        gas: tx.gas,
        gas_price: tx.gas_price,
        caller_address: tx.from,
        callee_address: tx.to,
        is_create: tx.is_create(),
        value: tx.value,
        call_data: tx.input.clone(),
        call_data_length: tx.input.len(),
        call_data_gas_cost: tx
            .input
            .iter()
            .fold(0, |acc, byte| acc + if *byte == 0 { 4 } else { 16 }),
        chain_id,
        rlp_unsigned,
        rlp_signed,
        v: tx.signature.v,
        r: tx.signature.r,
        s: tx.signature.s,
        calls: tx
            .calls()
            .iter()
            .map(|call| Call {
                id: call.call_id,
                is_root: call.is_root,
                is_create: call.is_create(),
                code_hash: call.code_hash.to_word(),
                rw_counter_end_of_reversion: call.rw_counter_end_of_reversion,
                caller_id: call.caller_id,
                depth: call.depth,
                caller_address: call.caller_address,
                callee_address: call.address,
                call_data_offset: call.call_data_offset,
                call_data_length: call.call_data_length,
                return_data_offset: call.return_data_offset,
                return_data_length: call.return_data_length,
                value: call.value,
                is_success: call.is_success,
                is_persistent: call.is_persistent,
                is_static: call.is_static,
            })
            .collect(),
        steps: tx
            .steps()
            .iter()
            .map(|step| step_convert(step, tx.block_num))
            .chain(if let Some(next_tx) = next_tx {
                debug_assert!(next_tx.block_num >= tx.block_num);
                let block_gap = next_tx.block_num - tx.block_num;
                (0..block_gap)
                    .map(|i| {
                        let rwc = tx.steps().last().unwrap().rwc.0 + 9 - (id == 1) as usize;
                        ExecStep {
                            rw_counter: rwc,
                            execution_state: ExecutionState::EndInnerBlock,
                            block_num: tx.block_num + i,
                            ..Default::default()
                        }
                    })
                    .collect::<Vec<ExecStep>>()
            } else {
                let rwc = tx.steps().last().unwrap().rwc.0 + 9 - (id == 1) as usize;
                vec![
                    ExecStep {
                        rw_counter: rwc,
                        execution_state: ExecutionState::EndInnerBlock,
                        block_num: tx.block_num,
                        ..Default::default()
                    },
                    //ExecStep {
                    //    rw_counter: rwc,
                    //    execution_state: ExecutionState::EndBlock,
                    //    block_num: tx.block_num,
                    //    ..Default::default()
                    //},
                ]
            })
            .collect(),
    }
}

impl From<&Transaction> for SignedTransaction {
    fn from(tx: &Transaction) -> Self {
        Self {
            tx: tx.clone(),
            signature: Signature {
                v: tx.v,
                r: tx.r,
                s: tx.s,
            },
        }
    }
}<|MERGE_RESOLUTION|>--- conflicted
+++ resolved
@@ -2,14 +2,12 @@
 use crate::util::{rlc_be_bytes, Challenges};
 use crate::{evm_circuit::util::RandomLinearCombination, table::TxContextFieldTag};
 use bus_mapping::circuit_input_builder;
-<<<<<<< HEAD
 use bus_mapping::circuit_input_builder::{get_dummy_tx, get_dummy_tx_hash};
 use eth_types::sign_types::{
     biguint_to_32bytes_le, ct_option_ok_or, recover_pk, SignData, SECP256K1_Q,
 };
 use eth_types::{
     Address, Error, Field, Signature, ToBigEndian, ToLittleEndian, ToScalar, ToWord, Word, H256,
-};
 use ethers_core::types::TransactionRequest;
 use ethers_core::utils::keccak256;
 use halo2_proofs::circuit::Value;
@@ -19,12 +17,6 @@
 use num::Integer;
 use num_bigint::BigUint;
 use rlp::Encodable;
-=======
-use eth_types::{Address, Field, ToLittleEndian, ToScalar, ToWord, Word};
-use halo2_proofs::circuit::Value;
-
-use crate::{evm_circuit::util::rlc, table::TxContextFieldTag, util::Challenges};
->>>>>>> 71ef2647
 
 use super::{step::step_convert, Call, ExecStep};
 
@@ -136,7 +128,6 @@
         &self,
         challenges: Challenges<Value<F>>,
     ) -> Vec<[Value<F>; 4]> {
-<<<<<<< HEAD
         let rlp_signed_hash = H256(keccak256(&self.rlp_signed));
         if self.hash != rlp_signed_hash {
             log::debug!(
@@ -165,12 +156,9 @@
                 Value::known(F::from(self.id as u64)),
                 Value::known(F::from(TxContextFieldTag::GasPrice as u64)),
                 Value::known(F::zero()),
-                challenges.evm_word().map(|evm_word| {
-                    RandomLinearCombination::random_linear_combine(
-                        self.gas_price.to_le_bytes(),
-                        evm_word,
-                    )
-                }),
+                    challenges
+                        .evm_word()
+                        .map(|challenge| rlc::value(&self.gas_price.to_le_bytes(), challenge)),
             ],
             [
                 Value::known(F::from(self.id as u64)),
@@ -194,12 +182,9 @@
                 Value::known(F::from(self.id as u64)),
                 Value::known(F::from(TxContextFieldTag::Value as u64)),
                 Value::known(F::zero()),
-                challenges.evm_word().map(|evm_word| {
-                    RandomLinearCombination::random_linear_combine(
-                        self.value.to_le_bytes(),
-                        evm_word,
-                    )
-                }),
+                    challenges
+                        .evm_word()
+                        .map(|challenge| rlc::value(&self.value.to_le_bytes(), challenge)),
             ],
             [
                 Value::known(F::from(self.id as u64)),
@@ -287,62 +272,6 @@
             .iter()
             .enumerate()
             .map(|(idx, byte)| {
-=======
-        [
-            vec![
-                [
-                    Value::known(F::from(self.id as u64)),
-                    Value::known(F::from(TxContextFieldTag::Nonce as u64)),
-                    Value::known(F::zero()),
-                    Value::known(F::from(self.nonce)),
-                ],
-                [
-                    Value::known(F::from(self.id as u64)),
-                    Value::known(F::from(TxContextFieldTag::Gas as u64)),
-                    Value::known(F::zero()),
-                    Value::known(F::from(self.gas)),
-                ],
-                [
-                    Value::known(F::from(self.id as u64)),
-                    Value::known(F::from(TxContextFieldTag::GasPrice as u64)),
-                    Value::known(F::zero()),
-                    challenges
-                        .evm_word()
-                        .map(|challenge| rlc::value(&self.gas_price.to_le_bytes(), challenge)),
-                ],
-                [
-                    Value::known(F::from(self.id as u64)),
-                    Value::known(F::from(TxContextFieldTag::CallerAddress as u64)),
-                    Value::known(F::zero()),
-                    Value::known(self.caller_address.to_scalar().unwrap()),
-                ],
-                [
-                    Value::known(F::from(self.id as u64)),
-                    Value::known(F::from(TxContextFieldTag::CalleeAddress as u64)),
-                    Value::known(F::zero()),
-                    Value::known(self.callee_address.to_scalar().unwrap()),
-                ],
-                [
-                    Value::known(F::from(self.id as u64)),
-                    Value::known(F::from(TxContextFieldTag::IsCreate as u64)),
-                    Value::known(F::zero()),
-                    Value::known(F::from(self.is_create as u64)),
-                ],
-                [
-                    Value::known(F::from(self.id as u64)),
-                    Value::known(F::from(TxContextFieldTag::Value as u64)),
-                    Value::known(F::zero()),
-                    challenges
-                        .evm_word()
-                        .map(|challenge| rlc::value(&self.value.to_le_bytes(), challenge)),
-                ],
-                [
-                    Value::known(F::from(self.id as u64)),
-                    Value::known(F::from(TxContextFieldTag::CallDataLength as u64)),
-                    Value::known(F::zero()),
-                    Value::known(F::from(self.call_data_length as u64)),
-                ],
->>>>>>> 71ef2647
                 [
                     Value::known(F::from(self.id as u64)),
                     Value::known(F::from(TxContextFieldTag::CallData as u64)),
