--- conflicted
+++ resolved
@@ -183,11 +183,7 @@
             fixed_table_tags: FixedTableTag::iter().collect(),
         }
     }
-<<<<<<< HEAD
-    #[cfg(feature = "test-circuits")]
-=======
     #[cfg(any(test, feature = "test-circuits"))]
->>>>>>> 0ba4fc7b
     /// Construct the EvmCircuit with only subset of Fixed table tags required by tests to save
     /// testing time
     pub(crate) fn get_test_circuit_from_block(block: Block<F>) -> Self {
@@ -197,11 +193,7 @@
             fixed_table_tags,
         }
     }
-<<<<<<< HEAD
-    #[cfg(feature = "test-circuits")]
-=======
     #[cfg(any(test, feature = "test-circuits"))]
->>>>>>> 0ba4fc7b
     /// Calculate which rows are "actually" used in the circuit
     pub(crate) fn get_active_rows(block: &Block<F>) -> (Vec<usize>, Vec<usize>) {
         let max_offset = Self::get_num_rows_required(block);
@@ -428,11 +420,7 @@
         )?;
         config
             .bytecode_table
-<<<<<<< HEAD
-            .load(&mut layouter, block.bytecodes.values())?;
-=======
             .load(&mut layouter, block.bytecodes.clone())?;
->>>>>>> 0ba4fc7b
         config.block_table.load(&mut layouter, &block.context)?;
         config.copy_table.load(&mut layouter, block, &challenges)?;
         config
