--- conflicted
+++ resolved
@@ -241,9 +241,6 @@
     }
 }
 
-<<<<<<< HEAD
-/// evm circuit test
-=======
 /// create fixed_table_tags needed given witness block
 pub(crate) fn detect_fixed_table_tags<F: Field>(block: &Block<F>) -> Vec<FixedTableTag> {
     let need_bitwise_lookup = block.txs.iter().any(|tx| {
@@ -267,10 +264,9 @@
         .collect()
 }
 
->>>>>>> 5d644ff2
 #[cfg(any(feature = "test", test))]
 pub mod test {
-    pub use super::*;
+    use super::*;
     use crate::{
         evm_circuit::{witness::Block, EvmCircuitConfig},
         exp_circuit::OFFSET_INCREMENT,
@@ -311,34 +307,6 @@
         Word::from_big_endian(&rand_bytes_array::<32>())
     }
 
-<<<<<<< HEAD
-    // create fixed_table_tags needed given witness block
-    fn detect_fixed_table_tags<F: Field>(block: &Block<F>) -> Vec<FixedTableTag> {
-        let need_bitwise_lookup = block.txs.iter().any(|tx| {
-            tx.steps.iter().any(|step| {
-                matches!(
-                    step.opcode,
-                    Some(OpcodeId::AND)
-                        | Some(OpcodeId::OR)
-                        | Some(OpcodeId::XOR)
-                        | Some(OpcodeId::NOT)
-                )
-            })
-        });
-        FixedTableTag::iter()
-            .filter(|t| {
-                !matches!(
-                    t,
-                    FixedTableTag::BitwiseAnd
-                        | FixedTableTag::BitwiseOr
-                        | FixedTableTag::BitwiseXor
-                ) || need_bitwise_lookup
-            })
-            .collect()
-    }
-
-=======
->>>>>>> 5d644ff2
     impl<F: Field> Circuit<F> for EvmCircuit<F> {
         type Config = EvmCircuitConfig<F>;
         type FloorPlanner = SimpleFloorPlanner;
