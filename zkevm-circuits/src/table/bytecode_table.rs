use super::*;
use crate::util;
use bus_mapping::state_db::CodeDB;

/// Tag to identify the field in a Bytecode Table row
#[derive(Clone, Copy, Debug)]
pub enum BytecodeFieldTag {
    /// Header field
    Header,
    /// Byte field
    Byte,
}
impl_expr!(BytecodeFieldTag);

/// Table with Bytecode indexed by its Code Hash
#[derive(Clone, Debug)]
pub struct BytecodeTable {
    /// Code Hash
    pub code_hash: word::Word<Column<Advice>>,
    /// Tag
    pub tag: Column<Advice>,
    /// Index
    pub index: Column<Advice>,
    /// Is Code is true when the byte is not an argument to a PUSH* instruction.
    pub is_code: Column<Advice>,
    /// Value
    pub value: Column<Advice>,
}

impl BytecodeTable {
    /// Construct a new BytecodeTable
    pub fn construct<F: Field>(meta: &mut ConstraintSystem<F>) -> Self {
        let [tag, index, is_code, value] = array::from_fn(|_| meta.advice_column());
        let code_hash = word::Word::new([meta.advice_column(), meta.advice_column()]);
        Self {
            code_hash,
            tag,
            index,
            is_code,
            value,
        }
    }

    /// Assign the `BytecodeTable` from a list of bytecodes, followig the same
    /// table layout that the Bytecode Circuit uses.
    pub fn load<F: Field>(
        &self,
        layouter: &mut impl Layouter<F>,
<<<<<<< HEAD
        bytecodes: impl IntoIterator<Item = &'a Bytecode> + Clone,
=======
        bytecodes: CodeDB,
>>>>>>> 0ba4fc7b
    ) -> Result<(), Error> {
        layouter.assign_region(
            || "bytecode table",
            |mut region| {
                let mut offset = 0;
                for column in <BytecodeTable as LookupTable<F>>::advice_columns(self) {
                    region.assign_advice(
                        || "bytecode table all-zero row",
                        column,
                        offset,
                        || Value::known(F::ZERO),
                    )?;
                }
                offset += 1;

                let bytecode_table_columns =
                    <BytecodeTable as LookupTable<F>>::advice_columns(self);
<<<<<<< HEAD
                for bytecode in bytecodes.clone() {
                    for row in bytecode.table_assignments::<F>() {
                        for (&column, value) in bytecode_table_columns.iter().zip_eq(row) {
=======
                for bytecode in bytecodes.clone().into_iter() {
                    let rows = {
                        let code_hash = util::word::Word::from(bytecode.hash());
                        std::iter::once([
                            code_hash.lo(),
                            code_hash.hi(),
                            F::from(BytecodeFieldTag::Header as u64),
                            F::ZERO,
                            F::ZERO,
                            F::from(bytecode.codesize() as u64),
                        ])
                        .chain(bytecode.code_vec().iter().enumerate().map(
                            |(index, &(byte, is_code))| {
                                [
                                    code_hash.lo(),
                                    code_hash.hi(),
                                    F::from(BytecodeFieldTag::Byte as u64),
                                    F::from(index as u64),
                                    F::from(is_code.into()),
                                    F::from(byte.into()),
                                ]
                            },
                        ))
                        .collect_vec()
                    };
                    for row in rows.iter() {
                        for (&column, value) in bytecode_table_columns.iter().zip_eq(row.to_vec()) {
>>>>>>> 0ba4fc7b
                            region.assign_advice(
                                || format!("bytecode table row {}", offset),
                                column,
                                offset,
                                || Value::known(value),
                            )?;
                        }
                        offset += 1;
                    }
                }
                Ok(())
            },
        )
    }
}

impl<F: Field> LookupTable<F> for BytecodeTable {
    fn columns(&self) -> Vec<Column<Any>> {
        vec![
            self.code_hash.lo().into(),
            self.code_hash.hi().into(),
            self.tag.into(),
            self.index.into(),
            self.is_code.into(),
            self.value.into(),
        ]
    }

    fn annotations(&self) -> Vec<String> {
        vec![
            String::from("code_hash_lo"),
            String::from("code_hash_hi"),
            String::from("tag"),
            String::from("index"),
            String::from("is_code"),
            String::from("value"),
        ]
    }
}<|MERGE_RESOLUTION|>--- conflicted
+++ resolved
@@ -46,11 +46,7 @@
     pub fn load<F: Field>(
         &self,
         layouter: &mut impl Layouter<F>,
-<<<<<<< HEAD
-        bytecodes: impl IntoIterator<Item = &'a Bytecode> + Clone,
-=======
         bytecodes: CodeDB,
->>>>>>> 0ba4fc7b
     ) -> Result<(), Error> {
         layouter.assign_region(
             || "bytecode table",
@@ -68,11 +64,6 @@
 
                 let bytecode_table_columns =
                     <BytecodeTable as LookupTable<F>>::advice_columns(self);
-<<<<<<< HEAD
-                for bytecode in bytecodes.clone() {
-                    for row in bytecode.table_assignments::<F>() {
-                        for (&column, value) in bytecode_table_columns.iter().zip_eq(row) {
-=======
                 for bytecode in bytecodes.clone().into_iter() {
                     let rows = {
                         let code_hash = util::word::Word::from(bytecode.hash());
@@ -100,7 +91,6 @@
                     };
                     for row in rows.iter() {
                         for (&column, value) in bytecode_table_columns.iter().zip_eq(row.to_vec()) {
->>>>>>> 0ba4fc7b
                             region.assign_advice(
                                 || format!("bytecode table row {}", offset),
                                 column,
