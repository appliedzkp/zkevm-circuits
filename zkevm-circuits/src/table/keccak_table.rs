--- conflicted
+++ resolved
@@ -54,36 +54,12 @@
     pub fn assignments<F: Field>(
         input: &[u8],
         challenges: &Challenges<Value<F>>,
-<<<<<<< HEAD
-        is_big_endian: bool,
-    ) -> Vec<[Value<F>; 4]> {
-        let r = F::from(123456u64);
-=======
     ) -> Vec<[Value<F>; 5]> {
->>>>>>> 8030de34
         let input_rlc = challenges
             .keccak_input()
             .map(|challenge| rlc::value(input.iter().rev(), challenge));
         let input_len = F::from(input.len() as u64);
-<<<<<<< HEAD
-        let mut keccak = Keccak::default();
-        keccak.update(input);
-        let output = keccak.digest();
-        let output_rlc = challenges.evm_word().map(|_challenge| {
-            rlc::value(
-                &if is_big_endian {
-                    Word::from_big_endian(output.as_slice())
-                } else {
-                    Word::from_little_endian(output.as_slice())
-                }
-                .to_le_bytes(),
-                // challenge
-                r,
-            )
-        });
-=======
         let output = word::Word::from(keccak(input));
->>>>>>> 8030de34
 
         vec![[
             Value::known(F::ONE),
@@ -117,7 +93,6 @@
         layouter: &mut impl Layouter<F>,
         inputs: impl IntoIterator<Item = &'a Vec<u8>> + Clone,
         challenges: &Challenges<Value<F>>,
-        is_big_endian: bool,
     ) -> Result<(), Error> {
         layouter.assign_region(
             || "keccak table",
@@ -135,7 +110,7 @@
 
                 let keccak_table_columns = <KeccakTable as LookupTable<F>>::advice_columns(self);
                 for input in inputs.clone() {
-                    for row in Self::assignments(input, challenges, is_big_endian) {
+                    for row in Self::assignments(input, challenges) {
                         // let mut column_index = 0;
                         for (&column, value) in keccak_table_columns.iter().zip_eq(row) {
                             region.assign_advice(
