//! The Copy circuit implements constraints and lookups for read-write steps for
//! copied bytes while execution opcodes such as CALLDATACOPY, CODECOPY, LOGS,
//! etc.

use bus_mapping::circuit_input_builder::{CopyDataType, CopyEvent, CopyStep, NumberOrHash};
use eth_types::{Field, ToAddress, ToScalar, U256};
use gadgets::{
    binary_number::BinaryNumberChip,
    less_than::{LtChip, LtConfig, LtInstruction},
    util::{and, not, or, Expr},
};
use halo2_proofs::{
    circuit::{Layouter, Region},
    plonk::{Advice, Column, ConstraintSystem, Error, Expression, Fixed, Selector},
    poly::Rotation,
};

use crate::{
    evm_circuit::{
        util::{constraint_builder::BaseConstraintBuilder, rlc, RandomLinearCombination},
        witness::Block,
    },
    table::{
        BytecodeFieldTag, CopyTable, LookupTable, RwTableTag, TxContextFieldTag, TxLogFieldTag,
    },
};

/// Encode the type `NumberOrHash` into a field element
pub fn number_or_hash_to_field<F: Field>(v: &NumberOrHash, randomness: F) -> F {
    match v {
        NumberOrHash::Number(n) => F::from(*n as u64),
        NumberOrHash::Hash(h) => {
            // since code hash in the bytecode table is represented in
            // the little-endian form, we reverse the big-endian bytes
            // of H256.
            let le_bytes = {
                let mut b = h.to_fixed_bytes();
                b.reverse();
                b
            };
            RandomLinearCombination::random_linear_combine(le_bytes, randomness)
        }
    }
}

/// The rw table shared between evm circuit and state circuit
#[derive(Clone, Copy, Debug)]
pub struct CopyCircuit<F> {
    /// Whether the row is enabled or not.
    pub q_enable: Column<Fixed>,
    /// Whether this row denotes a step. A read row is a step and a write row is
    /// not.
    pub q_step: Selector,
    /// Whether the row is the last read-write pair for a copy event.
    pub is_last: Column<Advice>,
    /// The Copy Table contains the columns that are exposed via the lookup
    /// expressions
    pub copy_table: CopyTable,
    /// The value copied in this copy step.
    pub value: Column<Advice>,
    /// In case of a bytecode tag, this denotes whether or not the copied byte
    /// is an opcode or push data byte.
    pub is_code: Column<Advice>,
    /// Whether the row is padding.
    pub is_pad: Column<Advice>,
    /// Lt chip to check: src_addr < src_addr_end.
    /// Since `src_addr` and `src_addr_end` are u64, 8 bytes are sufficient for
    /// the Lt chip.
    pub addr_lt_addr_end: LtConfig<F, 8>,
}

impl<F: Field> CopyCircuit<F> {
    /// Configure the Copy Circuit constraining read-write steps and doing
    /// appropriate lookups to the Tx Table, RW Table and Bytecode Table.
    pub fn configure(
        meta: &mut ConstraintSystem<F>,
        tx_table: &dyn LookupTable<F>,
        rw_table: &dyn LookupTable<F>,
        bytecode_table: &dyn LookupTable<F>,
        copy_table: CopyTable,
        q_enable: Column<Fixed>,
        randomness: Expression<F>,
    ) -> Self {
        let q_step = meta.complex_selector();
        let is_last = meta.advice_column();
        let value = meta.advice_column();
        let is_code = meta.advice_column();
        let is_pad = meta.advice_column();
        let is_first = copy_table.is_first;
        let id = copy_table.id;
        let addr = copy_table.addr;
        let src_addr_end = copy_table.src_addr_end;
        let bytes_left = copy_table.bytes_left;
        let rlc_acc = copy_table.rlc_acc;
        let rw_counter = copy_table.rw_counter;
        let rwc_inc_left = copy_table.rwc_inc_left;
        let tag = copy_table.tag;

        let addr_lt_addr_end = LtChip::configure(
            meta,
            |meta| meta.query_selector(q_step),
            |meta| meta.query_advice(addr, Rotation::cur()),
            |meta| meta.query_advice(src_addr_end, Rotation::cur()),
        );

        meta.create_gate("verify row", |meta| {
            let mut cb = BaseConstraintBuilder::default();

            cb.require_boolean(
                "is_first is boolean",
                meta.query_advice(is_first, Rotation::cur()),
            );
            cb.require_boolean(
                "is_last is boolean",
                meta.query_advice(is_last, Rotation::cur()),
            );
            cb.require_zero(
                "is_first == 0 when q_step == 0",
                and::expr([
                    not::expr(meta.query_selector(q_step)),
                    meta.query_advice(is_first, Rotation::cur()),
                ]),
            );
            cb.require_zero(
                "is_last == 0 when q_step == 1",
                and::expr([
                    meta.query_advice(is_last, Rotation::cur()),
                    meta.query_selector(q_step),
                ]),
            );

            let not_last_two_rows = 1.expr()
                - meta.query_advice(is_last, Rotation::cur())
                - meta.query_advice(is_last, Rotation::next());
            cb.condition(not_last_two_rows, |cb| {
                cb.require_equal(
                    "rows[0].id == rows[2].id",
                    meta.query_advice(id, Rotation::cur()),
                    meta.query_advice(id, Rotation(2)),
                );
                cb.require_equal(
                    "rows[0].tag == rows[2].tag",
                    tag.value(Rotation::cur())(meta),
                    tag.value(Rotation(2))(meta),
                );
                cb.require_equal(
                    "rows[0].addr + 1 == rows[2].addr",
                    meta.query_advice(addr, Rotation::cur()) + 1.expr(),
                    meta.query_advice(addr, Rotation(2)),
                );
                cb.require_equal(
                    "rows[0].src_addr_end == rows[2].src_addr_end for non-last step",
                    meta.query_advice(src_addr_end, Rotation::cur()),
                    meta.query_advice(src_addr_end, Rotation(2)),
                );
            });

            let rw_diff = and::expr([
                or::expr([
                    tag.value_equals(CopyDataType::Memory, Rotation::cur())(meta),
                    tag.value_equals(CopyDataType::TxLog, Rotation::cur())(meta),
                ]),
                not::expr(meta.query_advice(is_pad, Rotation::cur())),
            ]);
            cb.condition(
                not::expr(meta.query_advice(is_last, Rotation::cur())),
                |cb| {
                    cb.require_equal(
                        "rows[0].rw_counter + rw_diff == rows[1].rw_counter",
                        meta.query_advice(rw_counter, Rotation::cur()) + rw_diff.clone(),
                        meta.query_advice(rw_counter, Rotation::next()),
                    );
                    cb.require_equal(
                        "rows[0].rwc_inc_left - rw_diff == rows[1].rwc_inc_left",
                        meta.query_advice(rwc_inc_left, Rotation::cur()) - rw_diff.clone(),
                        meta.query_advice(rwc_inc_left, Rotation::next()),
                    );
                    cb.require_equal(
                        "rows[0].rlc_acc == rows[1].rlc_acc",
                        meta.query_advice(rlc_acc, Rotation::cur()),
                        meta.query_advice(rlc_acc, Rotation::next()),
                    );
                },
            );
            cb.condition(meta.query_advice(is_last, Rotation::cur()), |cb| {
                cb.require_equal(
                    "rwc_inc_left == rw_diff for last row in the copy slot",
                    meta.query_advice(rwc_inc_left, Rotation::cur()),
                    rw_diff,
                );
            });
            cb.condition(
                and::expr([
                    meta.query_advice(is_last, Rotation::cur()),
                    tag.value_equals(CopyDataType::RlcAcc, Rotation::cur())(meta),
                ]),
                |cb| {
                    cb.require_equal(
                        "value == rlc_acc at the last row for RlcAcc",
                        meta.query_advice(value, Rotation::cur()),
                        meta.query_advice(rlc_acc, Rotation::cur()),
                    );
                },
            );

            cb.gate(meta.query_fixed(q_enable, Rotation::cur()))
        });

        meta.create_gate("verify step (q_step == 1)", |meta| {
            let mut cb = BaseConstraintBuilder::default();

            cb.require_zero(
                "bytes_left == 1 for last step",
                and::expr([
                    meta.query_advice(is_last, Rotation::next()),
                    1.expr() - meta.query_advice(bytes_left, Rotation::cur()),
                ]),
            );
            cb.condition(
                not::expr(meta.query_advice(is_last, Rotation::next())),
                |cb| {
                    cb.require_equal(
                        "bytes_left == bytes_left_next + 1 for non-last step",
                        meta.query_advice(bytes_left, Rotation::cur()),
                        meta.query_advice(bytes_left, Rotation(2)) + 1.expr(),
                    );
                },
            );
            cb.require_equal(
                "write value == read value",
                meta.query_advice(value, Rotation::cur()),
                meta.query_advice(value, Rotation::next()),
            );
            cb.require_zero(
                "value == 0 when is_pad == 1 for read",
                and::expr([
                    meta.query_advice(is_pad, Rotation::cur()),
                    meta.query_advice(value, Rotation::cur()),
                ]),
            );
            cb.require_equal(
                "is_pad == 1 - (src_addr < src_addr_end) for read row",
                1.expr() - addr_lt_addr_end.is_lt(meta, None),
                meta.query_advice(is_pad, Rotation::cur()),
            );
            cb.require_zero(
                "is_pad == 0 for write row",
                meta.query_advice(is_pad, Rotation::next()),
            );

            cb.gate(meta.query_selector(q_step))
        });

        meta.create_gate("verify_step (q_step == 0)", |meta| {
            let mut cb = BaseConstraintBuilder::default();

            cb.require_equal(
                "rows[2].value == rows[0].value * r + rows[1].value",
                meta.query_advice(value, Rotation(2)),
                meta.query_advice(value, Rotation::cur()) * randomness
                    + meta.query_advice(value, Rotation::next()),
            );

            cb.gate(and::expr([
                meta.query_fixed(q_enable, Rotation::cur()),
                not::expr(meta.query_selector(q_step)),
                not::expr(meta.query_advice(is_last, Rotation::cur())),
                tag.value_equals(CopyDataType::RlcAcc, Rotation::cur())(meta),
                not::expr(meta.query_advice(is_pad, Rotation::cur())),
            ]))
        });

        meta.lookup_any("Memory lookup", |meta| {
            let cond = meta.query_fixed(q_enable, Rotation::cur())
                * tag.value_equals(CopyDataType::Memory, Rotation::cur())(meta)
                * not::expr(meta.query_advice(is_pad, Rotation::cur()));
            vec![
                meta.query_advice(rw_counter, Rotation::cur()),
                not::expr(meta.query_selector(q_step)),
                RwTableTag::Memory.expr(),
                meta.query_advice(id, Rotation::cur()), // call_id
                meta.query_advice(addr, Rotation::cur()), // memory address
                0.expr(),
                0.expr(),
                meta.query_advice(value, Rotation::cur()),
                0.expr(),
                0.expr(),
                0.expr(),
            ]
            .into_iter()
            .zip(rw_table.table_exprs(meta).into_iter())
            .map(|(arg, table)| (cond.clone() * arg, table))
            .collect()
        });

        meta.lookup_any("TxLog lookup", |meta| {
            let cond = meta.query_fixed(q_enable, Rotation::cur())
                * tag.value_equals(CopyDataType::TxLog, Rotation::cur())(meta);
            vec![
                meta.query_advice(rw_counter, Rotation::cur()),
                1.expr(),
                RwTableTag::TxLog.expr(),
                meta.query_advice(id, Rotation::cur()), // tx_id
                meta.query_advice(addr, Rotation::cur()), // byte_index || field_tag || log_id
                0.expr(),
                0.expr(),
                meta.query_advice(value, Rotation::cur()),
                0.expr(),
                0.expr(),
                0.expr(),
            ]
            .into_iter()
            .zip(rw_table.table_exprs(meta).into_iter())
            .map(|(arg, table)| (cond.clone() * arg, table))
            .collect()
        });

        meta.lookup_any("Bytecode lookup", |meta| {
            let cond = meta.query_fixed(q_enable, Rotation::cur())
                * tag.value_equals(CopyDataType::Bytecode, Rotation::cur())(meta)
                * not::expr(meta.query_advice(is_pad, Rotation::cur()));
            vec![
                meta.query_advice(id, Rotation::cur()),
                BytecodeFieldTag::Byte.expr(),
                meta.query_advice(addr, Rotation::cur()),
                meta.query_advice(is_code, Rotation::cur()),
                meta.query_advice(value, Rotation::cur()),
            ]
            .into_iter()
            .zip(bytecode_table.table_exprs(meta).into_iter())
            .map(|(arg, table)| (cond.clone() * arg, table))
            .collect()
        });

        meta.lookup_any("Tx calldata lookup", |meta| {
            let cond = meta.query_fixed(q_enable, Rotation::cur())
                * tag.value_equals(CopyDataType::TxCalldata, Rotation::cur())(meta)
                * not::expr(meta.query_advice(is_pad, Rotation::cur()));
            vec![
                meta.query_advice(id, Rotation::cur()),
                TxContextFieldTag::CallData.expr(),
                meta.query_advice(addr, Rotation::cur()),
                meta.query_advice(value, Rotation::cur()),
            ]
            .into_iter()
            .zip(tx_table.table_exprs(meta).into_iter())
            .map(|(arg, table)| (cond.clone() * arg, table))
            .collect()
        });

        Self {
            q_enable,
            q_step,
            is_last,
            value,
            is_code,
            is_pad,
            addr_lt_addr_end,
            copy_table,
        }
    }

    /// Assign a witness block to the Copy Circuit.
    pub fn assign_block(
        &self,
        layouter: &mut impl Layouter<F>,
        block: &Block<F>,
    ) -> Result<(), Error> {
        let tag_chip = BinaryNumberChip::construct(self.copy_table.tag);
        let lt_chip = LtChip::construct(self.addr_lt_addr_end);

        layouter.assign_region(
            || "assign copy table",
            |mut region| {
                let mut offset = 0;
                for copy_event in block.copy_events.values() {
                    let rlc_acc = if copy_event.dst_type == CopyDataType::RlcAcc {
                        let values = copy_event
                            .steps
                            .iter()
                            .filter(|s| s.rw.is_write())
                            .map(|s| s.value)
                            .collect::<Vec<u8>>();
                        rlc::value(&values, block.randomness)
                    } else {
                        F::zero()
                    };
                    let mut value_acc = F::zero();
                    for (step_idx, copy_step) in copy_event.steps.iter().enumerate() {
                        let value = if copy_event.dst_type == CopyDataType::RlcAcc {
                            if copy_step.rw.is_read() {
                                F::from(copy_step.value as u64)
                            } else {
                                value_acc =
                                    value_acc * block.randomness + F::from(copy_step.value as u64);
                                value_acc
                            }
                        } else {
                            F::from(copy_step.value as u64)
                        };
                        self.assign_step(
                            &mut region,
                            offset,
                            block.randomness,
                            copy_event,
                            step_idx,
                            copy_step,
                            value,
                            rlc_acc,
                            &tag_chip,
                            &lt_chip,
                        )?;
                        offset += 1;
                    }
                }
                // pad two rows in the end to satisfy Halo2 cell assignment check
                for _ in 0..2 {
                    self.assign_padding_row(&mut region, offset, &tag_chip)?;
                    offset += 1;
                }
                Ok(())
            },
        )
    }

    #[allow(clippy::too_many_arguments)]
    fn assign_step(
        &self,
        region: &mut Region<F>,
        offset: usize,
        randomness: F,
        copy_event: &CopyEvent,
        step_idx: usize,
        copy_step: &CopyStep,
        value: F,
        rlc_acc: F,
        tag_chip: &BinaryNumberChip<F, CopyDataType, 3>,
        lt_chip: &LtChip<F, 8>,
    ) -> Result<(), Error> {
        // q_enable
        region.assign_fixed(|| "q_enable", self.q_enable, offset, || Ok(F::one()))?;
        // enable q_step on the Read step
        if copy_step.rw.is_read() {
            self.q_step.enable(region, offset)?;
        }

        let id = if copy_step.rw.is_read() {
            &copy_event.src_id
        } else {
            &copy_event.dst_id
        };
        let bytes_left = copy_event.length - step_idx as u64 / 2;

        // is_first
        region.assign_advice(
            || format!("assign is_first {}", offset),
            self.copy_table.is_first,
            offset,
            || Ok(if step_idx == 0 { F::one() } else { F::zero() }),
        )?;
        // is_last
        region.assign_advice(
            || format!("assign is_last {}", offset),
            self.is_last,
            offset,
            || {
                Ok(if step_idx == copy_event.steps.len() - 1 {
                    F::one()
                } else {
                    F::zero()
                })
            },
        )?;
        // id
        region.assign_advice(
            || format!("assign id {}", offset),
            self.copy_table.id,
            offset,
            || Ok(number_or_hash_to_field(id, randomness)),
        )?;
        // addr
        region.assign_advice(
            || format!("assign addr {}", offset),
            self.copy_table.addr,
            offset,
            || {
                Ok(match copy_step.tag {
                    CopyDataType::TxLog => {
                        let addr = (U256::from(copy_step.addr)
                            + (U256::from(TxLogFieldTag::Data as u64) << 32)
                            + (U256::from(copy_event.log_id.unwrap()) << 48))
                            .to_address();
                        addr.to_scalar().unwrap()
                    }
                    _ => F::from(copy_step.addr),
                })
            },
        )?;
        // value
        region.assign_advice(
            || format!("assign value {}", offset),
            self.value,
            offset,
            || Ok(value),
        )?;
        // rlc_acc
        region.assign_advice(
            || format!("assign rlc_acc {}", offset),
            self.copy_table.rlc_acc,
            offset,
            || Ok(rlc_acc),
        )?;
        // is_code
        region.assign_advice(
            || format!("assign is_code {}", offset),
            self.is_code,
            offset,
            || Ok(copy_step.is_code.map_or(F::zero(), |v| F::from(v))),
        )?;
        // is_pad
        region.assign_advice(
            || format!("assign is_pad {}", offset),
            self.is_pad,
            offset,
            || Ok(F::from(copy_step.is_pad)),
        )?;
        // rw_counter
        region.assign_advice(
            || format!("assign rw_counter {}", offset),
            self.copy_table.rw_counter,
            offset,
            || Ok(F::from(copy_step.rwc.0 as u64)),
        )?;
        // rwc_inc_left
        region.assign_advice(
            || format!("assign rwc_inc_left {}", offset),
            self.copy_table.rwc_inc_left,
            offset,
            || Ok(F::from(copy_step.rwc_inc_left)),
        )?;
        // tag binary number chip
        tag_chip.assign(region, offset, &copy_step.tag)?;
        // assignment for read steps
        if copy_step.rw.is_read() {
            // src_addr_end
            region.assign_advice(
                || format!("assign src_addr_end {}", offset),
                self.copy_table.src_addr_end,
                offset,
                || Ok(F::from(copy_event.src_addr_end)),
            )?;
            // bytes_left
            region.assign_advice(
                || format!("assign bytes_left {}", offset),
                self.copy_table.bytes_left,
                offset,
                || Ok(F::from(bytes_left)),
            )?;
            // lt chip
            lt_chip.assign(
                region,
                offset,
                F::from(copy_step.addr),
                F::from(copy_event.src_addr_end),
            )?;
        }
        Ok(())
    }

    fn assign_padding_row(
        &self,
        region: &mut Region<F>,
        offset: usize,
        tag_chip: &BinaryNumberChip<F, CopyDataType, 3>,
    ) -> Result<(), Error> {
        // q_enable
        region.assign_fixed(|| "q_enable", self.q_enable, offset, || Ok(F::zero()))?;
        // is_first
        region.assign_advice(
            || format!("assign is_first {}", offset),
            self.copy_table.is_first,
            offset,
            || Ok(F::zero()),
        )?;
        // is_last
        region.assign_advice(
            || format!("assign is_last {}", offset),
            self.is_last,
            offset,
            || Ok(F::zero()),
        )?;
        // id
        region.assign_advice(
            || format!("assign id {}", offset),
            self.copy_table.id,
            offset,
            || Ok(F::zero()),
        )?;
        // addr
        region.assign_advice(
            || format!("assign addr {}", offset),
            self.copy_table.addr,
            offset,
            || Ok(F::zero()),
        )?;
        // src_addr_end
        region.assign_advice(
            || format!("assign src_addr_end {}", offset),
            self.copy_table.src_addr_end,
            offset,
            || Ok(F::zero()),
        )?;
        // bytes_left
        region.assign_advice(
            || format!("assign bytes_left {}", offset),
            self.copy_table.bytes_left,
            offset,
            || Ok(F::zero()),
        )?;
        // value
        region.assign_advice(
            || format!("assign value {}", offset),
            self.value,
            offset,
            || Ok(F::zero()),
        )?;
        // rlc_acc
        region.assign_advice(
            || format!("assign rlc_acc {}", offset),
            self.copy_table.rlc_acc,
            offset,
            || Ok(F::zero()),
        )?;
        // is_code
        region.assign_advice(
            || format!("assign is_code {}", offset),
            self.is_code,
            offset,
            || Ok(F::zero()),
        )?;
        // is_pad
        region.assign_advice(
            || format!("assign is_pad {}", offset),
            self.is_pad,
            offset,
            || Ok(F::zero()),
        )?;
        // rw_counter
        region.assign_advice(
            || format!("assign rw_counter {}", offset),
            self.copy_table.rw_counter,
            offset,
            || Ok(F::zero()),
        )?;
        // rwc_inc_left
        region.assign_advice(
            || format!("assign rwc_inc_left {}", offset),
            self.copy_table.rwc_inc_left,
            offset,
            || Ok(F::zero()),
        )?;
        // tag
        tag_chip.assign(region, offset, &CopyDataType::default())?;
        Ok(())
    }
}

/// Dev helpers
pub mod dev {
    use super::*;
    use eth_types::Field;
    use halo2_proofs::{
        circuit::{Layouter, SimpleFloorPlanner},
        dev::{MockProver, VerifyFailure},
        plonk::{Circuit, ConstraintSystem},
    };

    use crate::{
        evm_circuit::witness::Block,
        table::{BytecodeTable, RwTable, TxTable},
    };

    #[derive(Clone)]
    struct CopyCircuitTesterConfig<F> {
        tx_table: TxTable,
        rw_table: RwTable,
        bytecode_table: BytecodeTable,
        copy_table: CopyCircuit<F>,
    }

    #[derive(Default)]
    struct CopyCircuitTester<F> {
        block: Block<F>,
    }

<<<<<<< HEAD
    impl<F> CopyCircuitTester<F> {
=======
    impl<F: Field> MyCircuit<F> {
        pub fn r() -> Expression<F> {
            123456u64.expr()
        }

>>>>>>> 54e5330b
        pub fn new(block: Block<F>) -> Self {
            Self { block }
        }
    }

    impl<F: Field> Circuit<F> for CopyCircuitTester<F> {
        type Config = CopyCircuitTesterConfig<F>;
        type FloorPlanner = SimpleFloorPlanner;

        fn without_witnesses(&self) -> Self {
            Self::default()
        }

        fn configure(meta: &mut ConstraintSystem<F>) -> Self::Config {
            let tx_table = TxTable::construct(meta);
            let rw_table = RwTable::construct(meta);
            let bytecode_table = BytecodeTable::construct(meta);
            let q_enable = meta.fixed_column();
            let copy_table = CopyTable::construct(meta, q_enable);
            let copy_table = CopyCircuit::configure(
                meta,
                &tx_table,
                &rw_table,
                &bytecode_table,
                copy_table,
                q_enable,
                Self::r().expr(),
            );

            CopyCircuitTesterConfig {
                tx_table,
                rw_table,
                bytecode_table,
                copy_table,
            }
        }

        fn synthesize(
            &self,
            config: Self::Config,
            mut layouter: impl Layouter<F>,
        ) -> Result<(), halo2_proofs::plonk::Error> {
            config
                .tx_table
                .load(&mut layouter, &self.block.txs, self.block.randomness)?;
            config
                .rw_table
                .load(&mut layouter, &self.block.rws, self.block.randomness)?;
            config.bytecode_table.load(
                &mut layouter,
                self.block.bytecodes.values(),
                self.block.randomness,
            )?;
            config.copy_table.assign_block(&mut layouter, &self.block)
        }
    }

    /// Test copy circuit with the provided block witness
    pub fn test_copy_circuit<F: Field>(k: u32, block: Block<F>) -> Result<(), Vec<VerifyFailure>> {
        let circuit = CopyCircuitTester::<F>::new(block);
        let prover = MockProver::<F>::run(k, &circuit, vec![]).unwrap();
        prover.verify()
    }
}

#[cfg(test)]
mod tests {
    use super::dev::test_copy_circuit;
    use bus_mapping::{
        circuit_input_builder::{CircuitInputBuilder, CopyDataType},
        mock::BlockData,
        operation::RWCounter,
    };
    use eth_types::{bytecode, geth_types::GethData, Word};
    use mock::TestContext;
    use rand::{prelude::SliceRandom, Rng};

    use crate::evm_circuit::witness::block_convert;

    fn gen_calldatacopy_data() -> CircuitInputBuilder {
        let code = bytecode! {
            PUSH32(Word::from(0x20))
            PUSH32(Word::from(0x00))
            PUSH32(Word::from(0x00))
            CALLDATACOPY
            STOP
        };
        let test_ctx = TestContext::<2, 1>::simple_ctx_with_bytecode(code).unwrap();
        let block: GethData = test_ctx.into();
        let mut builder = BlockData::new_from_geth_data(block.clone()).new_circuit_input_builder();
        builder
            .handle_block(&block.eth_block, &block.geth_traces)
            .unwrap();
        builder
    }

    fn gen_codecopy_data() -> CircuitInputBuilder {
        let code = bytecode! {
            PUSH32(Word::from(0x20))
            PUSH32(Word::from(0x00))
            PUSH32(Word::from(0x00))
            CODECOPY
            STOP
        };
        let test_ctx = TestContext::<2, 1>::simple_ctx_with_bytecode(code).unwrap();
        let block: GethData = test_ctx.into();
        let mut builder = BlockData::new_from_geth_data(block.clone()).new_circuit_input_builder();
        builder
            .handle_block(&block.eth_block, &block.geth_traces)
            .unwrap();
        builder
    }

    #[test]
    fn copy_circuit_valid_calldatacopy() {
        let builder = gen_calldatacopy_data();
        let block = block_convert(&builder.block, &builder.code_db);
        assert!(test_copy_circuit(10, block).is_ok());
    }

    #[test]
    fn copy_circuit_valid_codecopy() {
        let builder = gen_codecopy_data();
        let block = block_convert(&builder.block, &builder.code_db);
        assert!(test_copy_circuit(10, block).is_ok());
    }

    fn perturb_tag(block: &mut bus_mapping::circuit_input_builder::Block, tag: CopyDataType) {
        debug_assert!(!block.copy_events.is_empty());
        debug_assert!(!block.copy_events[0].steps.is_empty());

        let mut rng = rand::thread_rng();
        let idxs = block.copy_events[0]
            .steps
            .iter()
            .enumerate()
            .filter(|(_i, step)| step.tag == tag)
            .map(|(i, _step)| i)
            .collect::<Vec<usize>>();
        let rand_idx = idxs.choose(&mut rng).unwrap();
        match rng.gen::<f32>() {
            f if f < 0.25 => block.copy_events[0].steps[*rand_idx].addr = rng.gen(),
            f if f < 0.5 => block.copy_events[0].steps[*rand_idx].value = rng.gen(),
            f if f < 0.75 => block.copy_events[0].steps[*rand_idx].rwc = RWCounter(rng.gen()),
            _ => block.copy_events[0].steps[*rand_idx].rwc_inc_left = rng.gen(),
        }
    }

    #[test]
    fn copy_circuit_invalid_calldatacopy() {
        let mut builder = gen_calldatacopy_data();
        match rand::thread_rng().gen_bool(0.5) {
            true => perturb_tag(&mut builder.block, CopyDataType::Memory),
            false => perturb_tag(&mut builder.block, CopyDataType::TxCalldata),
        }
        let block = block_convert(&builder.block, &builder.code_db);
        assert!(test_copy_circuit(10, block).is_err());
    }

    #[test]
    fn copy_circuit_invalid_codecopy() {
        let mut builder = gen_codecopy_data();
        match rand::thread_rng().gen_bool(0.5) {
            true => perturb_tag(&mut builder.block, CopyDataType::Memory),
            false => perturb_tag(&mut builder.block, CopyDataType::Bytecode),
        }
        let block = block_convert(&builder.block, &builder.code_db);
        assert!(test_copy_circuit(10, block).is_err());
    }
}<|MERGE_RESOLUTION|>--- conflicted
+++ resolved
@@ -693,15 +693,8 @@
         block: Block<F>,
     }
 
-<<<<<<< HEAD
     impl<F> CopyCircuitTester<F> {
-=======
-    impl<F: Field> MyCircuit<F> {
-        pub fn r() -> Expression<F> {
-            123456u64.expr()
-        }
-
->>>>>>> 54e5330b
+
         pub fn new(block: Block<F>) -> Self {
             Self { block }
         }
