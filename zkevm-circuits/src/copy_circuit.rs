//! The Copy circuit implements constraints and lookups for read-write steps for
//! copied bytes while execution opcodes such as CALLDATACOPY, CODECOPY, LOGS,
//! etc.

use bus_mapping::circuit_input_builder::{CopyDataType, CopyEvent, CopyStep, NumberOrHash};
use eth_types::{Field, ToAddress, ToScalar, U256};
use gadgets::{
    binary_number::BinaryNumberChip,
    less_than::{LtChip, LtConfig, LtInstruction},
    util::{and, not, or, Expr},
};
use halo2_proofs::{
    circuit::{Layouter, Region},
    plonk::{Advice, Column, ConstraintSystem, Error, Expression, Fixed, Selector},
    poly::Rotation,
};

use crate::{
    evm_circuit::{
        util::{constraint_builder::BaseConstraintBuilder, rlc, RandomLinearCombination},
        witness::Block,
    },
    table::{
        BytecodeFieldTag, CopyTable, LookupTable, RwTableTag, TxContextFieldTag, TxLogFieldTag,
    },
};

/// Encode the type `NumberOrHash` into a field element
pub fn number_or_hash_to_field<F: Field>(v: &NumberOrHash, randomness: F) -> F {
    match v {
        NumberOrHash::Number(n) => F::from(*n as u64),
        NumberOrHash::Hash(h) => {
            // since code hash in the bytecode table is represented in
            // the little-endian form, we reverse the big-endian bytes
            // of H256.
            let le_bytes = {
                let mut b = h.to_fixed_bytes();
                b.reverse();
                b
            };
            RandomLinearCombination::random_linear_combine(le_bytes, randomness)
        }
    }
}

/// The rw table shared between evm circuit and state circuit
#[derive(Clone, Copy, Debug)]
pub struct CopyCircuit<F> {
    /// Whether the row is enabled or not.
    pub q_enable: Column<Fixed>,
    /// Whether this row denotes a step. A read row is a step and a write row is
    /// not.
    pub q_step: Selector,
    /// Whether the row is the last read-write pair for a copy event.
    pub is_last: Column<Advice>,
    /// The Copy Table contains the columns that are exposed via the lookup
    /// expressions
    pub copy_table: CopyTable,
    /// The value copied in this copy step.
    pub value: Column<Advice>,
    /// In case of a bytecode tag, this denotes whether or not the copied byte
    /// is an opcode or push data byte.
    pub is_code: Column<Advice>,
    /// Whether the row is padding.
    pub is_pad: Column<Advice>,
    /// Lt chip to check: src_addr < src_addr_end.
    /// Since `src_addr` and `src_addr_end` are u64, 8 bytes are sufficient for
    /// the Lt chip.
    pub addr_lt_addr_end: LtConfig<F, 8>,
}

impl<F: Field> CopyCircuit<F> {
    /// Configure the Copy Circuit constraining read-write steps and doing
    /// appropriate lookups to the Tx Table, RW Table and Bytecode Table.
    pub fn configure(
        meta: &mut ConstraintSystem<F>,
        tx_table: &dyn LookupTable<F>,
        rw_table: &dyn LookupTable<F>,
        bytecode_table: &dyn LookupTable<F>,
        copy_table: CopyTable,
        q_enable: Column<Fixed>,
        randomness: Expression<F>,
    ) -> Self {
        let q_step = meta.complex_selector();
        let is_last = meta.advice_column();
        let value = meta.advice_column();
        let is_code = meta.advice_column();
        let is_pad = meta.advice_column();
        let is_first = copy_table.is_first;
        let id = copy_table.id;
        let addr = copy_table.addr;
        let src_addr_end = copy_table.src_addr_end;
        let bytes_left = copy_table.bytes_left;
        let rlc_acc = copy_table.rlc_acc;
        let rw_counter = copy_table.rw_counter;
        let rwc_inc_left = copy_table.rwc_inc_left;
        let tag = copy_table.tag;

        let addr_lt_addr_end = LtChip::configure(
            meta,
            |meta| meta.query_selector(q_step),
            |meta| meta.query_advice(addr, Rotation::cur()),
            |meta| meta.query_advice(src_addr_end, Rotation::cur()),
        );

        meta.create_gate("verify row", |meta| {
            let mut cb = BaseConstraintBuilder::default();

            cb.require_boolean(
                "is_first is boolean",
                meta.query_advice(is_first, Rotation::cur()),
            );
            cb.require_boolean(
                "is_last is boolean",
                meta.query_advice(is_last, Rotation::cur()),
            );
            cb.require_zero(
                "is_first == 0 when q_step == 0",
                and::expr([
                    not::expr(meta.query_selector(q_step)),
                    meta.query_advice(is_first, Rotation::cur()),
                ]),
            );
            cb.require_zero(
                "is_last == 0 when q_step == 1",
                and::expr([
                    meta.query_advice(is_last, Rotation::cur()),
                    meta.query_selector(q_step),
                ]),
            );

            let not_last_two_rows = 1.expr()
                - meta.query_advice(is_last, Rotation::cur())
                - meta.query_advice(is_last, Rotation::next());
            cb.condition(not_last_two_rows, |cb| {
                cb.require_equal(
                    "rows[0].id == rows[2].id",
                    meta.query_advice(id, Rotation::cur()),
                    meta.query_advice(id, Rotation(2)),
                );
                cb.require_equal(
                    "rows[0].tag == rows[2].tag",
                    tag.value(Rotation::cur())(meta),
                    tag.value(Rotation(2))(meta),
                );
                cb.require_equal(
                    "rows[0].addr + 1 == rows[2].addr",
                    meta.query_advice(addr, Rotation::cur()) + 1.expr(),
                    meta.query_advice(addr, Rotation(2)),
                );
                cb.require_equal(
                    "rows[0].src_addr_end == rows[2].src_addr_end for non-last step",
                    meta.query_advice(src_addr_end, Rotation::cur()),
                    meta.query_advice(src_addr_end, Rotation(2)),
                );
            });

            let rw_diff = and::expr([
                or::expr([
                    tag.value_equals(CopyDataType::Memory, Rotation::cur())(meta),
                    tag.value_equals(CopyDataType::TxLog, Rotation::cur())(meta),
                ]),
                not::expr(meta.query_advice(is_pad, Rotation::cur())),
            ]);
            cb.condition(
                not::expr(meta.query_advice(is_last, Rotation::cur())),
                |cb| {
                    cb.require_equal(
                        "rows[0].rw_counter + rw_diff == rows[1].rw_counter",
                        meta.query_advice(rw_counter, Rotation::cur()) + rw_diff.clone(),
                        meta.query_advice(rw_counter, Rotation::next()),
                    );
                    cb.require_equal(
                        "rows[0].rwc_inc_left - rw_diff == rows[1].rwc_inc_left",
                        meta.query_advice(rwc_inc_left, Rotation::cur()) - rw_diff.clone(),
                        meta.query_advice(rwc_inc_left, Rotation::next()),
                    );
                    cb.require_equal(
                        "rows[0].rlc_acc == rows[1].rlc_acc",
                        meta.query_advice(rlc_acc, Rotation::cur()),
                        meta.query_advice(rlc_acc, Rotation::next()),
                    );
                },
            );
            cb.condition(meta.query_advice(is_last, Rotation::cur()), |cb| {
                cb.require_equal(
                    "rwc_inc_left == rw_diff for last row in the copy slot",
                    meta.query_advice(rwc_inc_left, Rotation::cur()),
                    rw_diff,
                );
            });
            cb.condition(
                and::expr([
                    meta.query_advice(is_last, Rotation::cur()),
                    tag.value_equals(CopyDataType::RlcAcc, Rotation::cur())(meta),
                ]),
                |cb| {
                    cb.require_equal(
                        "value == rlc_acc at the last row for RlcAcc",
                        meta.query_advice(value, Rotation::cur()),
                        meta.query_advice(rlc_acc, Rotation::cur()),
                    );
                },
            );

            cb.gate(meta.query_fixed(q_enable, Rotation::cur()))
        });

        meta.create_gate("verify step (q_step == 1)", |meta| {
            let mut cb = BaseConstraintBuilder::default();

            cb.require_zero(
                "bytes_left == 1 for last step",
                and::expr([
                    meta.query_advice(is_last, Rotation::next()),
                    1.expr() - meta.query_advice(bytes_left, Rotation::cur()),
                ]),
            );
            cb.condition(
                not::expr(meta.query_advice(is_last, Rotation::next())),
                |cb| {
                    cb.require_equal(
                        "bytes_left == bytes_left_next + 1 for non-last step",
                        meta.query_advice(bytes_left, Rotation::cur()),
                        meta.query_advice(bytes_left, Rotation(2)) + 1.expr(),
                    );
                },
            );
            cb.require_equal(
                "write value == read value",
                meta.query_advice(value, Rotation::cur()),
                meta.query_advice(value, Rotation::next()),
            );
            cb.require_zero(
                "value == 0 when is_pad == 1 for read",
                and::expr([
                    meta.query_advice(is_pad, Rotation::cur()),
                    meta.query_advice(value, Rotation::cur()),
                ]),
            );
            cb.require_equal(
                "is_pad == 1 - (src_addr < src_addr_end) for read row",
                1.expr() - addr_lt_addr_end.is_lt(meta, None),
                meta.query_advice(is_pad, Rotation::cur()),
            );
            cb.require_zero(
                "is_pad == 0 for write row",
                meta.query_advice(is_pad, Rotation::next()),
            );

            cb.gate(meta.query_selector(q_step))
        });

        meta.create_gate("verify_step (q_step == 0)", |meta| {
            let mut cb = BaseConstraintBuilder::default();

            cb.require_equal(
                "rows[2].value == rows[0].value * r + rows[1].value",
                meta.query_advice(value, Rotation(2)),
                meta.query_advice(value, Rotation::cur()) * randomness
                    + meta.query_advice(value, Rotation::next()),
            );

            cb.gate(and::expr([
                meta.query_fixed(q_enable, Rotation::cur()),
                not::expr(meta.query_selector(q_step)),
                not::expr(meta.query_advice(is_last, Rotation::cur())),
                tag.value_equals(CopyDataType::RlcAcc, Rotation::cur())(meta),
                not::expr(meta.query_advice(is_pad, Rotation::cur())),
            ]))
        });

        meta.lookup_any("Memory lookup", |meta| {
            let cond = meta.query_fixed(q_enable, Rotation::cur())
                * tag.value_equals(CopyDataType::Memory, Rotation::cur())(meta)
                * not::expr(meta.query_advice(is_pad, Rotation::cur()));
            vec![
                meta.query_advice(rw_counter, Rotation::cur()),
                not::expr(meta.query_selector(q_step)),
                RwTableTag::Memory.expr(),
                meta.query_advice(id, Rotation::cur()), // call_id
                meta.query_advice(addr, Rotation::cur()), // memory address
                0.expr(),
                0.expr(),
                meta.query_advice(value, Rotation::cur()),
                0.expr(),
                0.expr(),
                0.expr(),
            ]
            .into_iter()
            .zip(rw_table.table_exprs(meta).into_iter())
            .map(|(arg, table)| (cond.clone() * arg, table))
            .collect()
        });

        meta.lookup_any("TxLog lookup", |meta| {
            let cond = meta.query_fixed(q_enable, Rotation::cur())
                * tag.value_equals(CopyDataType::TxLog, Rotation::cur())(meta);
            vec![
                meta.query_advice(rw_counter, Rotation::cur()),
                1.expr(),
                RwTableTag::TxLog.expr(),
                meta.query_advice(id, Rotation::cur()), // tx_id
                meta.query_advice(addr, Rotation::cur()), // byte_index || field_tag || log_id
                0.expr(),
                0.expr(),
                meta.query_advice(value, Rotation::cur()),
                0.expr(),
                0.expr(),
                0.expr(),
            ]
            .into_iter()
            .zip(rw_table.table_exprs(meta).into_iter())
            .map(|(arg, table)| (cond.clone() * arg, table))
            .collect()
        });

        meta.lookup_any("Bytecode lookup", |meta| {
            let cond = meta.query_fixed(q_enable, Rotation::cur())
                * tag.value_equals(CopyDataType::Bytecode, Rotation::cur())(meta)
                * not::expr(meta.query_advice(is_pad, Rotation::cur()));
            vec![
                meta.query_advice(id, Rotation::cur()),
                BytecodeFieldTag::Byte.expr(),
                meta.query_advice(addr, Rotation::cur()),
                meta.query_advice(is_code, Rotation::cur()),
                meta.query_advice(value, Rotation::cur()),
            ]
            .into_iter()
            .zip(bytecode_table.table_exprs(meta).into_iter())
            .map(|(arg, table)| (cond.clone() * arg, table))
            .collect()
        });

        meta.lookup_any("Tx calldata lookup", |meta| {
            let cond = meta.query_fixed(q_enable, Rotation::cur())
                * tag.value_equals(CopyDataType::TxCalldata, Rotation::cur())(meta)
                * not::expr(meta.query_advice(is_pad, Rotation::cur()));
            vec![
                meta.query_advice(id, Rotation::cur()),
                TxContextFieldTag::CallData.expr(),
                meta.query_advice(addr, Rotation::cur()),
                meta.query_advice(value, Rotation::cur()),
            ]
            .into_iter()
            .zip(tx_table.table_exprs(meta).into_iter())
            .map(|(arg, table)| (cond.clone() * arg, table))
            .collect()
        });

        Self {
            q_enable,
            q_step,
            is_last,
            value,
            is_code,
            is_pad,
            addr_lt_addr_end,
            copy_table,
        }
    }

    /// Assign a witness block to the Copy Circuit.
    pub fn assign_block(
        &self,
        layouter: &mut impl Layouter<F>,
        block: &Block<F>,
    ) -> Result<(), Error> {
        let tag_chip = BinaryNumberChip::construct(self.copy_table.tag);
        let lt_chip = LtChip::construct(self.addr_lt_addr_end);

        layouter.assign_region(
            || "assign copy table",
            |mut region| {
                let mut offset = 0;
                for copy_event in block.copy_events.iter() {
                    let rlc_acc = if copy_event.dst_type == CopyDataType::RlcAcc {
                        let values = copy_event
                            .steps
                            .iter()
                            .filter(|s| s.rw.is_write())
                            .map(|s| s.value)
                            .collect::<Vec<u8>>();
                        rlc::value(values.iter().rev(), block.randomness)
                    } else {
                        F::zero()
                    };
                    let mut value_acc = F::zero();
                    for (step_idx, copy_step) in copy_event.steps.iter().enumerate() {
                        let value = if copy_event.dst_type == CopyDataType::RlcAcc {
                            if copy_step.rw.is_read() {
                                F::from(copy_step.value as u64)
                            } else {
                                value_acc =
                                    value_acc * block.randomness + F::from(copy_step.value as u64);
                                value_acc
                            }
                        } else {
                            F::from(copy_step.value as u64)
                        };
                        self.assign_step(
                            &mut region,
                            offset,
                            block.randomness,
                            copy_event,
                            step_idx,
                            copy_step,
                            value,
                            rlc_acc,
                            &tag_chip,
                            &lt_chip,
                        )?;
                        offset += 1;
                    }
                }
                // pad two rows in the end to satisfy Halo2 cell assignment check
                for _ in 0..2 {
                    self.assign_padding_row(&mut region, offset, &tag_chip)?;
                    offset += 1;
                }
                Ok(())
            },
        )
    }

    #[allow(clippy::too_many_arguments)]
    fn assign_step(
        &self,
        region: &mut Region<F>,
        offset: usize,
        randomness: F,
        copy_event: &CopyEvent,
        step_idx: usize,
        copy_step: &CopyStep,
        value: F,
        rlc_acc: F,
        tag_chip: &BinaryNumberChip<F, CopyDataType, 3>,
        lt_chip: &LtChip<F, 8>,
    ) -> Result<(), Error> {
        // q_enable
        region.assign_fixed(|| "q_enable", self.q_enable, offset, || Ok(F::one()))?;
        // enable q_step on the Read step
        if copy_step.rw.is_read() {
            self.q_step.enable(region, offset)?;
        }

        let id = if copy_step.rw.is_read() {
            &copy_event.src_id
        } else {
            &copy_event.dst_id
        };
        let bytes_left = copy_event.length - step_idx as u64 / 2;

        // is_first
        region.assign_advice(
            || format!("assign is_first {}", offset),
            self.copy_table.is_first,
            offset,
            || Ok(if step_idx == 0 { F::one() } else { F::zero() }),
        )?;
        // is_last
        region.assign_advice(
            || format!("assign is_last {}", offset),
            self.is_last,
            offset,
            || {
                Ok(if step_idx == copy_event.steps.len() - 1 {
                    F::one()
                } else {
                    F::zero()
                })
            },
        )?;
        // id
        region.assign_advice(
            || format!("assign id {}", offset),
            self.copy_table.id,
            offset,
            || Ok(number_or_hash_to_field(id, randomness)),
        )?;
        // addr
        region.assign_advice(
            || format!("assign addr {}", offset),
            self.copy_table.addr,
            offset,
            || {
                Ok(match copy_step.tag {
                    CopyDataType::TxLog => {
                        let addr = (U256::from(copy_step.addr)
                            + (U256::from(TxLogFieldTag::Data as u64) << 32)
                            + (U256::from(copy_event.log_id.unwrap()) << 48))
                            .to_address();
                        addr.to_scalar().unwrap()
                    }
                    _ => F::from(copy_step.addr),
                })
            },
        )?;
        // value
        region.assign_advice(
            || format!("assign value {}", offset),
            self.value,
            offset,
            || Ok(value),
        )?;
        // rlc_acc
        region.assign_advice(
            || format!("assign rlc_acc {}", offset),
            self.copy_table.rlc_acc,
            offset,
            || Ok(rlc_acc),
        )?;
        // is_code
        region.assign_advice(
            || format!("assign is_code {}", offset),
            self.is_code,
            offset,
            || Ok(copy_step.is_code.map_or(F::zero(), |v| F::from(v))),
        )?;
        // is_pad
        region.assign_advice(
            || format!("assign is_pad {}", offset),
            self.is_pad,
            offset,
            || Ok(F::from(copy_step.is_pad)),
        )?;
        // rw_counter
        region.assign_advice(
            || format!("assign rw_counter {}", offset),
            self.copy_table.rw_counter,
            offset,
            || Ok(F::from(copy_step.rwc.0 as u64)),
        )?;
        // rwc_inc_left
        region.assign_advice(
            || format!("assign rwc_inc_left {}", offset),
            self.copy_table.rwc_inc_left,
            offset,
            || Ok(F::from(copy_step.rwc_inc_left)),
        )?;
        // tag binary number chip
        tag_chip.assign(region, offset, &copy_step.tag)?;
        // assignment for read steps
        if copy_step.rw.is_read() {
            // src_addr_end
            region.assign_advice(
                || format!("assign src_addr_end {}", offset),
                self.copy_table.src_addr_end,
                offset,
                || Ok(F::from(copy_event.src_addr_end)),
            )?;
            // bytes_left
            region.assign_advice(
                || format!("assign bytes_left {}", offset),
                self.copy_table.bytes_left,
                offset,
                || Ok(F::from(bytes_left)),
            )?;
            // lt chip
            lt_chip.assign(
                region,
                offset,
                F::from(copy_step.addr),
                F::from(copy_event.src_addr_end),
            )?;
        }
        Ok(())
    }

    fn assign_padding_row(
        &self,
        region: &mut Region<F>,
        offset: usize,
        tag_chip: &BinaryNumberChip<F, CopyDataType, 3>,
    ) -> Result<(), Error> {
        // q_enable
        region.assign_fixed(|| "q_enable", self.q_enable, offset, || Ok(F::zero()))?;
        // is_first
        region.assign_advice(
            || format!("assign is_first {}", offset),
            self.copy_table.is_first,
            offset,
            || Ok(F::zero()),
        )?;
        // is_last
        region.assign_advice(
            || format!("assign is_last {}", offset),
            self.is_last,
            offset,
            || Ok(F::zero()),
        )?;
        // id
        region.assign_advice(
            || format!("assign id {}", offset),
            self.copy_table.id,
            offset,
            || Ok(F::zero()),
        )?;
        // addr
        region.assign_advice(
            || format!("assign addr {}", offset),
            self.copy_table.addr,
            offset,
            || Ok(F::zero()),
        )?;
        // src_addr_end
        region.assign_advice(
            || format!("assign src_addr_end {}", offset),
            self.copy_table.src_addr_end,
            offset,
            || Ok(F::zero()),
        )?;
        // bytes_left
        region.assign_advice(
            || format!("assign bytes_left {}", offset),
            self.copy_table.bytes_left,
            offset,
            || Ok(F::zero()),
        )?;
        // value
        region.assign_advice(
            || format!("assign value {}", offset),
            self.value,
            offset,
            || Ok(F::zero()),
        )?;
        // rlc_acc
        region.assign_advice(
            || format!("assign rlc_acc {}", offset),
            self.copy_table.rlc_acc,
            offset,
            || Ok(F::zero()),
        )?;
        // is_code
        region.assign_advice(
            || format!("assign is_code {}", offset),
            self.is_code,
            offset,
            || Ok(F::zero()),
        )?;
        // is_pad
        region.assign_advice(
            || format!("assign is_pad {}", offset),
            self.is_pad,
            offset,
            || Ok(F::zero()),
        )?;
        // rw_counter
        region.assign_advice(
            || format!("assign rw_counter {}", offset),
            self.copy_table.rw_counter,
            offset,
            || Ok(F::zero()),
        )?;
        // rwc_inc_left
        region.assign_advice(
            || format!("assign rwc_inc_left {}", offset),
            self.copy_table.rwc_inc_left,
            offset,
            || Ok(F::zero()),
        )?;
        // tag
        tag_chip.assign(region, offset, &CopyDataType::default())?;
        Ok(())
    }
}

#[cfg(feature = "dev")]
/// Dev helpers
pub mod dev {
    use super::*;
<<<<<<< HEAD
    use eth_types::Field;
=======
    use bus_mapping::{
        circuit_input_builder::{CircuitInputBuilder, CopyDataType},
        evm::{gen_sha3_code, MemoryKind},
        mock::BlockData,
        operation::RWCounter,
    };
    use eth_types::{bytecode, geth_types::GethData, Field, Word};
>>>>>>> b3fac156
    use halo2_proofs::{
        circuit::{Layouter, SimpleFloorPlanner},
        dev::{MockProver, VerifyFailure},
        plonk::{Circuit, ConstraintSystem},
    };

    use crate::{
        evm_circuit::witness::Block,
        table::{BytecodeTable, RwTable, TxTable},
    };

    #[derive(Clone)]
    struct CopyCircuitTesterConfig<F> {
        tx_table: TxTable,
        rw_table: RwTable,
        bytecode_table: BytecodeTable,
        copy_table: CopyCircuit<F>,
    }

    #[derive(Default)]
    struct CopyCircuitTester<F> {
        block: Block<F>,
    }

    impl<F: Field> CopyCircuitTester<F> {
        pub fn new(block: Block<F>) -> Self {
            Self { block }
        }
        pub fn r() -> Expression<F> {
            123456u64.expr()
        }
    }

    impl<F: Field> Circuit<F> for CopyCircuitTester<F> {
        type Config = CopyCircuitTesterConfig<F>;
        type FloorPlanner = SimpleFloorPlanner;

        fn without_witnesses(&self) -> Self {
            Self::default()
        }

        fn configure(meta: &mut ConstraintSystem<F>) -> Self::Config {
            let tx_table = TxTable::construct(meta);
            let rw_table = RwTable::construct(meta);
            let bytecode_table = BytecodeTable::construct(meta);
            let q_enable = meta.fixed_column();
            let copy_table = CopyTable::construct(meta, q_enable);
            let copy_table = CopyCircuit::configure(
                meta,
                &tx_table,
                &rw_table,
                &bytecode_table,
                copy_table,
                q_enable,
                Self::r().expr(),
            );

            CopyCircuitTesterConfig {
                tx_table,
                rw_table,
                bytecode_table,
                copy_table,
            }
        }

        fn synthesize(
            &self,
            config: Self::Config,
            mut layouter: impl Layouter<F>,
        ) -> Result<(), halo2_proofs::plonk::Error> {
            config
                .tx_table
                .load(&mut layouter, &self.block.txs, self.block.randomness)?;
            config
                .rw_table
                .load(&mut layouter, &self.block.rws, self.block.randomness)?;
            config.bytecode_table.load(
                &mut layouter,
                self.block.bytecodes.values(),
                self.block.randomness,
            )?;
            config.copy_table.assign_block(&mut layouter, &self.block)
        }
    }

    /// Test copy circuit with the provided block witness
    pub fn test_copy_circuit<F: Field>(k: u32, block: Block<F>) -> Result<(), Vec<VerifyFailure>> {
        let circuit = CopyCircuitTester::<F>::new(block);
        let prover = MockProver::<F>::run(k, &circuit, vec![]).unwrap();
        prover.verify()
    }
}

#[cfg(test)]
mod tests {
    use super::dev::test_copy_circuit;
    use bus_mapping::{
        circuit_input_builder::{CircuitInputBuilder, CopyDataType},
        mock::BlockData,
        operation::RWCounter,
    };
    use eth_types::{bytecode, geth_types::GethData, Word};
    use mock::TestContext;
    use rand::{prelude::SliceRandom, Rng};

    use crate::evm_circuit::witness::block_convert;

    fn gen_calldatacopy_data() -> CircuitInputBuilder {
        let code = bytecode! {
            PUSH32(Word::from(0x20))
            PUSH32(Word::from(0x00))
            PUSH32(Word::from(0x00))
            CALLDATACOPY
            STOP
        };
        let test_ctx = TestContext::<2, 1>::simple_ctx_with_bytecode(code).unwrap();
        let block: GethData = test_ctx.into();
        let mut builder = BlockData::new_from_geth_data(block.clone()).new_circuit_input_builder();
        builder
            .handle_block(&block.eth_block, &block.geth_traces)
            .unwrap();
        builder
    }

    fn gen_codecopy_data() -> CircuitInputBuilder {
        let code = bytecode! {
            PUSH32(Word::from(0x20))
            PUSH32(Word::from(0x00))
            PUSH32(Word::from(0x00))
            CODECOPY
            STOP
        };
        let test_ctx = TestContext::<2, 1>::simple_ctx_with_bytecode(code).unwrap();
        let block: GethData = test_ctx.into();
        let mut builder = BlockData::new_from_geth_data(block.clone()).new_circuit_input_builder();
        builder
            .handle_block(&block.eth_block, &block.geth_traces)
            .unwrap();
        builder
    }

    fn gen_sha3_data() -> CircuitInputBuilder {
        let (code, _) = gen_sha3_code(0x20, 0x200, MemoryKind::EqualToSize);
        let test_ctx = TestContext::<2, 1>::simple_ctx_with_bytecode(code).unwrap();
        let block: GethData = test_ctx.into();
        let mut builder = BlockData::new_from_geth_data(block.clone()).new_circuit_input_builder();
        builder
            .handle_block(&block.eth_block, &block.geth_traces)
            .unwrap();
        builder
    }

    #[test]
    fn copy_circuit_valid_calldatacopy() {
        let builder = gen_calldatacopy_data();
        let block = block_convert(&builder.block, &builder.code_db);
        assert!(test_copy_circuit(10, block).is_ok());
    }

    #[test]
    fn copy_circuit_valid_codecopy() {
        let builder = gen_codecopy_data();
        let block = block_convert(&builder.block, &builder.code_db);
        assert!(test_copy_circuit(10, block).is_ok());
    }

    #[test]
    fn copy_circuit_valid_sha3() {
        let builder = gen_codecopy_data();
        let block = block_convert(&builder.block, &builder.code_db);
        assert!(run_circuit(20, block).is_ok());
    }

    fn perturb_tag(block: &mut bus_mapping::circuit_input_builder::Block, tag: CopyDataType) {
        debug_assert!(!block.copy_events.is_empty());
        debug_assert!(!block.copy_events[0].steps.is_empty());

        let mut rng = rand::thread_rng();
        let idxs = block.copy_events[0]
            .steps
            .iter()
            .enumerate()
            .filter(|(_i, step)| step.tag == tag)
            .map(|(i, _step)| i)
            .collect::<Vec<usize>>();
        let rand_idx = idxs.choose(&mut rng).unwrap();
        match rng.gen::<f32>() {
            f if f < 0.25 => block.copy_events[0].steps[*rand_idx].addr = rng.gen(),
            f if f < 0.5 => block.copy_events[0].steps[*rand_idx].value = rng.gen(),
            f if f < 0.75 => block.copy_events[0].steps[*rand_idx].rwc = RWCounter(rng.gen()),
            _ => block.copy_events[0].steps[*rand_idx].rwc_inc_left = rng.gen(),
        }
    }

    #[test]
    fn copy_circuit_invalid_calldatacopy() {
        let mut builder = gen_calldatacopy_data();
        match rand::thread_rng().gen_bool(0.5) {
            true => perturb_tag(&mut builder.block, CopyDataType::Memory),
            false => perturb_tag(&mut builder.block, CopyDataType::TxCalldata),
        }
        let block = block_convert(&builder.block, &builder.code_db);
        assert!(test_copy_circuit(10, block).is_err());
    }

    #[test]
    fn copy_circuit_invalid_codecopy() {
        let mut builder = gen_codecopy_data();
        match rand::thread_rng().gen_bool(0.5) {
            true => perturb_tag(&mut builder.block, CopyDataType::Memory),
            false => perturb_tag(&mut builder.block, CopyDataType::Bytecode),
        }
        let block = block_convert(&builder.block, &builder.code_db);
        assert!(test_copy_circuit(10, block).is_err());
    }
}<|MERGE_RESOLUTION|>--- conflicted
+++ resolved
@@ -669,17 +669,7 @@
 /// Dev helpers
 pub mod dev {
     use super::*;
-<<<<<<< HEAD
     use eth_types::Field;
-=======
-    use bus_mapping::{
-        circuit_input_builder::{CircuitInputBuilder, CopyDataType},
-        evm::{gen_sha3_code, MemoryKind},
-        mock::BlockData,
-        operation::RWCounter,
-    };
-    use eth_types::{bytecode, geth_types::GethData, Field, Word};
->>>>>>> b3fac156
     use halo2_proofs::{
         circuit::{Layouter, SimpleFloorPlanner},
         dev::{MockProver, VerifyFailure},
