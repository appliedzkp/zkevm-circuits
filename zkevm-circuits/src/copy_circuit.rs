//! The Copy circuit implements constraints and lookups for read-write steps for
//! copied bytes while execution opcodes such as CALLDATACOPY, CODECOPY, LOGS,
//! etc.
pub(crate) mod util;

#[cfg(any(feature = "test", test, feature = "test-circuits"))]
mod dev;
#[cfg(test)]
mod test;
#[cfg(any(feature = "test", test, feature = "test-circuits"))]
pub use dev::CopyCircuit as TestCopyCircuit;

use bus_mapping::{
    circuit_input_builder::{CopyDataType, CopyEvent},
    operation::Target,
};
use eth_types::{Field, Word};

use gadgets::{
    binary_number::BinaryNumberChip,
    less_than::{LtChip, LtConfig, LtInstruction},
    util::{and, not, or, Expr},
};
use halo2_proofs::{
    circuit::{Layouter, Region, Value},
    plonk::{Advice, Column, ConstraintSystem, Error, Expression, Fixed, SecondPhase, Selector},
    poly::Rotation,
};
use itertools::Itertools;
use std::{collections::HashMap, marker::PhantomData};

use crate::{
    evm_circuit::util::constraint_builder::{BaseConstraintBuilder, ConstrainBuilderCommon},
    table::{
        BytecodeFieldTag, BytecodeTable, CopyTable, LookupTable, RwTable, TxContextFieldTag,
        TxTable,
    },
    util::{Challenges, SubCircuit, SubCircuitConfig},
    witness,
    witness::{Bytecode, RwMap, Transaction},
};

/// The rw table shared between evm circuit and state circuit
#[derive(Clone, Debug)]
pub struct CopyCircuitConfig<F> {
    /// Whether this row denotes a step. A read row is a step and a write row is
    /// not.
    pub q_step: Selector,
    /// Whether the row is the last read-write pair for a copy event.
    pub is_last: Column<Advice>,
    /// The value copied in this copy step.
    pub value: Column<Advice>,
    /// Random linear combination accumulator value.
    pub value_acc_rlc: Column<Advice>,
    /// Whether the row is padding.
    pub is_pad: Column<Advice>,
    /// In case of a bytecode tag, this denotes whether or not the copied byte
    /// is an opcode or push data byte.
    pub is_code: Column<Advice>,
    /// Whether the row is enabled or not.
    pub q_enable: Column<Fixed>,
    /// The Copy Table contains the columns that are exposed via the lookup
    /// expressions
    pub copy_table: CopyTable,
    /// Lt chip to check: src_addr < src_addr_end.
    /// Since `src_addr` and `src_addr_end` are u64, 8 bytes are sufficient for
    /// the Lt chip.
    pub addr_lt_addr_end: LtConfig<F, 8>,
    // External tables
    /// TxTable
    pub tx_table: TxTable,
    /// RwTable
    pub rw_table: RwTable,
    /// BytecodeTable
    pub bytecode_table: BytecodeTable,
}

/// Circuit configuration arguments
pub struct CopyCircuitConfigArgs<F: Field> {
    /// TxTable
    pub tx_table: TxTable,
    /// RwTable
    pub rw_table: RwTable,
    /// BytecodeTable
    pub bytecode_table: BytecodeTable,
    /// CopyTable
    pub copy_table: CopyTable,
    /// q_enable
    pub q_enable: Column<Fixed>,
    /// Challenges
    pub challenges: Challenges<Expression<F>>,
}

impl<F: Field> SubCircuitConfig<F> for CopyCircuitConfig<F> {
    type ConfigArgs = CopyCircuitConfigArgs<F>;

    /// Configure the Copy Circuit constraining read-write steps and doing
    /// appropriate lookups to the Tx Table, RW Table and Bytecode Table.
    fn new(
        meta: &mut ConstraintSystem<F>,
        Self::ConfigArgs {
            tx_table,
            rw_table,
            bytecode_table,
            copy_table,
            q_enable,
            challenges,
        }: Self::ConfigArgs,
    ) -> Self {
        let q_step = meta.complex_selector();
        let is_last = meta.advice_column();
        let value = meta.advice_column();
        let value_acc_rlc = meta.advice_column_in(SecondPhase);
        let is_code = meta.advice_column();
        let is_pad = meta.advice_column();
        let is_first = copy_table.is_first;
        let id = copy_table.id;
        let addr = copy_table.addr;
        let src_addr_end = copy_table.src_addr_end;
        let bytes_left = copy_table.bytes_left;
        let rlc_acc = copy_table.rlc_acc;
        let rw_counter = copy_table.rw_counter;
        let rwc_inc_left = copy_table.rwc_inc_left;
        let tag = copy_table.tag;

        // annotate table columns
        tx_table.annotate_columns(meta);
        rw_table.annotate_columns(meta);
        bytecode_table.annotate_columns(meta);
        copy_table.annotate_columns(meta);

        let addr_lt_addr_end = LtChip::configure(
            meta,
            |meta| meta.query_selector(q_step),
            |meta| meta.query_advice(addr, Rotation::cur()),
            |meta| meta.query_advice(src_addr_end, Rotation::cur()),
        );

        meta.create_gate("verify row", |meta| {
            let mut cb = BaseConstraintBuilder::default();

            cb.require_boolean(
                "is_first is boolean",
                meta.query_advice(is_first, Rotation::cur()),
            );
            cb.require_boolean(
                "is_last is boolean",
                meta.query_advice(is_last, Rotation::cur()),
            );
            cb.require_zero(
                "is_first == 0 when q_step == 0",
                and::expr([
                    not::expr(meta.query_selector(q_step)),
                    meta.query_advice(is_first, Rotation::cur()),
                ]),
            );
            cb.require_zero(
                "is_last == 0 when q_step == 1",
                and::expr([
                    meta.query_advice(is_last, Rotation::cur()),
                    meta.query_selector(q_step),
                ]),
            );

            let not_last_two_rows = 1.expr()
                - meta.query_advice(is_last, Rotation::cur())
                - meta.query_advice(is_last, Rotation::next());
            cb.condition(
                not_last_two_rows
                    * (not::expr(tag.value_equals(CopyDataType::Padding, Rotation::cur())(
                        meta,
                    ))),
                |cb| {
                    cb.require_equal_word(
                        "rows[0].id == rows[2].id",
                        id.map(|limb| meta.query_advice(limb, Rotation::cur())),
                        id.map(|limb| meta.query_advice(limb, Rotation(2))),
                    );
                    cb.require_equal(
                        "rows[0].tag == rows[2].tag",
                        tag.value(Rotation::cur())(meta),
                        tag.value(Rotation(2))(meta),
                    );
                    cb.require_equal(
                        "rows[0].addr + 1 == rows[2].addr",
                        meta.query_advice(addr, Rotation::cur()) + 1.expr(),
                        meta.query_advice(addr, Rotation(2)),
                    );
                    cb.require_equal(
                        "rows[0].src_addr_end == rows[2].src_addr_end for non-last step",
                        meta.query_advice(src_addr_end, Rotation::cur()),
                        meta.query_advice(src_addr_end, Rotation(2)),
                    );
                },
            );

            let rw_diff = and::expr([
                or::expr([
                    tag.value_equals(CopyDataType::Memory, Rotation::cur())(meta),
                    tag.value_equals(CopyDataType::TxLog, Rotation::cur())(meta),
                ]),
                not::expr(meta.query_advice(is_pad, Rotation::cur())),
            ]);
            cb.condition(
                not::expr(meta.query_advice(is_last, Rotation::cur())),
                |cb| {
                    cb.require_equal(
                        "rows[0].rw_counter + rw_diff == rows[1].rw_counter",
                        meta.query_advice(rw_counter, Rotation::cur()) + rw_diff.clone(),
                        meta.query_advice(rw_counter, Rotation::next()),
                    );
                    cb.require_equal(
                        "rows[0].rwc_inc_left - rw_diff == rows[1].rwc_inc_left",
                        meta.query_advice(rwc_inc_left, Rotation::cur()) - rw_diff.clone(),
                        meta.query_advice(rwc_inc_left, Rotation::next()),
                    );
                    cb.require_equal(
                        "rows[0].rlc_acc == rows[1].rlc_acc",
                        meta.query_advice(rlc_acc, Rotation::cur()),
                        meta.query_advice(rlc_acc, Rotation::next()),
                    );
                },
            );
            cb.condition(meta.query_advice(is_last, Rotation::cur()), |cb| {
                cb.require_equal(
                    "rwc_inc_left == rw_diff for last row in the copy slot",
                    meta.query_advice(rwc_inc_left, Rotation::cur()),
                    rw_diff,
                );
            });

            cb.gate(meta.query_fixed(q_enable, Rotation::cur()))
        });

        meta.create_gate(
            "Last Step (check value accumulator) Memory => Bytecode or RlcAcc",
            |meta: &mut halo2_proofs::plonk::VirtualCells<F>| {
                let mut cb = BaseConstraintBuilder::default();

                cb.require_equal(
                    "value_acc_rlc == rlc_acc on the last row",
                    meta.query_advice(value_acc_rlc, Rotation::next()),
                    meta.query_advice(rlc_acc, Rotation::next()),
                );

                cb.gate(and::expr([
                    meta.query_fixed(q_enable, Rotation::cur()),
                    meta.query_advice(is_last, Rotation::next()),
                    // To build a selector expression just having 0 when false and != 0 when true
                    // is enough, so we could replace the `or` by a `+`. This
                    // would give 2 when both expressions are true
                    // but it's fine.
                    and::expr([
                        tag.value_equals(CopyDataType::Memory, Rotation::cur())(meta),
                        tag.value_equals(CopyDataType::Bytecode, Rotation::next())(meta),
                    ]) + tag.value_equals(CopyDataType::RlcAcc, Rotation::next())(meta),
                ]))
            },
        );

        meta.create_gate("verify step (q_step == 1)", |meta| {
            let mut cb = BaseConstraintBuilder::default();

            cb.require_zero(
                "bytes_left == 1 for last step",
                and::expr([
                    meta.query_advice(is_last, Rotation::next()),
                    1.expr() - meta.query_advice(bytes_left, Rotation::cur()),
                ]),
            );
            cb.condition(
                not::expr(or::expr([
                    meta.query_advice(is_last, Rotation::next()),
                    tag.value_equals(CopyDataType::Padding, Rotation::cur())(meta),
                ])),
                |cb| {
                    cb.require_equal(
                        "bytes_left == bytes_left_next + 1 for non-last step",
                        meta.query_advice(bytes_left, Rotation::cur()),
                        meta.query_advice(bytes_left, Rotation(2)) + 1.expr(),
                    );
                },
            );
            cb.condition(meta.query_advice(is_first, Rotation::cur()), |cb| {
                cb.require_equal(
                    "value == value_acc_rlc at every first copy event",
                    meta.query_advice(value, Rotation::cur()),
                    meta.query_advice(value_acc_rlc, Rotation::cur()),
                );
            });
            cb.require_equal(
                "write value == read value",
                meta.query_advice(value, Rotation::cur()),
                meta.query_advice(value, Rotation::next()),
            );
            cb.require_equal(
                "value_acc_rlc is same for read-write rows",
                meta.query_advice(value_acc_rlc, Rotation::cur()),
                meta.query_advice(value_acc_rlc, Rotation::next()),
            );
            cb.condition(
                and::expr([
                    not::expr(meta.query_advice(is_last, Rotation::next())),
                    not::expr(meta.query_advice(is_pad, Rotation::cur())),
                ]),
                |cb| {
                    cb.require_equal(
                        "value_acc_rlc(2) == value_acc_rlc(0) * r + value(2)",
                        meta.query_advice(value_acc_rlc, Rotation(2)),
                        meta.query_advice(value_acc_rlc, Rotation::cur())
                            * challenges.keccak_input()
                            + meta.query_advice(value, Rotation(2)),
                    );
                },
            );
            cb.require_zero(
                "value == 0 when is_pad == 1 for read",
                and::expr([
                    meta.query_advice(is_pad, Rotation::cur()),
                    meta.query_advice(value, Rotation::cur()),
                ]),
            );
            cb.require_equal(
                "is_pad == 1 - (src_addr < src_addr_end) for read row",
                1.expr() - addr_lt_addr_end.is_lt(meta, None),
                meta.query_advice(is_pad, Rotation::cur()),
            );
            cb.require_zero(
                "is_pad == 0 for write row",
                meta.query_advice(is_pad, Rotation::next()),
            );

            cb.gate(and::expr([meta.query_selector(q_step)]))
        });

        meta.lookup_any("Memory lookup", |meta| {
            let cond = meta.query_fixed(q_enable, Rotation::cur())
                * tag.value_equals(CopyDataType::Memory, Rotation::cur())(meta)
                * not::expr(meta.query_advice(is_pad, Rotation::cur()));
            vec![
                meta.query_advice(rw_counter, Rotation::cur()),
                not::expr(meta.query_selector(q_step)),
<<<<<<< HEAD
                RwTableTag::Memory.expr(),
                meta.query_advice(id.lo(), Rotation::cur()), // For call_id we use lo limb only
                meta.query_advice(addr, Rotation::cur()),    // memory address
=======
                Target::Memory.expr(),
                meta.query_advice(id, Rotation::cur()), // call_id
                meta.query_advice(addr, Rotation::cur()), // memory address
>>>>>>> 224e98f8
                0.expr(),
                0.expr(),
                meta.query_advice(value, Rotation::cur()),
                0.expr(),
                0.expr(),
                0.expr(),
            ]
            .into_iter()
            .zip(rw_table.table_exprs(meta).into_iter())
            .map(|(arg, table)| (cond.clone() * arg, table))
            .collect()
        });

        meta.lookup_any("TxLog lookup", |meta| {
            let cond = meta.query_fixed(q_enable, Rotation::cur())
                * tag.value_equals(CopyDataType::TxLog, Rotation::cur())(meta);
            vec![
                meta.query_advice(rw_counter, Rotation::cur()),
                1.expr(),
<<<<<<< HEAD
                RwTableTag::TxLog.expr(),
                meta.query_advice(id.lo(), Rotation::cur()), /* For transaction ID we use lo
                                                              * limb only */
=======
                Target::TxLog.expr(),
                meta.query_advice(id, Rotation::cur()), // tx_id
>>>>>>> 224e98f8
                meta.query_advice(addr, Rotation::cur()), // byte_index || field_tag || log_id
                0.expr(),
                0.expr(),
                meta.query_advice(value, Rotation::cur()),
                0.expr(),
                0.expr(),
                0.expr(),
            ]
            .into_iter()
            .zip(rw_table.table_exprs(meta).into_iter())
            .map(|(arg, table)| (cond.clone() * arg, table))
            .collect()
        });

        meta.lookup_any("Bytecode lookup", |meta| {
            let cond = meta.query_fixed(q_enable, Rotation::cur())
                * tag.value_equals(CopyDataType::Bytecode, Rotation::cur())(meta)
                * not::expr(meta.query_advice(is_pad, Rotation::cur()));
            vec![
                meta.query_advice(id.lo(), Rotation::cur()),
                meta.query_advice(id.hi(), Rotation::cur()),
                BytecodeFieldTag::Byte.expr(),
                meta.query_advice(addr, Rotation::cur()),
                meta.query_advice(is_code, Rotation::cur()),
                meta.query_advice(value, Rotation::cur()),
            ]
            .into_iter()
            .zip(bytecode_table.table_exprs(meta).into_iter())
            .map(|(arg, table)| (cond.clone() * arg, table))
            .collect()
        });

        meta.lookup_any("Tx calldata lookup", |meta| {
            let cond = meta.query_fixed(q_enable, Rotation::cur())
                * tag.value_equals(CopyDataType::TxCalldata, Rotation::cur())(meta)
                * not::expr(meta.query_advice(is_pad, Rotation::cur()));
            vec![
                meta.query_advice(id.lo(), Rotation::cur()), /* For transaction ID we use lo
                                                              * limb only */
                TxContextFieldTag::CallData.expr(),
                meta.query_advice(addr, Rotation::cur()),
                meta.query_advice(value, Rotation::cur()),
            ]
            .into_iter()
            .zip(tx_table.table_exprs(meta).into_iter())
            .map(|(arg, table)| (cond.clone() * arg, table))
            .collect()
        });

        meta.create_gate("id_hi === 0 when Momory, TxLog, and TxCalldata", |meta| {
            let mut cb = BaseConstraintBuilder::default();

            let cond = or::expr([
                tag.value_equals(CopyDataType::Memory, Rotation::cur())(meta),
                tag.value_equals(CopyDataType::TxLog, Rotation::cur())(meta),
                tag.value_equals(CopyDataType::TxCalldata, Rotation::cur())(meta),
            ]) * not::expr(meta.query_advice(is_pad, Rotation::cur()));
            cb.condition(cond, |cb| {
                cb.require_zero("id_hi === 0", meta.query_advice(id.hi(), Rotation::cur()))
            });
            cb.gate(meta.query_fixed(q_enable, Rotation::cur()))
        });

        Self {
            q_step,
            is_last,
            value,
            value_acc_rlc,
            is_pad,
            is_code,
            q_enable,
            addr_lt_addr_end,
            copy_table,
            tx_table,
            rw_table,
            bytecode_table,
        }
    }
}

impl<F: Field> CopyCircuitConfig<F> {
    /// Assign an individual copy event to the Copy Circuit.
    pub fn assign_copy_event(
        &self,
        region: &mut Region<F>,
        offset: &mut usize,
        tag_chip: &BinaryNumberChip<F, CopyDataType, 3>,
        lt_chip: &LtChip<F, 8>,
        challenges: Challenges<Value<F>>,
        copy_event: &CopyEvent,
    ) -> Result<(), Error> {
        for (step_idx, (tag, table_row, circuit_row)) in
            CopyTable::assignments(copy_event, challenges)
                .iter()
                .enumerate()
        {
            let is_read = step_idx % 2 == 0;

            // Copy table assignments
            for (&column, &(value, label)) in
                <CopyTable as LookupTable<F>>::advice_columns(&self.copy_table)
                    .iter()
                    .zip_eq(table_row)
            {
                // Leave sr_addr_end and bytes_left unassigned when !is_read
                if !is_read && (label == "src_addr_end" || label == "bytes_left") {
                } else {
                    region.assign_advice(
                        || format!("{} at row: {}", label, offset),
                        column,
                        *offset,
                        || value,
                    )?;
                }
            }

            // q_step
            if is_read {
                self.q_step.enable(region, *offset)?;
            }
            // q_enable
            region.assign_fixed(
                || "q_enable",
                self.q_enable,
                *offset,
                || Value::known(F::ONE),
            )?;

            // is_last, value, is_pad, is_code
            for (column, &(value, label)) in [
                self.is_last,
                self.value,
                self.value_acc_rlc,
                self.is_pad,
                self.is_code,
            ]
            .iter()
            .zip_eq(circuit_row)
            {
                region.assign_advice(
                    || format!("{} at row: {}", label, *offset),
                    *column,
                    *offset,
                    || value,
                )?;
            }

            // tag
            tag_chip.assign(region, *offset, tag)?;

            // lt chip
            if is_read {
                lt_chip.assign(
                    region,
                    *offset,
                    Value::known(F::from(
                        copy_event.src_addr + u64::try_from(step_idx).unwrap() / 2u64,
                    )),
                    Value::known(F::from(copy_event.src_addr_end)),
                )?;
            }

            *offset += 1;
        }

        Ok(())
    }

    /// Assign vec of copy events
    pub fn assign_copy_events(
        &self,
        layouter: &mut impl Layouter<F>,
        copy_events: &[CopyEvent],
        max_copy_rows: usize,
        challenges: Challenges<Value<F>>,
    ) -> Result<(), Error> {
        let copy_rows_needed = copy_events.iter().map(|c| c.bytes.len() * 2).sum::<usize>();

        // The `+ 2` is used to take into account the two extra empty copy rows needed
        // to satisfy the query at `Rotation(2)` performed inside of the
        // `rows[2].value == rows[0].value * r + rows[1].value` requirement in the RLC
        // Accumulation gate.
        assert!(copy_rows_needed + 2 <= max_copy_rows);

        let tag_chip = BinaryNumberChip::construct(self.copy_table.tag);
        let lt_chip = LtChip::construct(self.addr_lt_addr_end);

        lt_chip.load(layouter)?;

        layouter.assign_region(
            || "assign copy table",
            |mut region| {
                region.name_column(|| "is_last", self.is_last);
                region.name_column(|| "value", self.value);
                region.name_column(|| "is_code", self.is_code);
                region.name_column(|| "is_pad", self.is_pad);

                let mut offset = 0;
                for copy_event in copy_events.iter() {
                    self.assign_copy_event(
                        &mut region,
                        &mut offset,
                        &tag_chip,
                        &lt_chip,
                        challenges,
                        copy_event,
                    )?;
                }

                for _ in 0..max_copy_rows - copy_rows_needed - 2 {
                    self.assign_padding_row(&mut region, &mut offset, false, &tag_chip, &lt_chip)?;
                }

                self.assign_padding_row(&mut region, &mut offset, true, &tag_chip, &lt_chip)?;
                self.assign_padding_row(&mut region, &mut offset, true, &tag_chip, &lt_chip)?;

                Ok(())
            },
        )
    }

    fn assign_padding_row(
        &self,
        region: &mut Region<F>,
        offset: &mut usize,
        is_last_two: bool,
        tag_chip: &BinaryNumberChip<F, CopyDataType, 3>,
        lt_chip: &LtChip<F, 8>,
    ) -> Result<(), Error> {
        if !is_last_two {
            // q_enable
            region.assign_fixed(
                || "q_enable",
                self.q_enable,
                *offset,
                || Value::known(F::ONE),
            )?;
            // q_step
            if *offset % 2 == 0 {
                self.q_step.enable(region, *offset)?;
            }
        }

        // is_first
        region.assign_advice(
            || format!("assign is_first {}", *offset),
            self.copy_table.is_first,
            *offset,
            || Value::known(F::ZERO),
        )?;
        // is_last
        region.assign_advice(
            || format!("assign is_last {}", *offset),
            self.is_last,
            *offset,
            || Value::known(F::ZERO),
        )?;
        // id
        region.assign_advice(
            || format!("assign id lo {}", *offset),
            self.copy_table.id.lo(),
            *offset,
            || Value::known(F::ZERO),
        )?;
        region.assign_advice(
            || format!("assign id hi {}", *offset),
            self.copy_table.id.hi(),
            *offset,
            || Value::known(F::ZERO),
        )?;
        // addr
        region.assign_advice(
            || format!("assign addr {}", *offset),
            self.copy_table.addr,
            *offset,
            || Value::known(F::ZERO),
        )?;
        // src_addr_end
        region.assign_advice(
            || format!("assign src_addr_end {}", *offset),
            self.copy_table.src_addr_end,
            *offset,
            || Value::known(F::ONE),
        )?;
        // bytes_left
        region.assign_advice(
            || format!("assign bytes_left {}", *offset),
            self.copy_table.bytes_left,
            *offset,
            || Value::known(F::ZERO),
        )?;
        // value
        region.assign_advice(
            || format!("assign value {}", *offset),
            self.value,
            *offset,
            || Value::known(F::ZERO),
        )?;
        // value_acc_rlc
        region.assign_advice(
            || format!("assign value_acc_rlc {}", *offset),
            self.value_acc_rlc,
            *offset,
            || Value::known(F::ZERO),
        )?;
        // rlc_acc
        region.assign_advice(
            || format!("assign rlc_acc {}", *offset),
            self.copy_table.rlc_acc,
            *offset,
            || Value::known(F::ZERO),
        )?;
        // is_code
        region.assign_advice(
            || format!("assign is_code {}", *offset),
            self.is_code,
            *offset,
            || Value::known(F::ZERO),
        )?;
        // is_pad
        region.assign_advice(
            || format!("assign is_pad {}", *offset),
            self.is_pad,
            *offset,
            || Value::known(F::ZERO),
        )?;
        // rw_counter
        region.assign_advice(
            || format!("assign rw_counter {}", *offset),
            self.copy_table.rw_counter,
            *offset,
            || Value::known(F::ZERO),
        )?;
        // rwc_inc_left
        region.assign_advice(
            || format!("assign rwc_inc_left {}", *offset),
            self.copy_table.rwc_inc_left,
            *offset,
            || Value::known(F::ZERO),
        )?;
        // tag
        tag_chip.assign(region, *offset, &CopyDataType::Padding)?;
        // Assign LT gadget
        lt_chip.assign(region, *offset, Value::known(F::ZERO), Value::known(F::ONE))?;

        *offset += 1;

        Ok(())
    }
}

/// Struct for external data, specifies values for related lookup tables
#[derive(Clone, Debug, Default)]
pub struct ExternalData {
    /// TxCircuit -> max_txs
    pub max_txs: usize,
    /// TxCircuit -> max_calldata
    pub max_calldata: usize,
    /// TxCircuit -> txs
    pub txs: Vec<Transaction>,
    /// StateCircuit -> max_rws
    pub max_rws: usize,
    /// StateCircuit -> rws
    pub rws: RwMap,
    /// BytecodeCircuit -> bytecodes
    pub bytecodes: HashMap<Word, Bytecode>,
}

/// Copy Circuit
#[derive(Clone, Debug, Default)]
pub struct CopyCircuit<F: Field> {
    /// Copy events
    pub copy_events: Vec<CopyEvent>,
    /// Max number of rows in copy circuit
    pub max_copy_rows: usize,
    _marker: PhantomData<F>,
    /// Data for external lookup tables
    pub external_data: ExternalData,
}

impl<F: Field> CopyCircuit<F> {
    /// Return a new CopyCircuit
    pub fn new(copy_events: Vec<CopyEvent>, max_copy_rows: usize) -> Self {
        Self {
            copy_events,
            max_copy_rows,
            _marker: PhantomData::default(),
            external_data: ExternalData::default(),
        }
    }

    /// Return a new CopyCircuit with external data
    pub fn new_with_external_data(
        copy_events: Vec<CopyEvent>,
        max_copy_rows: usize,
        external_data: ExternalData,
    ) -> Self {
        Self {
            copy_events,
            max_copy_rows,
            _marker: PhantomData::default(),
            external_data,
        }
    }

    /// Return a new CopyCircuit from a block without the external data required
    /// to assign lookup tables.  This constructor is only suitable to be
    /// used by the SuperCircuit, which already assigns the external lookup
    /// tables.
    pub fn new_from_block_no_external(block: &witness::Block<F>) -> Self {
        Self::new(
            block.copy_events.clone(),
            block.circuits_params.max_copy_rows,
        )
    }
}

impl<F: Field> SubCircuit<F> for CopyCircuit<F> {
    type Config = CopyCircuitConfig<F>;

    fn unusable_rows() -> usize {
        // No column queried at more than 3 distinct rotations, so returns 6 as
        // minimum unusable rows.
        6
    }

    fn new_from_block(block: &witness::Block<F>) -> Self {
        Self::new_with_external_data(
            block.copy_events.clone(),
            block.circuits_params.max_copy_rows,
            ExternalData {
                max_txs: block.circuits_params.max_txs,
                max_calldata: block.circuits_params.max_calldata,
                txs: block.txs.clone(),
                max_rws: block.circuits_params.max_rws,
                rws: block.rws.clone(),
                bytecodes: block.bytecodes.clone(),
            },
        )
    }

    /// Return the minimum number of rows required to prove the block
    fn min_num_rows_block(block: &witness::Block<F>) -> (usize, usize) {
        (
            block
                .copy_events
                .iter()
                .map(|c| c.bytes.len() * 2)
                .sum::<usize>()
                + 2,
            block.circuits_params.max_copy_rows,
        )
    }

    /// Make the assignments to the CopyCircuit
    fn synthesize_sub(
        &self,
        config: &Self::Config,
        challenges: &Challenges<Value<F>>,
        layouter: &mut impl Layouter<F>,
    ) -> Result<(), Error> {
        config.assign_copy_events(layouter, &self.copy_events, self.max_copy_rows, *challenges)
    }
}<|MERGE_RESOLUTION|>--- conflicted
+++ resolved
@@ -340,15 +340,9 @@
             vec![
                 meta.query_advice(rw_counter, Rotation::cur()),
                 not::expr(meta.query_selector(q_step)),
-<<<<<<< HEAD
-                RwTableTag::Memory.expr(),
-                meta.query_advice(id.lo(), Rotation::cur()), // For call_id we use lo limb only
+                Target::Memory.expr(),
+                meta.query_advice(id.lo(), Rotation::cur()), // call_id
                 meta.query_advice(addr, Rotation::cur()),    // memory address
-=======
-                Target::Memory.expr(),
-                meta.query_advice(id, Rotation::cur()), // call_id
-                meta.query_advice(addr, Rotation::cur()), // memory address
->>>>>>> 224e98f8
                 0.expr(),
                 0.expr(),
                 meta.query_advice(value, Rotation::cur()),
@@ -368,15 +362,9 @@
             vec![
                 meta.query_advice(rw_counter, Rotation::cur()),
                 1.expr(),
-<<<<<<< HEAD
-                RwTableTag::TxLog.expr(),
-                meta.query_advice(id.lo(), Rotation::cur()), /* For transaction ID we use lo
-                                                              * limb only */
-=======
                 Target::TxLog.expr(),
-                meta.query_advice(id, Rotation::cur()), // tx_id
->>>>>>> 224e98f8
-                meta.query_advice(addr, Rotation::cur()), // byte_index || field_tag || log_id
+                meta.query_advice(id.lo(), Rotation::cur()), // tx_id
+                meta.query_advice(addr, Rotation::cur()),    // byte_index || field_tag || log_id
                 0.expr(),
                 0.expr(),
                 meta.query_advice(value, Rotation::cur()),
