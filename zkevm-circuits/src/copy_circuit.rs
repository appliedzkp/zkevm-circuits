//! The Copy circuit implements constraints and lookups for read-write steps for
//! copied bytes while execution opcodes such as CALLDATACOPY, CODECOPY, LOGS,
//! etc.

use bus_mapping::circuit_input_builder::{CopyDataType, CopyEvent, CopyStep, NumberOrHash};

use eth_types::{Field, ToAddress, ToScalar, U256};
use gadgets::{
    binary_number::BinaryNumberChip,
    less_than::{LtChip, LtConfig, LtInstruction},
    util::{and, not, or, Expr},
};
use halo2_proofs::{
    circuit::{Layouter, Region, Value},
    plonk::{Advice, Column, ConstraintSystem, Error, Expression, Fixed, Selector},
    poly::Rotation,
};
use std::iter::once;

use crate::{
    evm_circuit::{
        util::{constraint_builder::BaseConstraintBuilder, rlc, RandomLinearCombination},
        witness::Block,
    },
    table::{
        BytecodeFieldTag, CopyTable, LookupTable, RwTableTag, TxContextFieldTag, TxLogFieldTag,
    },
};

/// Encode the type `NumberOrHash` into a field element
pub fn number_or_hash_to_field<F: Field>(v: &NumberOrHash, randomness: F) -> F {
    match v {
        NumberOrHash::Number(n) => F::from(*n as u64),
        NumberOrHash::Hash(h) => {
            // since code hash in the bytecode table is represented in
            // the little-endian form, we reverse the big-endian bytes
            // of H256.
            let le_bytes = {
                let mut b = h.to_fixed_bytes();
                b.reverse();
                b
            };
            RandomLinearCombination::random_linear_combine(le_bytes, randomness)
        }
    }
}

/// The rw table shared between evm circuit and state circuit
#[derive(Clone, Copy, Debug)]
pub struct CopyCircuit<F> {
    /// Whether the row is enabled or not.
    pub q_enable: Column<Fixed>,
    /// Whether this row denotes a step. A read row is a step and a write row is
    /// not.
    pub q_step: Selector,
    /// Whether the row is the last read-write pair for a copy event.
    pub is_last: Column<Advice>,
    /// The Copy Table contains the columns that are exposed via the lookup
    /// expressions
    pub copy_table: CopyTable,
    /// The value copied in this copy step.
    pub value: Column<Advice>,
    /// In case of a bytecode tag, this denotes whether or not the copied byte
    /// is an opcode or push data byte.
    pub is_code: Column<Advice>,
    /// Whether the row is padding.
    pub is_pad: Column<Advice>,
    /// Lt chip to check: src_addr < src_addr_end.
    /// Since `src_addr` and `src_addr_end` are u64, 8 bytes are sufficient for
    /// the Lt chip.
    pub addr_lt_addr_end: LtConfig<F, 8>,
}

impl<F: Field> CopyCircuit<F> {
    /// Configure the Copy Circuit constraining read-write steps and doing
    /// appropriate lookups to the Tx Table, RW Table and Bytecode Table.
    pub fn configure(
        meta: &mut ConstraintSystem<F>,
        tx_table: &dyn LookupTable<F>,
        rw_table: &dyn LookupTable<F>,
        bytecode_table: &dyn LookupTable<F>,
        copy_table: CopyTable,
        q_enable: Column<Fixed>,
        randomness: Expression<F>,
    ) -> Self {
        let q_step = meta.complex_selector();
        let is_last = meta.advice_column();
        let value = meta.advice_column();
        let is_code = meta.advice_column();
        let is_pad = meta.advice_column();
        let is_first = copy_table.is_first;
        let id = copy_table.id;
        let addr = copy_table.addr;
        let src_addr_end = copy_table.src_addr_end;
        let bytes_left = copy_table.bytes_left;
        let rlc_acc = copy_table.rlc_acc;
        let rw_counter = copy_table.rw_counter;
        let rwc_inc_left = copy_table.rwc_inc_left;
        let tag = copy_table.tag;

        let addr_lt_addr_end = LtChip::configure(
            meta,
            |meta| meta.query_selector(q_step),
            |meta| meta.query_advice(addr, Rotation::cur()),
            |meta| meta.query_advice(src_addr_end, Rotation::cur()),
        );

        meta.create_gate("verify row", |meta| {
            let mut cb = BaseConstraintBuilder::default();

            cb.require_boolean(
                "is_first is boolean",
                meta.query_advice(is_first, Rotation::cur()),
            );
            cb.require_boolean(
                "is_last is boolean",
                meta.query_advice(is_last, Rotation::cur()),
            );
            cb.require_zero(
                "is_first == 0 when q_step == 0",
                and::expr([
                    not::expr(meta.query_selector(q_step)),
                    meta.query_advice(is_first, Rotation::cur()),
                ]),
            );
            cb.require_zero(
                "is_last == 0 when q_step == 1",
                and::expr([
                    meta.query_advice(is_last, Rotation::cur()),
                    meta.query_selector(q_step),
                ]),
            );

            let not_last_two_rows = 1.expr()
                - meta.query_advice(is_last, Rotation::cur())
                - meta.query_advice(is_last, Rotation::next());
            cb.condition(not_last_two_rows, |cb| {
                cb.require_equal(
                    "rows[0].id == rows[2].id",
                    meta.query_advice(id, Rotation::cur()),
                    meta.query_advice(id, Rotation(2)),
                );
                cb.require_equal(
                    "rows[0].tag == rows[2].tag",
                    tag.value(Rotation::cur())(meta),
                    tag.value(Rotation(2))(meta),
                );
                cb.require_equal(
                    "rows[0].addr + 1 == rows[2].addr",
                    meta.query_advice(addr, Rotation::cur()) + 1.expr(),
                    meta.query_advice(addr, Rotation(2)),
                );
                cb.require_equal(
                    "rows[0].src_addr_end == rows[2].src_addr_end for non-last step",
                    meta.query_advice(src_addr_end, Rotation::cur()),
                    meta.query_advice(src_addr_end, Rotation(2)),
                );
            });

            let rw_diff = and::expr([
                or::expr([
                    tag.value_equals(CopyDataType::Memory, Rotation::cur())(meta),
                    tag.value_equals(CopyDataType::TxLog, Rotation::cur())(meta),
                ]),
                not::expr(meta.query_advice(is_pad, Rotation::cur())),
            ]);
            cb.condition(
                not::expr(meta.query_advice(is_last, Rotation::cur())),
                |cb| {
                    cb.require_equal(
                        "rows[0].rw_counter + rw_diff == rows[1].rw_counter",
                        meta.query_advice(rw_counter, Rotation::cur()) + rw_diff.clone(),
                        meta.query_advice(rw_counter, Rotation::next()),
                    );
                    cb.require_equal(
                        "rows[0].rwc_inc_left - rw_diff == rows[1].rwc_inc_left",
                        meta.query_advice(rwc_inc_left, Rotation::cur()) - rw_diff.clone(),
                        meta.query_advice(rwc_inc_left, Rotation::next()),
                    );
                    cb.require_equal(
                        "rows[0].rlc_acc == rows[1].rlc_acc",
                        meta.query_advice(rlc_acc, Rotation::cur()),
                        meta.query_advice(rlc_acc, Rotation::next()),
                    );
                },
            );
            cb.condition(meta.query_advice(is_last, Rotation::cur()), |cb| {
                cb.require_equal(
                    "rwc_inc_left == rw_diff for last row in the copy slot",
                    meta.query_advice(rwc_inc_left, Rotation::cur()),
                    rw_diff,
                );
            });
            cb.condition(
                and::expr([
                    meta.query_advice(is_last, Rotation::cur()),
                    tag.value_equals(CopyDataType::RlcAcc, Rotation::cur())(meta),
                ]),
                |cb| {
                    cb.require_equal(
                        "value == rlc_acc at the last row for RlcAcc",
                        meta.query_advice(value, Rotation::cur()),
                        meta.query_advice(rlc_acc, Rotation::cur()),
                    );
                },
            );

            cb.gate(meta.query_fixed(q_enable, Rotation::cur()))
        });

        meta.create_gate("verify step (q_step == 1)", |meta| {
            let mut cb = BaseConstraintBuilder::default();

            cb.require_zero(
                "bytes_left == 1 for last step",
                and::expr([
                    meta.query_advice(is_last, Rotation::next()),
                    1.expr() - meta.query_advice(bytes_left, Rotation::cur()),
                ]),
            );
            cb.condition(
                not::expr(meta.query_advice(is_last, Rotation::next())),
                |cb| {
                    cb.require_equal(
                        "bytes_left == bytes_left_next + 1 for non-last step",
                        meta.query_advice(bytes_left, Rotation::cur()),
                        meta.query_advice(bytes_left, Rotation(2)) + 1.expr(),
                    );
                },
            );
            cb.condition(
                not::expr(tag.value_equals(CopyDataType::RlcAcc, Rotation::next())(
                    meta,
                )),
                |cb| {
                    cb.require_equal(
                        "write value == read value (if not rlc acc)",
                        meta.query_advice(value, Rotation::cur()),
                        meta.query_advice(value, Rotation::next()),
                    );
                },
            );
            cb.condition(meta.query_advice(is_first, Rotation::cur()), |cb| {
                cb.require_equal(
                    "write value == read value (is_first == 1)",
                    meta.query_advice(value, Rotation::cur()),
                    meta.query_advice(value, Rotation::next()),
                );
            });
            cb.require_zero(
                "value == 0 when is_pad == 1 for read",
                and::expr([
                    meta.query_advice(is_pad, Rotation::cur()),
                    meta.query_advice(value, Rotation::cur()),
                ]),
            );
            cb.require_equal(
                "is_pad == 1 - (src_addr < src_addr_end) for read row",
                1.expr() - addr_lt_addr_end.is_lt(meta, None),
                meta.query_advice(is_pad, Rotation::cur()),
            );
            cb.require_zero(
                "is_pad == 0 for write row",
                meta.query_advice(is_pad, Rotation::next()),
            );

            cb.gate(meta.query_selector(q_step))
        });

        meta.create_gate("verify_step (q_step == 0)", |meta| {
            let mut cb = BaseConstraintBuilder::default();

            cb.require_equal(
                "rows[2].value == rows[0].value * r + rows[1].value",
                meta.query_advice(value, Rotation(2)),
                meta.query_advice(value, Rotation::cur()) * randomness
                    + meta.query_advice(value, Rotation::next()),
            );

            cb.gate(and::expr([
                meta.query_fixed(q_enable, Rotation::cur()),
                not::expr(meta.query_selector(q_step)),
                not::expr(meta.query_advice(is_last, Rotation::cur())),
                tag.value_equals(CopyDataType::RlcAcc, Rotation::cur())(meta),
                not::expr(meta.query_advice(is_pad, Rotation::cur())),
            ]))
        });

        meta.lookup_any("Memory lookup", |meta| {
            let cond = meta.query_fixed(q_enable, Rotation::cur())
                * tag.value_equals(CopyDataType::Memory, Rotation::cur())(meta)
                * not::expr(meta.query_advice(is_pad, Rotation::cur()));
            vec![
                meta.query_advice(rw_counter, Rotation::cur()),
                not::expr(meta.query_selector(q_step)),
                RwTableTag::Memory.expr(),
                meta.query_advice(id, Rotation::cur()), // call_id
                meta.query_advice(addr, Rotation::cur()), // memory address
                0.expr(),
                0.expr(),
                meta.query_advice(value, Rotation::cur()),
                0.expr(),
                0.expr(),
                0.expr(),
            ]
            .into_iter()
            .zip(rw_table.table_exprs(meta).into_iter())
            .map(|(arg, table)| (cond.clone() * arg, table))
            .collect()
        });

        meta.lookup_any("TxLog lookup", |meta| {
            let cond = meta.query_fixed(q_enable, Rotation::cur())
                * tag.value_equals(CopyDataType::TxLog, Rotation::cur())(meta);
            vec![
                meta.query_advice(rw_counter, Rotation::cur()),
                1.expr(),
                RwTableTag::TxLog.expr(),
                meta.query_advice(id, Rotation::cur()), // tx_id
                meta.query_advice(addr, Rotation::cur()), // byte_index || field_tag || log_id
                0.expr(),
                0.expr(),
                meta.query_advice(value, Rotation::cur()),
                0.expr(),
                0.expr(),
                0.expr(),
            ]
            .into_iter()
            .zip(rw_table.table_exprs(meta).into_iter())
            .map(|(arg, table)| (cond.clone() * arg, table))
            .collect()
        });

        meta.lookup_any("Bytecode lookup", |meta| {
            let cond = meta.query_fixed(q_enable, Rotation::cur())
                * tag.value_equals(CopyDataType::Bytecode, Rotation::cur())(meta)
                * not::expr(meta.query_advice(is_pad, Rotation::cur()));
            vec![
                meta.query_advice(id, Rotation::cur()),
                BytecodeFieldTag::Byte.expr(),
                meta.query_advice(addr, Rotation::cur()),
                meta.query_advice(is_code, Rotation::cur()),
                meta.query_advice(value, Rotation::cur()),
            ]
            .into_iter()
            .zip(bytecode_table.table_exprs(meta).into_iter())
            .map(|(arg, table)| (cond.clone() * arg, table))
            .collect()
        });

        meta.lookup_any("Tx calldata lookup", |meta| {
            let cond = meta.query_fixed(q_enable, Rotation::cur())
                * tag.value_equals(CopyDataType::TxCalldata, Rotation::cur())(meta)
                * not::expr(meta.query_advice(is_pad, Rotation::cur()));
            vec![
                meta.query_advice(id, Rotation::cur()),
                TxContextFieldTag::CallData.expr(),
                meta.query_advice(addr, Rotation::cur()),
                meta.query_advice(value, Rotation::cur()),
            ]
            .into_iter()
            .zip(tx_table.table_exprs(meta).into_iter())
            .map(|(arg, table)| (cond.clone() * arg, table))
            .collect()
        });

        Self {
            q_enable,
            q_step,
            is_last,
            value,
            is_code,
            is_pad,
            addr_lt_addr_end,
            copy_table,
        }
    }

    /// Assign a witness block to the Copy Circuit.
    pub fn assign_block(
        &self,
        layouter: &mut impl Layouter<F>,
        block: &Block<F>,
        randomness: F,
    ) -> Result<(), Error> {
        let tag_chip = BinaryNumberChip::construct(self.copy_table.tag);
        let lt_chip = LtChip::construct(self.addr_lt_addr_end);

        layouter.assign_region(
            || "assign copy table",
            |mut region| {
                let mut offset = 0;
                for copy_event in block.copy_events.iter() {
                    let rlc_acc = if copy_event.dst_type == CopyDataType::RlcAcc {
                        let values = copy_event
                            .bytes
                            .iter()
                            .map(|(value, _is_code)| *value)
                            .collect::<Vec<u8>>();
                        rlc::value(values.iter().rev(), randomness)
                    } else {
                        F::zero()
                    };
                    let mut value_acc = F::zero();
                    for (step_idx, (is_read_step, copy_step)) in copy_event
                        .bytes
                        .iter()
                        .flat_map(|(value, is_code)| {
                            let read_step = CopyStep {
                                value: *value,
                                is_code: if copy_event.src_type == CopyDataType::Bytecode {
                                    Some(*is_code)
                                } else {
                                    None
                                },
                            };
                            let write_step = CopyStep {
                                value: *value,
                                is_code: if copy_event.dst_type == CopyDataType::Bytecode {
                                    Some(*is_code)
                                } else {
                                    None
                                },
                            };
                            once((true, read_step)).chain(once((false, write_step)))
                        })
                        .enumerate()
                    {
                        let value = if copy_event.dst_type == CopyDataType::RlcAcc {
                            if is_read_step {
                                F::from(copy_step.value as u64)
                            } else {
                                value_acc =
                                    value_acc * randomness + F::from(copy_step.value as u64);
                                value_acc
                            }
                        } else {
                            F::from(copy_step.value as u64)
                        };
                        self.assign_step(
                            &mut region,
                            offset,
                            randomness,
                            copy_event,
                            step_idx,
                            &copy_step,
                            value,
                            rlc_acc,
                            &tag_chip,
                            &lt_chip,
                        )?;
                        offset += 1;
                    }
                }
                // pad two rows in the end to satisfy Halo2 cell assignment check
                for _ in 0..2 {
                    self.assign_padding_row(&mut region, offset, &tag_chip)?;
                    offset += 1;
                }
                Ok(())
            },
        )
    }

    #[allow(clippy::too_many_arguments)]
    fn assign_step(
        &self,
        region: &mut Region<F>,
        offset: usize,
        randomness: F,
        copy_event: &CopyEvent,
        step_idx: usize,
        copy_step: &CopyStep,
        value: F,
        rlc_acc: F,
        tag_chip: &BinaryNumberChip<F, CopyDataType, 3>,
        lt_chip: &LtChip<F, 8>,
    ) -> Result<(), Error> {
        // q_enable
        region.assign_fixed(
            || "q_enable",
            self.q_enable,
            offset,
            || Value::known(F::one()),
        )?;
        // enable q_step on the Read step
        let is_read = step_idx % 2 == 0;
        if is_read {
            self.q_step.enable(region, offset)?;
        }

        let id = if is_read {
            &copy_event.src_id
        } else {
            &copy_event.dst_id
        };
        let bytes_left = u64::try_from(copy_event.bytes.len() - step_idx / 2).unwrap();

        // is_first
        region.assign_advice(
            || format!("assign is_first {}", offset),
            self.copy_table.is_first,
            offset,
            || Value::known(if step_idx == 0 { F::one() } else { F::zero() }),
        )?;
        // is_last
        region.assign_advice(
            || format!("assign is_last {}", offset),
            self.is_last,
            offset,
            || {
<<<<<<< HEAD
                Ok(if step_idx == copy_event.bytes.len() * 2 - 1 {
=======
                Value::known(if step_idx == copy_event.steps.len() - 1 {
>>>>>>> f3320827
                    F::one()
                } else {
                    F::zero()
                })
            },
        )?;
        // id
        region.assign_advice(
            || format!("assign id {}", offset),
            self.copy_table.id,
            offset,
            || Value::known(number_or_hash_to_field(id, randomness)),
        )?;
        // addr
        let copy_step_addr: u64 =
            if is_read {
                copy_event.src_addr
            } else {
                copy_event.dst_addr
            } + (u64::try_from(step_idx).unwrap() - if is_read { 0 } else { 1 }) / 2u64;

        let addr = if is_read && copy_event.dst_type == CopyDataType::TxLog {
            (U256::from(copy_step_addr)
                + (U256::from(TxLogFieldTag::Data as u64) << 32)
                + (U256::from(copy_event.log_id.unwrap()) << 48))
                .to_address()
                .to_scalar()
                .unwrap()
        } else {
            F::from(copy_step_addr)
        };
        region.assign_advice(
            || format!("assign addr {}", offset),
            self.copy_table.addr,
            offset,
<<<<<<< HEAD
            || Ok(addr),
=======
            || {
                Value::known(match copy_step.tag {
                    CopyDataType::TxLog => {
                        let addr = (U256::from(copy_step.addr)
                            + (U256::from(TxLogFieldTag::Data as u64) << 32)
                            + (U256::from(copy_event.log_id.unwrap()) << 48))
                            .to_address();
                        addr.to_scalar().unwrap()
                    }
                    _ => F::from(copy_step.addr),
                })
            },
>>>>>>> f3320827
        )?;
        // value
        region.assign_advice(
            || format!("assign value {}", offset),
            self.value,
            offset,
            || Value::known(value),
        )?;
        // rlc_acc
        region.assign_advice(
            || format!("assign rlc_acc {}", offset),
            self.copy_table.rlc_acc,
            offset,
            || Value::known(rlc_acc),
        )?;
        // is_code
        region.assign_advice(
            || format!("assign is_code {}", offset),
            self.is_code,
            offset,
            || Value::known(copy_step.is_code.map_or(F::zero(), |v| F::from(v))),
        )?;
        // is_pad
        // let is_pad = copy_step.rw != RW::WRITE && copy_step.addr <
        // copy_event.src_addr_end;
        let is_pad = is_read && copy_step_addr >= copy_event.src_addr_end;
        region.assign_advice(
            || format!("assign is_pad {}", offset),
            self.is_pad,
            offset,
<<<<<<< HEAD
            || Ok(F::from(is_pad)),
=======
            || Value::known(F::from(copy_step.is_pad)),
>>>>>>> f3320827
        )?;
        // rw_counter
        let source_rw_increase = match copy_event.src_type {
            CopyDataType::Bytecode | CopyDataType::TxCalldata => 0,
            CopyDataType::Memory => {
                if is_pad {
                    copy_event.src_addr_end - copy_event.src_addr
                } else {
                    u64::try_from(step_idx + 1).unwrap() / 2
                }
            }
            CopyDataType::TxLog | CopyDataType::RlcAcc => unreachable!(),
        };
        let destination_rw_increase = match copy_event.dst_type {
            CopyDataType::TxLog | CopyDataType::Memory => u64::try_from(step_idx).unwrap() / 2,
            CopyDataType::RlcAcc => 0,
            CopyDataType::Bytecode | CopyDataType::TxCalldata => unreachable!(),
        };
        let rw_counter = u64::try_from(copy_event.rw_counter_start.0).unwrap()
            + source_rw_increase
            + destination_rw_increase;
        region.assign_advice(
            || format!("assign rw_counter {}", offset),
            self.copy_table.rw_counter,
            offset,
<<<<<<< HEAD
            || Ok(F::from(rw_counter)),
=======
            || Value::known(F::from(copy_step.rwc.0 as u64)),
>>>>>>> f3320827
        )?;
        // rwc_inc_left
        let rwc_inc_left = u64::try_from(copy_event.rw_counter_increase()).unwrap()
            - source_rw_increase
            - destination_rw_increase;

        region.assign_advice(
            || format!("assign rwc_inc_left {}", offset),
            self.copy_table.rwc_inc_left,
            offset,
<<<<<<< HEAD
            || Ok(F::from(rwc_inc_left)),
=======
            || Value::known(F::from(copy_step.rwc_inc_left)),
>>>>>>> f3320827
        )?;
        // tag binary number chip
        let tag = if is_read {
            copy_event.src_type
        } else {
            copy_event.dst_type
        };
        tag_chip.assign(region, offset, &tag)?;
        // assignment for read steps
        if is_read {
            // src_addr_end
            region.assign_advice(
                || format!("assign src_addr_end {}", offset),
                self.copy_table.src_addr_end,
                offset,
                || Value::known(F::from(copy_event.src_addr_end)),
            )?;
            // bytes_left
            region.assign_advice(
                || format!("assign bytes_left {}", offset),
                self.copy_table.bytes_left,
                offset,
                || Value::known(F::from(bytes_left)),
            )?;
            // lt chip
            lt_chip.assign(
                region,
                offset,
                F::from(copy_step_addr),
                F::from(copy_event.src_addr_end),
            )?;
        }
        Ok(())
    }

    fn assign_padding_row(
        &self,
        region: &mut Region<F>,
        offset: usize,
        tag_chip: &BinaryNumberChip<F, CopyDataType, 3>,
    ) -> Result<(), Error> {
        // q_enable
        region.assign_fixed(
            || "q_enable",
            self.q_enable,
            offset,
            || Value::known(F::zero()),
        )?;
        // is_first
        region.assign_advice(
            || format!("assign is_first {}", offset),
            self.copy_table.is_first,
            offset,
            || Value::known(F::zero()),
        )?;
        // is_last
        region.assign_advice(
            || format!("assign is_last {}", offset),
            self.is_last,
            offset,
            || Value::known(F::zero()),
        )?;
        // id
        region.assign_advice(
            || format!("assign id {}", offset),
            self.copy_table.id,
            offset,
            || Value::known(F::zero()),
        )?;
        // addr
        region.assign_advice(
            || format!("assign addr {}", offset),
            self.copy_table.addr,
            offset,
            || Value::known(F::zero()),
        )?;
        // src_addr_end
        region.assign_advice(
            || format!("assign src_addr_end {}", offset),
            self.copy_table.src_addr_end,
            offset,
            || Value::known(F::zero()),
        )?;
        // bytes_left
        region.assign_advice(
            || format!("assign bytes_left {}", offset),
            self.copy_table.bytes_left,
            offset,
            || Value::known(F::zero()),
        )?;
        // value
        region.assign_advice(
            || format!("assign value {}", offset),
            self.value,
            offset,
            || Value::known(F::zero()),
        )?;
        // rlc_acc
        region.assign_advice(
            || format!("assign rlc_acc {}", offset),
            self.copy_table.rlc_acc,
            offset,
            || Value::known(F::zero()),
        )?;
        // is_code
        region.assign_advice(
            || format!("assign is_code {}", offset),
            self.is_code,
            offset,
            || Value::known(F::zero()),
        )?;
        // is_pad
        region.assign_advice(
            || format!("assign is_pad {}", offset),
            self.is_pad,
            offset,
            || Value::known(F::zero()),
        )?;
        // rw_counter
        region.assign_advice(
            || format!("assign rw_counter {}", offset),
            self.copy_table.rw_counter,
            offset,
            || Value::known(F::zero()),
        )?;
        // rwc_inc_left
        region.assign_advice(
            || format!("assign rwc_inc_left {}", offset),
            self.copy_table.rwc_inc_left,
            offset,
            || Value::known(F::zero()),
        )?;
        // tag
        tag_chip.assign(region, offset, &CopyDataType::default())?;
        Ok(())
    }
}

/// Dev helpers
#[cfg(any(feature = "test", test))]
pub mod dev {
    use super::*;
    use eth_types::Field;
    use halo2_proofs::{
        circuit::{Layouter, SimpleFloorPlanner},
        dev::{MockProver, VerifyFailure},
        plonk::{Circuit, ConstraintSystem},
    };

    use crate::{
        evm_circuit::witness::Block,
        table::{BytecodeTable, RwTable, TxTable},
        util::power_of_randomness_from_instance,
    };

    #[derive(Clone)]
    struct CopyCircuitTesterConfig<F> {
        tx_table: TxTable,
        rw_table: RwTable,
        bytecode_table: BytecodeTable,
        copy_circuit: CopyCircuit<F>,
    }

    #[derive(Default)]
    struct CopyCircuitTester<F> {
        block: Block<F>,
        randomness: F,
    }

    impl<F: Field> CopyCircuitTester<F> {
        fn get_randomness() -> F {
            F::random(rand::thread_rng())
        }

        pub fn new(block: Block<F>, randomness: F) -> Self {
            Self { block, randomness }
        }
        pub fn r() -> Expression<F> {
            123456u64.expr()
        }
    }

    impl<F: Field> Circuit<F> for CopyCircuitTester<F> {
        type Config = CopyCircuitTesterConfig<F>;
        type FloorPlanner = SimpleFloorPlanner;

        fn without_witnesses(&self) -> Self {
            Self::default()
        }

        fn configure(meta: &mut ConstraintSystem<F>) -> Self::Config {
            let tx_table = TxTable::construct(meta);
            let rw_table = RwTable::construct(meta);
            let bytecode_table = BytecodeTable::construct(meta);
            let q_enable = meta.fixed_column();

            let randomness = power_of_randomness_from_instance::<_, 1>(meta);
            let copy_table = CopyTable::construct(meta, q_enable);
            let copy_circuit = CopyCircuit::configure(
                meta,
                &tx_table,
                &rw_table,
                &bytecode_table,
                copy_table,
                q_enable,
                randomness[0].clone(),
            );

            CopyCircuitTesterConfig {
                tx_table,
                rw_table,
                bytecode_table,
                copy_circuit,
            }
        }

        fn synthesize(
            &self,
            config: Self::Config,
            mut layouter: impl Layouter<F>,
        ) -> Result<(), halo2_proofs::plonk::Error> {
            config
                .tx_table
                .load(&mut layouter, &self.block.txs, self.randomness)?;
            config.rw_table.load(
                &mut layouter,
                &self.block.rws.table_assignments(),
                self.block.state_circuit_pad_to,
                self.randomness,
            )?;
            config.bytecode_table.load(
                &mut layouter,
                self.block.bytecodes.values(),
                self.randomness,
            )?;
            config
                .copy_circuit
                .assign_block(&mut layouter, &self.block, self.randomness)
        }
    }

    /// Test copy circuit with the provided block witness
    pub fn test_copy_circuit<F: Field>(k: u32, block: Block<F>) -> Result<(), Vec<VerifyFailure>> {
        let randomness = CopyCircuitTester::<F>::get_randomness();
        let circuit = CopyCircuitTester::<F>::new(block, randomness);
        let num_rows = 1 << k;
        const NUM_BLINDING_ROWS: usize = 7 - 1;
        let instance = vec![vec![randomness; num_rows - NUM_BLINDING_ROWS]];
        let prover = MockProver::<F>::run(k, &circuit, instance).unwrap();
        prover.verify()
    }
}

#[cfg(test)]
mod tests {
    use super::dev::test_copy_circuit;
    use bus_mapping::evm::{gen_sha3_code, MemoryKind};
    use bus_mapping::{circuit_input_builder::CircuitInputBuilder, mock::BlockData};
    use eth_types::{bytecode, geth_types::GethData, Word};
    use mock::test_ctx::helpers::account_0_code_account_1_no_code;
    use mock::TestContext;

    use crate::evm_circuit::test::rand_bytes;
    use crate::evm_circuit::witness::block_convert;

    fn gen_calldatacopy_data() -> CircuitInputBuilder {
        let length = 0x0fffusize;
        let code = bytecode! {
            PUSH32(Word::from(length))
            PUSH32(Word::from(0x00))
            PUSH32(Word::from(0x00))
            CALLDATACOPY
            STOP
        };
        let calldata = rand_bytes(length);
        let test_ctx = TestContext::<2, 1>::new(
            None,
            account_0_code_account_1_no_code(code),
            |mut txs, accs| {
                txs[0]
                    .from(accs[1].address)
                    .to(accs[0].address)
                    .input(calldata.into());
            },
            |block, _txs| block.number(0xcafeu64),
        )
        .unwrap();
        let block: GethData = test_ctx.into();
        let mut builder = BlockData::new_from_geth_data(block.clone()).new_circuit_input_builder();
        builder
            .handle_block(&block.eth_block, &block.geth_traces)
            .unwrap();
        builder
    }

    fn gen_codecopy_data() -> CircuitInputBuilder {
        let code = bytecode! {
            PUSH32(Word::from(0x20))
            PUSH32(Word::from(0x00))
            PUSH32(Word::from(0x00))
            CODECOPY
            STOP
        };
        let test_ctx = TestContext::<2, 1>::simple_ctx_with_bytecode(code).unwrap();
        let block: GethData = test_ctx.into();
        let mut builder = BlockData::new_from_geth_data(block.clone()).new_circuit_input_builder();
        builder
            .handle_block(&block.eth_block, &block.geth_traces)
            .unwrap();
        builder
    }

    fn gen_sha3_data() -> CircuitInputBuilder {
        let (code, _) = gen_sha3_code(0x20, 0x200, MemoryKind::EqualToSize);
        let test_ctx = TestContext::<2, 1>::simple_ctx_with_bytecode(code).unwrap();
        let block: GethData = test_ctx.into();
        let mut builder = BlockData::new_from_geth_data(block.clone()).new_circuit_input_builder();
        builder
            .handle_block(&block.eth_block, &block.geth_traces)
            .unwrap();
        builder
    }

    #[test]
    fn copy_circuit_valid_calldatacopy() {
        let builder = gen_calldatacopy_data();
        let block = block_convert(&builder.block, &builder.code_db);
        assert_eq!(test_copy_circuit(14, block), Ok(()));
    }

    #[test]
    fn copy_circuit_valid_codecopy() {
        let builder = gen_codecopy_data();
        let block = block_convert(&builder.block, &builder.code_db);
        assert_eq!(test_copy_circuit(10, block), Ok(()));
    }

    #[test]
    fn copy_circuit_valid_sha3() {
        let builder = gen_sha3_data();
        let block = block_convert(&builder.block, &builder.code_db);
        assert_eq!(test_copy_circuit(20, block), Ok(()));
    }

<<<<<<< HEAD
    // // TODO: replace these with deterministic failure tests
    // fn perturb_tag(block: &mut bus_mapping::circuit_input_builder::Block) {
    //     debug_assert!(!block.copy_events.is_empty());
    //     debug_assert!(!block.copy_events[0].steps.is_empty());
    //
    //     let copy_event = &mut block.copy_events[0];
    //     let mut rng = rand::thread_rng();
    //     let rand_idx = (0..copy_event.steps.len()).choose(&mut rng).unwrap();
    //     let (is_read_step, mut perturbed_step) = match rng.gen::<f32>() {
    //         f if f < 0.5 => (true, copy_event.steps[rand_idx].0.clone()),
    //         _ => (false, copy_event.steps[rand_idx].1.clone()),
    //     };
    //     match rng.gen::<f32>() {
    //         _ => perturbed_step.value = rng.gen(),
    //     }
    //
    //         copy_event.bytes[rand_idx] = perturbed_step;
    // }

    // #[test]
    // fn copy_circuit_invalid_calldatacopy() {
    //     let mut builder = gen_calldatacopy_data();
    //     perturb_tag(&mut builder.block);
    //     let block = block_convert(&builder.block, &builder.code_db);
    //     assert!(test_copy_circuit(10, block).is_err());
    // }

    // #[test]
    // fn copy_circuit_invalid_codecopy() {
    //     let mut builder = gen_codecopy_data();
    //     perturb_tag(&mut builder.block);
    //     let block = block_convert(&builder.block, &builder.code_db);
    //     assert!(test_copy_circuit(10, block).is_err());
    // }

    // #[test]
    // fn copy_circuit_invalid_sha3() {
    //     let mut builder = gen_sha3_data();
    //     perturb_tag(&mut builder.block);
    //     let block = block_convert(&builder.block, &builder.code_db);
    //     assert!(test_copy_circuit(20, block).is_err());
    // }
=======
    fn perturb_tag(block: &mut bus_mapping::circuit_input_builder::Block, tag: CopyDataType) {
        debug_assert!(!block.copy_events.is_empty());
        debug_assert!(!block.copy_events[0].steps.is_empty());

        let mut rng = rand::thread_rng();
        let idxs = block.copy_events[0]
            .steps
            .iter()
            .enumerate()
            .filter(|(_i, step)| step.tag == tag)
            .map(|(i, _step)| i)
            .collect::<Vec<usize>>();
        let rand_idx = idxs.choose(&mut rng).unwrap();
        match rng.gen::<f32>() {
            f if f < 0.25 => block.copy_events[0].steps[*rand_idx].addr = rng.gen(),
            f if f < 0.5 => block.copy_events[0].steps[*rand_idx].value = rng.gen(),
            f if f < 0.75 => block.copy_events[0].steps[*rand_idx].rwc = RWCounter(rng.gen()),
            _ => block.copy_events[0].steps[*rand_idx].rwc_inc_left = rng.gen(),
        }
    }

    #[test]
    fn copy_circuit_invalid_calldatacopy() {
        let mut builder = gen_calldatacopy_data();
        match rand::thread_rng().gen_bool(0.5) {
            true => perturb_tag(&mut builder.block, CopyDataType::Memory),
            false => perturb_tag(&mut builder.block, CopyDataType::TxCalldata),
        }
        let block = block_convert(&builder.block, &builder.code_db);
        assert!(test_copy_circuit(14, block).is_err());
    }

    #[test]
    fn copy_circuit_invalid_codecopy() {
        let mut builder = gen_codecopy_data();
        match rand::thread_rng().gen_bool(0.5) {
            true => perturb_tag(&mut builder.block, CopyDataType::Memory),
            false => perturb_tag(&mut builder.block, CopyDataType::Bytecode),
        }
        let block = block_convert(&builder.block, &builder.code_db);
        assert!(test_copy_circuit(10, block).is_err());
    }

    #[test]
    fn copy_circuit_invalid_sha3() {
        let mut builder = gen_sha3_data();
        match rand::thread_rng().gen_bool(0.5) {
            true => perturb_tag(&mut builder.block, CopyDataType::Memory),
            false => perturb_tag(&mut builder.block, CopyDataType::RlcAcc),
        }
        let block = block_convert(&builder.block, &builder.code_db);
        assert!(test_copy_circuit(20, block).is_err());
    }
>>>>>>> f3320827
}<|MERGE_RESOLUTION|>--- conflicted
+++ resolved
@@ -509,11 +509,7 @@
             self.is_last,
             offset,
             || {
-<<<<<<< HEAD
-                Ok(if step_idx == copy_event.bytes.len() * 2 - 1 {
-=======
-                Value::known(if step_idx == copy_event.steps.len() - 1 {
->>>>>>> f3320827
+                Value::known(if step_idx == copy_event.bytes.len() * 2 - 1 {
                     F::one()
                 } else {
                     F::zero()
@@ -549,22 +545,7 @@
             || format!("assign addr {}", offset),
             self.copy_table.addr,
             offset,
-<<<<<<< HEAD
-            || Ok(addr),
-=======
-            || {
-                Value::known(match copy_step.tag {
-                    CopyDataType::TxLog => {
-                        let addr = (U256::from(copy_step.addr)
-                            + (U256::from(TxLogFieldTag::Data as u64) << 32)
-                            + (U256::from(copy_event.log_id.unwrap()) << 48))
-                            .to_address();
-                        addr.to_scalar().unwrap()
-                    }
-                    _ => F::from(copy_step.addr),
-                })
-            },
->>>>>>> f3320827
+            || Value::known(addr),
         )?;
         // value
         region.assign_advice(
@@ -595,11 +576,7 @@
             || format!("assign is_pad {}", offset),
             self.is_pad,
             offset,
-<<<<<<< HEAD
-            || Ok(F::from(is_pad)),
-=======
-            || Value::known(F::from(copy_step.is_pad)),
->>>>>>> f3320827
+            || Value::known(F::from(is_pad)),
         )?;
         // rw_counter
         let source_rw_increase = match copy_event.src_type {
@@ -625,11 +602,7 @@
             || format!("assign rw_counter {}", offset),
             self.copy_table.rw_counter,
             offset,
-<<<<<<< HEAD
-            || Ok(F::from(rw_counter)),
-=======
-            || Value::known(F::from(copy_step.rwc.0 as u64)),
->>>>>>> f3320827
+            || Value::known(F::from(rw_counter)),
         )?;
         // rwc_inc_left
         let rwc_inc_left = u64::try_from(copy_event.rw_counter_increase()).unwrap()
@@ -640,11 +613,7 @@
             || format!("assign rwc_inc_left {}", offset),
             self.copy_table.rwc_inc_left,
             offset,
-<<<<<<< HEAD
-            || Ok(F::from(rwc_inc_left)),
-=======
-            || Value::known(F::from(copy_step.rwc_inc_left)),
->>>>>>> f3320827
+            || Value::known(F::from(rwc_inc_left)),
         )?;
         // tag binary number chip
         let tag = if is_read {
@@ -989,7 +958,6 @@
         assert_eq!(test_copy_circuit(20, block), Ok(()));
     }
 
-<<<<<<< HEAD
     // // TODO: replace these with deterministic failure tests
     // fn perturb_tag(block: &mut bus_mapping::circuit_input_builder::Block) {
     //     debug_assert!(!block.copy_events.is_empty());
@@ -1032,59 +1000,4 @@
     //     let block = block_convert(&builder.block, &builder.code_db);
     //     assert!(test_copy_circuit(20, block).is_err());
     // }
-=======
-    fn perturb_tag(block: &mut bus_mapping::circuit_input_builder::Block, tag: CopyDataType) {
-        debug_assert!(!block.copy_events.is_empty());
-        debug_assert!(!block.copy_events[0].steps.is_empty());
-
-        let mut rng = rand::thread_rng();
-        let idxs = block.copy_events[0]
-            .steps
-            .iter()
-            .enumerate()
-            .filter(|(_i, step)| step.tag == tag)
-            .map(|(i, _step)| i)
-            .collect::<Vec<usize>>();
-        let rand_idx = idxs.choose(&mut rng).unwrap();
-        match rng.gen::<f32>() {
-            f if f < 0.25 => block.copy_events[0].steps[*rand_idx].addr = rng.gen(),
-            f if f < 0.5 => block.copy_events[0].steps[*rand_idx].value = rng.gen(),
-            f if f < 0.75 => block.copy_events[0].steps[*rand_idx].rwc = RWCounter(rng.gen()),
-            _ => block.copy_events[0].steps[*rand_idx].rwc_inc_left = rng.gen(),
-        }
-    }
-
-    #[test]
-    fn copy_circuit_invalid_calldatacopy() {
-        let mut builder = gen_calldatacopy_data();
-        match rand::thread_rng().gen_bool(0.5) {
-            true => perturb_tag(&mut builder.block, CopyDataType::Memory),
-            false => perturb_tag(&mut builder.block, CopyDataType::TxCalldata),
-        }
-        let block = block_convert(&builder.block, &builder.code_db);
-        assert!(test_copy_circuit(14, block).is_err());
-    }
-
-    #[test]
-    fn copy_circuit_invalid_codecopy() {
-        let mut builder = gen_codecopy_data();
-        match rand::thread_rng().gen_bool(0.5) {
-            true => perturb_tag(&mut builder.block, CopyDataType::Memory),
-            false => perturb_tag(&mut builder.block, CopyDataType::Bytecode),
-        }
-        let block = block_convert(&builder.block, &builder.code_db);
-        assert!(test_copy_circuit(10, block).is_err());
-    }
-
-    #[test]
-    fn copy_circuit_invalid_sha3() {
-        let mut builder = gen_sha3_data();
-        match rand::thread_rng().gen_bool(0.5) {
-            true => perturb_tag(&mut builder.block, CopyDataType::Memory),
-            false => perturb_tag(&mut builder.block, CopyDataType::RlcAcc),
-        }
-        let block = block_convert(&builder.block, &builder.code_db);
-        assert!(test_copy_circuit(20, block).is_err());
-    }
->>>>>>> f3320827
 }