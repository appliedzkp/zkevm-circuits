--- conflicted
+++ resolved
@@ -595,14 +595,9 @@
     }
 
     #[derive(Default)]
-<<<<<<< HEAD
     /// copy circuit tester
     pub struct CopyCircuitTester<F> {
-        block: Block<F>,
-=======
-    struct CopyCircuitTester<F> {
         block: Option<Block<F>>,
->>>>>>> 4cfccfa6
         max_txs: usize,
         randomness: F,
     }
