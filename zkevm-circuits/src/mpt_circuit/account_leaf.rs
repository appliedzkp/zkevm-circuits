use eth_types::{Field, U256};
use gadgets::util::{pow, Scalar};
use halo2_proofs::{
    circuit::Value,
    plonk::{Error, Expression, VirtualCells},
};

use super::{
    helpers::{KeyDataWitness, ListKeyGadget, MainData, ParentDataWitness},
    mod_extension::ModExtensionGadget,
    rlp_gadgets::RLPItemWitness,
    witness_row::{AccountRowType, Node},
};
use crate::{
    circuit,
    circuit_tools::{
        cached_region::CachedRegion,
        cell_manager::Cell,
        constraint_builder::{RLCChainableRev, RLCable},
        gadgets::IsEqualGadget,
    },
    evm_circuit::util::from_bytes,
    mpt_circuit::{
        helpers::{
            key_memory, main_memory, num_nibbles, parent_memory, DriftedGadget, Indexable,
            IsPlaceholderLeafGadget, KeyData, MPTConstraintBuilder, ParentData, WrongGadget,
            KECCAK,
        },
        param::{EMPTY_TRIE_HASH, KEY_LEN_IN_NIBBLES, RLP_LIST_LONG, RLP_LONG},
        MPTConfig, MPTContext, MptMemory, RlpItemType,
    },
    table::MPTProofType,
    util::word::{self, Word},
    witness::MptUpdateRow,
};

#[derive(Clone, Debug, Default)]
pub(crate) struct AccountLeafConfig<F> {
    main_data: MainData<F>,
    key_data: [KeyData<F>; 2],
    parent_data: [ParentData<F>; 2],
    rlp_key: [ListKeyGadget<F>; 2],
    value_rlp_bytes: [[Cell<F>; 2]; 2],
    value_list_rlp_bytes: [[Cell<F>; 2]; 2],
    is_placeholder_leaf: [IsPlaceholderLeafGadget<F>; 2],
    drifted: DriftedGadget<F>,
    wrong: WrongGadget<F>,
    is_non_existing_account_proof: IsEqualGadget<F>,
    is_account_delete_mod: IsEqualGadget<F>,
    is_nonce_mod: IsEqualGadget<F>,
    is_balance_mod: IsEqualGadget<F>,
    is_storage_mod: IsEqualGadget<F>,
    is_codehash_mod: IsEqualGadget<F>,
    is_mod_extension: [Cell<F>; 2],
    mod_extension: ModExtensionGadget<F>,
}

impl<F: Field> AccountLeafConfig<F> {
    pub fn configure(
        meta: &mut VirtualCells<'_, F>,
        cb: &mut MPTConstraintBuilder<F>,
        ctx: &mut MPTContext<F>,
    ) -> Self {
        let mut config = AccountLeafConfig::default();

        circuit!([meta, cb], {
            let key_items = [
                ctx.rlp_item(meta, cb, AccountRowType::KeyS as usize, RlpItemType::Key),
                ctx.rlp_item(meta, cb, AccountRowType::KeyC as usize, RlpItemType::Key),
            ];
            config.value_rlp_bytes = [cb.query_bytes(), cb.query_bytes()];
            config.value_list_rlp_bytes = [cb.query_bytes(), cb.query_bytes()];
            let nonce_items = [
                ctx.rlp_item(
                    meta,
                    cb,
                    AccountRowType::NonceS as usize,
                    RlpItemType::Value,
                ),
                ctx.rlp_item(
                    meta,
                    cb,
                    AccountRowType::NonceC as usize,
                    RlpItemType::Value,
                ),
            ];
            let balance_items = [
                ctx.rlp_item(
                    meta,
                    cb,
                    AccountRowType::BalanceS as usize,
                    RlpItemType::Value,
                ),
                ctx.rlp_item(
                    meta,
                    cb,
                    AccountRowType::BalanceC as usize,
                    RlpItemType::Value,
                ),
            ];
            let storage_items = [
                ctx.rlp_item(
                    meta,
                    cb,
                    AccountRowType::StorageS as usize,
                    RlpItemType::Hash,
                ),
                ctx.rlp_item(
                    meta,
                    cb,
                    AccountRowType::StorageC as usize,
                    RlpItemType::Hash,
                ),
            ];
            let codehash_items = [
                ctx.rlp_item(
                    meta,
                    cb,
                    AccountRowType::CodehashS as usize,
                    RlpItemType::Hash,
                ),
                ctx.rlp_item(
                    meta,
                    cb,
                    AccountRowType::CodehashC as usize,
                    RlpItemType::Hash,
                ),
            ];
            let drifted_bytes =
                ctx.rlp_item(meta, cb, AccountRowType::Drifted as usize, RlpItemType::Key);
            let wrong_bytes =
                ctx.rlp_item(meta, cb, AccountRowType::Wrong as usize, RlpItemType::Key);
            let address_item = ctx.rlp_item(
                meta,
                cb,
                AccountRowType::Address as usize,
                RlpItemType::Address,
            );
            let key_item = ctx.rlp_item(meta, cb, AccountRowType::Key as usize, RlpItemType::Hash);

            for is_s in [true, false] {
                config.is_mod_extension[is_s.idx()] = cb.query_bool();
            }

            // Constraint 1
            config.main_data = MainData::load(cb, &mut ctx.memory[main_memory()], 0.expr());

            // Constraint 2: Don't allow an account node to follow another account node
            require!(config.main_data.is_below_account => false);

            let mut key_rlc = vec![0.expr(); 2];
            let mut nonce = vec![Word::zero(); 2];
            let mut balance = vec![Word::zero(); 2];
            let mut storage = vec![Word::zero(); 2];
            let mut codehash = vec![Word::zero(); 2];
            let mut leaf_no_key_rlc = vec![0.expr(); 2];
            let mut leaf_no_key_rlc_mult = vec![0.expr(); 2];
            let mut value_list_num_bytes = vec![0.expr(); 2];

            let parent_data = &mut config.parent_data;

            // Constraint 3:
            parent_data[0] = ParentData::load(cb, &mut ctx.memory[parent_memory(true)], 0.expr());
            // Constraint 4:
            parent_data[1] = ParentData::load(cb, &mut ctx.memory[parent_memory(false)], 0.expr());

            let key_data = &mut config.key_data;
            // Constraint 5:
            key_data[0] = KeyData::load(cb, &mut ctx.memory[key_memory(true)], 0.expr());
            // Constraint 6:
            key_data[1] = KeyData::load(cb, &mut ctx.memory[key_memory(false)], 0.expr());

            // Constraint 7: IsEqualGadget using IsZeroGadget to determine the proof type
            // Proof types
            config.is_non_existing_account_proof = IsEqualGadget::construct(
                &mut cb.base,
                config.main_data.proof_type.expr(),
                MPTProofType::AccountDoesNotExist.expr(),
            );
            config.is_account_delete_mod = IsEqualGadget::construct(
                &mut cb.base,
                config.main_data.proof_type.expr(),
                MPTProofType::AccountDestructed.expr(),
            );
            config.is_nonce_mod = IsEqualGadget::construct(
                &mut cb.base,
                config.main_data.proof_type.expr(),
                MPTProofType::NonceChanged.expr(),
            );
            config.is_balance_mod = IsEqualGadget::construct(
                &mut cb.base,
                config.main_data.proof_type.expr(),
                MPTProofType::BalanceChanged.expr(),
            );
            config.is_storage_mod = IsEqualGadget::construct(
                &mut cb.base,
                config.main_data.proof_type.expr(),
                MPTProofType::StorageChanged.expr(),
            );
            config.is_codehash_mod = IsEqualGadget::construct(
                &mut cb.base,
                config.main_data.proof_type.expr(),
                MPTProofType::CodeHashChanged.expr(),
            );

            for is_s in [true, false] {
                ifx! {not!(config.is_mod_extension[is_s.idx()].expr()) => {
                    // Placeholder leaf checks
                    config.is_placeholder_leaf[is_s.idx()] =
                        IsPlaceholderLeafGadget::construct(cb, parent_data[is_s.idx()].hash.expr());

                    // Calculate the key RLC
                    let rlp_key = &mut config.rlp_key[is_s.idx()];
                    *rlp_key = ListKeyGadget::construct(cb, &key_items[is_s.idx()]);

                    let nonce_rlp_rlc;
                    let balance_rlp_rlc;
                    let storage_rlp_rlc;
                    let codehash_rlp_rlc;
                    (nonce[is_s.idx()], nonce_rlp_rlc) = (
                        nonce_items[is_s.idx()].word(),
                        nonce_items[is_s.idx()].rlc_chain_data(),
                    );
                    (balance[is_s.idx()], balance_rlp_rlc) = (
                        balance_items[is_s.idx()].word(),
                        balance_items[is_s.idx()].rlc_chain_data(),
                    );
                    (storage[is_s.idx()], storage_rlp_rlc) = (
                        storage_items[is_s.idx()].word(),
                        storage_items[is_s.idx()].rlc_chain_data(),
                    );
                    (codehash[is_s.idx()], codehash_rlp_rlc) = (
                        codehash_items[is_s.idx()].word(),
                        codehash_items[is_s.idx()].rlc_chain_data(),
                    );

                    // Calculate the leaf RLC
                    let keccak_r = &cb.keccak_r;
                    let value_rlp_bytes = config.value_rlp_bytes[is_s.idx()].to_expr_vec();
                    let value_list_rlp_bytes = config.value_list_rlp_bytes[is_s.idx()].to_expr_vec();
                    leaf_no_key_rlc[is_s.idx()] = value_rlp_bytes
                        .rlc_rev(keccak_r)
                        .rlc_chain_rev((
                            value_list_rlp_bytes.rlc_rev(keccak_r),
                            pow::expr(keccak_r.expr(), 2),
                        ))
                        .rlc_chain_rev(nonce_rlp_rlc.clone())
                        .rlc_chain_rev(balance_rlp_rlc.clone())
                        .rlc_chain_rev(storage_rlp_rlc.clone())
                        .rlc_chain_rev(codehash_rlp_rlc.clone());
                    leaf_no_key_rlc_mult[is_s.idx()] = pow::expr(keccak_r.expr(), 4)
                        * nonce_rlp_rlc.1
                        * balance_rlp_rlc.1
                        * storage_rlp_rlc.1
                        * codehash_rlp_rlc.1;
                    let leaf_rlc = rlp_key.rlc2(&cb.keccak_r).rlc_chain_rev((
                        leaf_no_key_rlc[is_s.idx()].expr(),
                        leaf_no_key_rlc_mult[is_s.idx()].expr(),
                    ));

                    // Key
                    key_rlc[is_s.idx()] = key_data[is_s.idx()].rlc.expr()
                        + rlp_key.key.expr(
                            cb,
                            rlp_key.key_value.clone(),
                            key_data[is_s.idx()].mult.expr(),
                            key_data[is_s.idx()].is_odd.expr(),
                            &cb.key_r.expr(),
                        );
                    // Total number of nibbles needs to be KEY_LEN_IN_NIBBLES.
                    let num_nibbles =
                        num_nibbles::expr(rlp_key.key_value.len(), key_data[is_s.idx()].is_odd.expr());
                    require!(key_data[is_s.idx()].num_nibbles.expr() + num_nibbles.expr() => KEY_LEN_IN_NIBBLES);

                    // Check if the leaf is in its parent.
                    // Check is skipped for placeholder leaves which are dummy leaves.
                    // Contrary to the storage leaf, the account leaf is always hashed since its length
                    // is always greater than 32.
                    // Note that the constraint works for the case when there is the placeholder branch above
                    // the leaf too - in this case `parent_data.hash` contains the hash of the node above the placeholder
                    // branch.
                    ifx! {not!(config.is_placeholder_leaf[is_s.idx()]) => {
                        let hash = parent_data[is_s.idx()].hash.expr();
                        require!((1.expr(), leaf_rlc, rlp_key.rlp_list.num_bytes(), hash.lo(), hash.hi()) =>> @KECCAK);
                    } elsex {
                        // For NonExistingAccountProof prove there is no leaf.

                        // When there is only one leaf in the trie, `getProof` will always return this leaf - so we will have
                        // either the required leaf or the wrong leaf, so for NonExistingAccountProof we don't handle this
                        // case here (handled by WrongLeaf gadget).
                        ifx! {config.is_non_existing_account_proof.expr() => {
                            ifx! {parent_data[is_s.idx()].is_root.expr() => {
                                // If leaf is placeholder and the parent is root (no branch above leaf) and the proof is NonExistingStorageProof,
                                // the trie needs to be empty.
                                let empty_hash = Word::<F>::from(U256::from_big_endian(&EMPTY_TRIE_HASH));
                                let hash = parent_data[is_s.idx()].hash.expr();
                                require!(hash.lo() => Expression::Constant(empty_hash.lo()));
                                require!(hash.hi() => Expression::Constant(empty_hash.hi()));
                            } elsex {
                                // For NonExistingAccountProof we need to prove that there is nil in the parent branch
                                // at the `modified_pos` position.
                                // Note that this does not hold when there is NonExistingAccountProof wrong leaf scenario,
                                // in this case there is a non-nil leaf. However, in this case the leaf is not a placeholder,
                                // so the check below is not triggered.
                                require!(parent_data[is_s.idx()].rlc.expr() => 128.expr());
                            }}
                        }}
                    }}

                    // Check the RLP encoding consistency.
                    // RLP encoding: account = [key, "[nonce, balance, storage, codehash]"]
                    // We always store between 55 and 256 bytes of data in the values list.
                    require!(value_rlp_bytes[0] => RLP_LONG + 1);
                    // The RLP encoded list always has 2 RLP bytes.
                    require!(value_rlp_bytes[1] => value_list_rlp_bytes[1].expr() + 2.expr());
                    // The first RLP byte of the list is always RLP_LIST_LONG + 1.
                    require!(value_list_rlp_bytes[0] => RLP_LIST_LONG + 1);
                    // The length of the list is `#(nonce) + #(balance) + 2 * (1 + #(hash))`.
                    require!(value_list_rlp_bytes[1] => nonce_items[is_s.idx()].num_bytes() + balance_items[is_s.idx()].num_bytes() + (2 * (1 + 32)).expr());
                    // Now check that the the key and value list length matches the account length.
                    // The RLP encoded string always has 2 RLP bytes.
                    value_list_num_bytes[is_s.idx()] = value_rlp_bytes[1].expr() + 2.expr();

                    // Account length needs to equal all key bytes and all values list bytes.
                    require!(config.rlp_key[is_s.idx()].rlp_list.len() => config.rlp_key[is_s.idx()].key_value.num_bytes() + value_list_num_bytes[is_s.idx()].expr());
                }};

                // Key done, set the starting values
                KeyData::store_defaults(cb, &mut ctx.memory[key_memory(is_s)]);
                // Store the new parent
                ParentData::store(
                    cb,
                    &mut ctx.memory[parent_memory(is_s)],
                    storage_items[is_s.idx()].word(),
                    0.expr(),
                    true.expr(),
                    false.expr(),
                    storage_items[is_s.idx()].word(),
                );
            }

            ifx! {or::expr(&[config.is_mod_extension[0].clone(), config.is_mod_extension[1].clone()]) => {
                config.mod_extension = ModExtensionGadget::configure(
                    meta,
                    cb,
                    ctx.clone(),
                    parent_data,
                    key_data,
                );
            }};

            // Drifted leaf handling
            config.drifted = DriftedGadget::construct(
                cb,
                &value_list_num_bytes,
                &config.parent_data,
                &config.key_data,
                &key_rlc,
                &leaf_no_key_rlc,
                &leaf_no_key_rlc_mult,
                &drifted_bytes,
                &config.is_mod_extension,
                &cb.key_r.expr(),
            );

            // Wrong leaf handling
            config.wrong = WrongGadget::construct(
                cb,
                key_item.hash_rlc(),
                config.is_non_existing_account_proof.expr(),
                &config.rlp_key[true.idx()].key_value,
                &key_rlc[true.idx()],
                &wrong_bytes,
                config.is_placeholder_leaf[true.idx()].expr(),
                config.key_data[true.idx()].clone(),
                &cb.key_r.expr(),
            );

            // Anything following this node is below the account
            // TODO(Brecht): For non-existing accounts it should be impossible to prove
            // storage leaves unless it's also a non-existing proof?
            MainData::store(
                cb,
                &mut ctx.memory[main_memory()],
                [
                    config.main_data.proof_type.expr(),
                    true.expr(),
                    address_item.word().compress(),
                    config.main_data.new_root.lo().expr(),
                    config.main_data.new_root.hi().expr(),
                    config.main_data.old_root.lo().expr(),
                    config.main_data.old_root.hi().expr(),
                ],
            );

            ifx! {config.is_account_delete_mod => {
                // Account delete
                // We need to make sure there is no leaf when account is deleted. Two possible
                // cases:
                // - 1. Account leaf is deleted and there is a nil object in
                // branch. In this case we have a placeholder leaf.
                // - 2. Account leaf is deleted from a branch with two leaves, the remaining
                // leaf moves one level up and replaces the branch. In this case we
                // have a branch placeholder.
                require!(or::expr([
                    config.is_placeholder_leaf[false.idx()].expr(),
                    config.parent_data[false.idx()].is_placeholder.expr()
                ]) => true);
            } elsex {
                ifx! {and::expr(&[not!(config.parent_data[true.idx()].is_placeholder), not!(config.parent_data[false.idx()].is_placeholder)]) => {
                    // Check that there is only one modification, except when the account is being deleted or
                    // the parent branch is a placeholder (meaning the account leafs in S are C are different).
                    // Nonce needs to remain the same when not modifying the nonce
                    ifx!{not!(config.is_nonce_mod) => {
                        require!(nonce[false.idx()] => nonce[true.idx()]);
                    }}
                    // Balance needs to remain the same when not modifying the balance
                    ifx!{not!(config.is_balance_mod) => {
                        require!(balance[false.idx()] => balance[true.idx()]);
                    }}
                    // Storage root needs to remain the same when not modifying the storage root
                    ifx!{not!(config.is_storage_mod) => {
                        require!(storage[false.idx()] => storage[true.idx()]);
                    }}
                    // Codehash root needs to remain the same when not modifying the codehash
                    ifx!{not!(config.is_codehash_mod) => {
                        require!(codehash[false.idx()] => codehash[true.idx()]);
                    }}
                }}
            }}
            ifx! {config.is_non_existing_account_proof => {
                // For non-existing proofs the tree needs to remain the same
                require!(config.main_data.new_root => config.main_data.old_root);
                require!(key_rlc[true.idx()] => key_rlc[false.idx()]);
            }}

            // Put the data in the lookup table
            let (proof_type, old_value_lo, old_value_hi, new_value_lo, new_value_hi) = _matchx! {cb, (
                config.is_nonce_mod => (MPTProofType::NonceChanged.expr(), nonce[true.idx()].lo(), nonce[true.idx()].hi(), nonce[false.idx()].lo(), nonce[false.idx()].hi()),
                config.is_balance_mod => (MPTProofType::BalanceChanged.expr(), balance[true.idx()].lo(), balance[true.idx()].hi(), balance[false.idx()].lo(), balance[false.idx()].hi()),
                config.is_storage_mod => (MPTProofType::StorageChanged.expr(), storage[true.idx()].lo(), storage[true.idx()].hi(), storage[false.idx()].lo(), storage[false.idx()].hi()),
                config.is_codehash_mod => (MPTProofType::CodeHashChanged.expr(), codehash[true.idx()].lo(), codehash[true.idx()].hi(), codehash[false.idx()].lo(), codehash[false.idx()].hi()),
                config.is_account_delete_mod => (MPTProofType::AccountDestructed.expr(), 0.expr(), 0.expr(), 0.expr(), 0.expr()),
                config.is_non_existing_account_proof => (MPTProofType::AccountDoesNotExist.expr(), 0.expr(), 0.expr(), 0.expr(), 0.expr()),
                _ => (MPTProofType::Disabled.expr(), 0.expr(), 0.expr(), 0.expr(), 0.expr()),
            )};
            ifx! {not!(config.is_non_existing_account_proof) => {
                let key_rlc = ifx!{not!(config.parent_data[true.idx()].is_placeholder) => {
                    key_rlc[true.idx()].expr()
                } elsex {
                    key_rlc[false.idx()].expr()
                }};
                // Check that the key item contains the correct key for the path that was taken
                require!(key_item.hash_rlc() => key_rlc);
                // Check if the key is correct for the given address
                if ctx.params.is_preimage_check_enabled() {
                    let key = key_item.word();
                    require!((1.expr(), address_item.bytes_le()[1..21].rlc(&cb.keccak_r), 20.expr(), key.lo(), key.hi()) =>> @KECCAK);
                }
            }};
            let address = address_item.word().compress();

            ifx! {not!(config.parent_data[false.idx()].is_placeholder) => {
<<<<<<< HEAD
                ifx! {not!(config.is_non_existing_account_proof) => {
                    ctx.mpt_table.constrain(
                        meta,
                        &mut cb.base,
                        address.clone(),
                        proof_type.clone(),
                        Word::<Expression<F>>::new([0.expr(), 0.expr()]),
                        config.main_data.new_root.expr(),
                        config.main_data.old_root.expr(),
                        Word::<Expression<F>>::new([new_value_lo, new_value_hi]),
                        Word::<Expression<F>>::new([old_value_lo.clone(), old_value_hi.clone()]),
                    );
                } elsex {
                    // Non-existing proof doesn't have the value set to 0 in the case of a wrong leaf - we set it to 0
                    // below to enable lookups with the value set to 0 (as in the case of a non-wrong non-existing proof).
                    ctx.mpt_table.constrain(
                        meta,
                        &mut cb.base,
                        address.clone(),
                        proof_type.clone(),
                        Word::<Expression<F>>::new([0.expr(), 0.expr()]),
                        config.main_data.new_root.expr(),
                        config.main_data.old_root.expr(),
                        Word::<Expression<F>>::new([0.expr(), 0.expr()]),
                        Word::<Expression<F>>::new([0.expr(), 0.expr()]),
                    );
                }};
=======
                ctx.mpt_table.constrain(
                    meta,
                    &mut cb.base,
                    address.clone(),
                    proof_type.clone(),
                    Word::zero(),
                    config.main_data.new_root.expr(),
                    config.main_data.old_root.expr(),
                    Word::<Expression<F>>::new([new_value_lo, new_value_hi]),
                    Word::<Expression<F>>::new([old_value_lo.clone(), old_value_hi.clone()]),
                );
>>>>>>> fc4964cc
            } elsex {
                // When the value is set to 0, the leaf is deleted, and if there were only two leaves in the branch,
                // the neighbour leaf moves one level up and replaces the branch. When the lookup is executed with
                // the new value set to 0, the lookup fails (without the code below), because the leaf that is returned
                // is the neighbour node that moved up (because the branch and the old leaf doesn’t exist anymore),
                // but this leaf doesn’t have the zero value.
                ctx.mpt_table.constrain(
                    meta,
                    &mut cb.base,
                    address,
                    proof_type,
                    Word::zero(),
                    config.main_data.new_root.expr(),
                    config.main_data.old_root.expr(),
                    Word::zero(),
                    Word::<Expression<F>>::new([old_value_lo, old_value_hi]),
                );
            }};
        });

        config
    }

    #[allow(clippy::too_many_arguments)]
    pub fn assign(
        &self,
        region: &mut CachedRegion<'_, '_, F>,
        mpt_config: &MPTConfig<F>,
        memory: &mut MptMemory<F>,
        offset: usize,
        node: &Node,
        rlp_values: &[RLPItemWitness],
    ) -> Result<(), Error> {
        let account = &node.account.clone().unwrap();

        let key_items = [
            rlp_values[AccountRowType::KeyS as usize].clone(),
            rlp_values[AccountRowType::KeyC as usize].clone(),
        ];
        let nonce_items = [
            rlp_values[AccountRowType::NonceS as usize].clone(),
            rlp_values[AccountRowType::NonceC as usize].clone(),
        ];
        let balance_items = [
            rlp_values[AccountRowType::BalanceS as usize].clone(),
            rlp_values[AccountRowType::BalanceC as usize].clone(),
        ];
        let storage_items = [
            rlp_values[AccountRowType::StorageS as usize].clone(),
            rlp_values[AccountRowType::StorageC as usize].clone(),
        ];
        let codehash_items = [
            rlp_values[AccountRowType::CodehashS as usize].clone(),
            rlp_values[AccountRowType::CodehashC as usize].clone(),
        ];
        let drifted_item = rlp_values[AccountRowType::Drifted as usize].clone();
        let expected_item = rlp_values[AccountRowType::Wrong as usize].clone();
        let address_item = rlp_values[AccountRowType::Address as usize].clone();
        let _key_item = rlp_values[AccountRowType::Key as usize].clone();

        let main_data =
            self.main_data
                .witness_load(region, offset, &mut memory[main_memory()], 0)?;

        // Key
        let mut key_rlc = vec![0.scalar(); 2];
        let mut nonce = vec![Word::zero_f(); 2];
        let mut balance = vec![Word::zero_f(); 2];
        let mut storage = vec![Word::zero_f(); 2];
        let mut codehash = vec![Word::zero_f(); 2];
        let mut key_data = vec![KeyDataWitness::default(); 2];
        let mut parent_data = vec![ParentDataWitness::default(); 2];
        for is_s in [true, false] {
            self.is_mod_extension[is_s.idx()].assign(
                region,
                offset,
                account.is_mod_extension[is_s.idx()].scalar(),
            )?;

            for (cell, byte) in self.value_rlp_bytes[is_s.idx()]
                .iter()
                .zip(account.value_rlp_bytes[is_s.idx()].iter())
            {
                cell.assign(region, offset, byte.scalar())?;
            }

            for (cell, byte) in self.value_list_rlp_bytes[is_s.idx()]
                .iter()
                .zip(account.value_list_rlp_bytes[is_s.idx()].iter())
            {
                cell.assign(region, offset, byte.scalar())?;
            }

            key_data[is_s.idx()] = self.key_data[is_s.idx()].witness_load(
                region,
                offset,
                &mut memory[key_memory(is_s)],
                0,
            )?;

            parent_data[is_s.idx()] = self.parent_data[is_s.idx()].witness_load(
                region,
                offset,
                &mut memory[parent_memory(is_s)],
                0,
            )?;

            self.is_placeholder_leaf[is_s.idx()].assign(
                region,
                offset,
                parent_data[is_s.idx()].hash,
            )?;

            let rlp_key_witness = self.rlp_key[is_s.idx()].assign(
                region,
                offset,
                &account.list_rlp_bytes[is_s.idx()],
                &key_items[is_s.idx()],
            )?;

            nonce[is_s.idx()] = nonce_items[is_s.idx()].word();
            balance[is_s.idx()] = balance_items[is_s.idx()].word();
            storage[is_s.idx()] = storage_items[is_s.idx()].word();
            codehash[is_s.idx()] = codehash_items[is_s.idx()].word();

            // Key
            (key_rlc[is_s.idx()], _) = rlp_key_witness.key.key(
                rlp_key_witness.key_item.clone(),
                key_data[is_s.idx()].rlc,
                key_data[is_s.idx()].mult,
                region.key_r,
            );

            // Update key and parent state
            KeyData::witness_store(
                region,
                offset,
                &mut memory[key_memory(is_s)],
                F::ZERO,
                F::ONE,
                0,
                F::ZERO,
                F::ONE,
                0,
            )?;
            ParentData::witness_store(
                region,
                offset,
                &mut memory[parent_memory(is_s)],
                storage_items[is_s.idx()].word(),
                0.scalar(),
                true,
                false,
                storage_items[is_s.idx()].word(),
            )?;
        }

        // Proof types
        let is_non_existing_proof = self.is_non_existing_account_proof.assign(
            region,
            offset,
            main_data.proof_type.scalar(),
            MPTProofType::AccountDoesNotExist.scalar(),
        )? == true.scalar();
        let is_account_delete_mod = self.is_account_delete_mod.assign(
            region,
            offset,
            main_data.proof_type.scalar(),
            MPTProofType::AccountDestructed.scalar(),
        )? == true.scalar();
        let is_nonce_mod = self.is_nonce_mod.assign(
            region,
            offset,
            main_data.proof_type.scalar(),
            MPTProofType::NonceChanged.scalar(),
        )? == true.scalar();
        let is_balance_mod = self.is_balance_mod.assign(
            region,
            offset,
            main_data.proof_type.scalar(),
            MPTProofType::BalanceChanged.scalar(),
        )? == true.scalar();
        let is_storage_mod = self.is_storage_mod.assign(
            region,
            offset,
            main_data.proof_type.scalar(),
            MPTProofType::StorageChanged.scalar(),
        )? == true.scalar();
        let is_codehash_mod = self.is_codehash_mod.assign(
            region,
            offset,
            main_data.proof_type.scalar(),
            MPTProofType::CodeHashChanged.scalar(),
        )? == true.scalar();
        // Drifted leaf handling
        self.drifted.assign(
            region,
            offset,
            &parent_data,
            &account.drifted_rlp_bytes,
            &drifted_item,
            region.key_r,
        )?;

        // Wrong leaf handling
        self.wrong.assign(
            region,
            offset,
            is_non_existing_proof,
            &key_rlc,
            &account.wrong_rlp_bytes,
            &expected_item,
            true,
            key_data[true.idx()].clone(),
            region.key_r,
        )?;

        // Anything following this node is below the account
        MainData::witness_store(
            region,
            offset,
            &mut memory[main_memory()],
            main_data.proof_type,
            true,
            address_item.word().compress_f(),
            main_data.new_root,
            main_data.old_root,
        )?;

        // Put the data in the lookup table
        let (proof_type, value) = if is_nonce_mod {
            (MPTProofType::NonceChanged, nonce)
        } else if is_balance_mod {
            (MPTProofType::BalanceChanged, balance)
        } else if is_storage_mod {
            (MPTProofType::StorageChanged, storage)
        } else if is_codehash_mod {
            (MPTProofType::CodeHashChanged, codehash)
        } else if is_account_delete_mod {
            (MPTProofType::AccountDestructed, vec![Word::zero_f(); 2])
        } else if is_non_existing_proof {
            (MPTProofType::AccountDoesNotExist, vec![Word::zero_f(); 2])
        } else {
            (MPTProofType::Disabled, vec![Word::zero_f(); 2])
        };

        if account.is_mod_extension[0] || account.is_mod_extension[1] {
            let mod_list_rlp_bytes: [&[u8]; 2] = [
                &account.mod_list_rlp_bytes[0],
                &account.mod_list_rlp_bytes[1],
            ];
            self.mod_extension
                .assign(region, offset, rlp_values, mod_list_rlp_bytes)?;
        }

        let mut new_value = value[false.idx()];
        let mut old_value = value[true.idx()];
        if parent_data[false.idx()].is_placeholder {
<<<<<<< HEAD
            new_value = word::Word::<F>::new([0.scalar(), 0.scalar()]);
        } else if is_non_existing_proof {
            new_value = word::Word::<F>::new([0.scalar(), 0.scalar()]);
            old_value = word::Word::<F>::new([0.scalar(), 0.scalar()]);
=======
            new_value = word::Word::zero_f();
>>>>>>> fc4964cc
        }
        mpt_config.mpt_table.assign_cached(
            region,
            offset,
            &MptUpdateRow {
                address: Value::known(from_bytes::value(
                    &account.address.iter().cloned().rev().collect::<Vec<_>>(),
                )),
                storage_key: word::Word::zero_f().into_value(),
                proof_type: Value::known(proof_type.scalar()),
                new_root: main_data.new_root.into_value(),
                old_root: main_data.old_root.into_value(),
                new_value: new_value.into_value(),
                old_value: old_value.into_value(),
            },
        )?;

        Ok(())
    }
}<|MERGE_RESOLUTION|>--- conflicted
+++ resolved
@@ -461,14 +461,13 @@
             let address = address_item.word().compress();
 
             ifx! {not!(config.parent_data[false.idx()].is_placeholder) => {
-<<<<<<< HEAD
                 ifx! {not!(config.is_non_existing_account_proof) => {
                     ctx.mpt_table.constrain(
                         meta,
                         &mut cb.base,
                         address.clone(),
                         proof_type.clone(),
-                        Word::<Expression<F>>::new([0.expr(), 0.expr()]),
+                        Word::zero(),
                         config.main_data.new_root.expr(),
                         config.main_data.old_root.expr(),
                         Word::<Expression<F>>::new([new_value_lo, new_value_hi]),
@@ -482,26 +481,13 @@
                         &mut cb.base,
                         address.clone(),
                         proof_type.clone(),
-                        Word::<Expression<F>>::new([0.expr(), 0.expr()]),
+                        Word::zero(),
                         config.main_data.new_root.expr(),
                         config.main_data.old_root.expr(),
-                        Word::<Expression<F>>::new([0.expr(), 0.expr()]),
-                        Word::<Expression<F>>::new([0.expr(), 0.expr()]),
+                        Word::zero(),
+                        Word::zero(),
                     );
                 }};
-=======
-                ctx.mpt_table.constrain(
-                    meta,
-                    &mut cb.base,
-                    address.clone(),
-                    proof_type.clone(),
-                    Word::zero(),
-                    config.main_data.new_root.expr(),
-                    config.main_data.old_root.expr(),
-                    Word::<Expression<F>>::new([new_value_lo, new_value_hi]),
-                    Word::<Expression<F>>::new([old_value_lo.clone(), old_value_hi.clone()]),
-                );
->>>>>>> fc4964cc
             } elsex {
                 // When the value is set to 0, the leaf is deleted, and if there were only two leaves in the branch,
                 // the neighbour leaf moves one level up and replaces the branch. When the lookup is executed with
@@ -760,14 +746,10 @@
         let mut new_value = value[false.idx()];
         let mut old_value = value[true.idx()];
         if parent_data[false.idx()].is_placeholder {
-<<<<<<< HEAD
-            new_value = word::Word::<F>::new([0.scalar(), 0.scalar()]);
+            new_value = word::Word::zero_f();
         } else if is_non_existing_proof {
-            new_value = word::Word::<F>::new([0.scalar(), 0.scalar()]);
-            old_value = word::Word::<F>::new([0.scalar(), 0.scalar()]);
-=======
             new_value = word::Word::zero_f();
->>>>>>> fc4964cc
+            old_value = word::Word::zero_f();
         }
         mpt_config.mpt_table.assign_cached(
             region,
