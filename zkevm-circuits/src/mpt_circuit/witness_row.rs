--- conflicted
+++ resolved
@@ -138,11 +138,8 @@
     /// TODO Doc.
     pub is_extension: bool,
     /// TODO Doc.
-<<<<<<< HEAD
-=======
     pub(crate) is_mod_extension: [bool; 2],
     /// TODO Doc.
->>>>>>> e26176d2
     pub is_placeholder: [bool; 2],
     /// TODO Doc.
     pub extension: ExtensionNode,
@@ -167,13 +164,10 @@
     pub drifted_rlp_bytes: Hex,
     /// TODO Doc.
     pub wrong_rlp_bytes: Hex,
-<<<<<<< HEAD
-=======
     /// TODO Doc.
     pub(crate) is_mod_extension: [bool; 2],
     /// TODO Doc.
     pub(crate) mod_list_rlp_bytes: [Hex; 2],
->>>>>>> e26176d2
 }
 
 /// MPT storage node
@@ -191,13 +185,10 @@
     pub drifted_rlp_bytes: Hex,
     /// TODO Doc.
     pub wrong_rlp_bytes: Hex,
-<<<<<<< HEAD
-=======
     /// TODO Doc.
     pub(crate) is_mod_extension: [bool; 2],
     /// TODO Doc.
     pub(crate) mod_list_rlp_bytes: [Hex; 2],
->>>>>>> e26176d2
 }
 
 /// MPT node
