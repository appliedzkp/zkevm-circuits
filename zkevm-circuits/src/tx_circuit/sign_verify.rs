--- conflicted
+++ resolved
@@ -14,17 +14,11 @@
 use eth_types::sign_types::{pk_bytes_le, pk_bytes_swap_endianness, SignData};
 use eth_types::{self, Field};
 use gadgets::is_zero::{IsZeroChip, IsZeroConfig, IsZeroInstruction};
-<<<<<<< HEAD
 use halo2_proofs::halo2curves::secp256k1::Secp256k1Affine;
 use halo2_proofs::{
     arithmetic::{CurveAffine, FieldExt},
     circuit::{AssignedCell, Layouter, Region, Value},
     halo2curves::{group::ff::Field as GroupField, group::Curve, secp256k1, Coordinates},
-=======
-use halo2_proofs::{
-    arithmetic::BaseExt,
-    circuit::{AssignedCell, Layouter, Region},
->>>>>>> 1e9bc96a
     plonk::{Advice, Column, ConstraintSystem, Error, Expression, Selector},
     poly::Rotation,
 };
@@ -61,43 +55,6 @@
 const NUMBER_OF_LIMBS: usize = 4;
 const BIT_LEN_LIMB: usize = 72;
 
-<<<<<<< HEAD
-/// Return a copy of the serialized public key with swapped Endianness.
-pub(crate) fn pk_bytes_swap_endianness<T: Clone>(pk: &[T]) -> [T; 64] {
-    assert_eq!(pk.len(), 64);
-    let mut pk_swap = <&[T; 64]>::try_from(pk)
-        .map(|r| r.clone())
-        .expect("pk.len() != 64");
-    pk_swap[..32].reverse();
-    pk_swap[32..].reverse();
-    pk_swap
-}
-
-pub(crate) fn pk_bytes_le(pk: &Secp256k1Affine) -> [u8; 64] {
-    let pk_coord = Option::<Coordinates<_>>::from(pk.coordinates()).expect("point is the identity");
-    let mut pk_le = [0u8; 64];
-    pk_le[..32].copy_from_slice(&pk_coord.x().to_bytes());
-    pk_le[32..].copy_from_slice(&pk_coord.y().to_bytes());
-
-    pk_le
-}
-
-pub(crate) fn keccak_inputs(sigs: &[SignData]) -> Vec<Vec<u8>> {
-    let mut inputs = Vec::new();
-    for sig in sigs {
-        let pk_le = pk_bytes_le(&sig.pk);
-        let pk_be = pk_bytes_swap_endianness(&pk_le);
-        inputs.push(pk_be.to_vec());
-    }
-    // Padding signature
-    let pk_le = pk_bytes_le(&SignData::default().pk);
-    let pk_be = pk_bytes_swap_endianness(&pk_le);
-    inputs.push(pk_be.to_vec());
-    inputs
-}
-
-=======
->>>>>>> 1e9bc96a
 /// Return an expression that builds an integer element in the field from the
 /// `bytes` in big endian.
 fn int_from_bytes_be<F: Field>(bytes: &[Expression<F>]) -> Expression<F> {
@@ -673,70 +630,6 @@
     }
 }
 
-<<<<<<< HEAD
-#[derive(Clone, Debug)]
-pub(crate) struct SignData {
-    pub(crate) signature: (secp256k1::Fq, secp256k1::Fq),
-    pub(crate) pk: Secp256k1Affine,
-    pub(crate) msg_hash: secp256k1::Fq,
-}
-
-// Returns (r, s)
-fn sign(
-    randomness: secp256k1::Fq,
-    sk: secp256k1::Fq,
-    msg_hash: secp256k1::Fq,
-) -> (secp256k1::Fq, secp256k1::Fq) {
-    let randomness_inv =
-        Option::<secp256k1::Fq>::from(randomness.invert()).expect("cannot invert randomness");
-    let generator = Secp256k1Affine::generator();
-    let sig_point = generator * randomness;
-    let x = *Option::<Coordinates<_>>::from(sig_point.to_affine().coordinates())
-        .expect("point is the identity")
-        .x();
-
-    let x_repr = &mut Vec::with_capacity(32);
-    x_repr.copy_from_slice(x.to_bytes().as_slice());
-
-    let mut x_bytes = [0u8; 64];
-    x_bytes[..32].copy_from_slice(&x_repr[..]);
-
-    let sig_r = secp256k1::Fq::from_bytes_wide(&x_bytes); // get x cordinate (E::Base) on E::Scalar
-    let sig_s = randomness_inv * (msg_hash + sig_r * sk);
-    (sig_r, sig_s)
-}
-
-lazy_static! {
-    static ref SIGN_DATA_DEFAULT: SignData = {
-        let generator = Secp256k1Affine::generator();
-        let sk = secp256k1::Fq::one();
-        let pk = generator * sk;
-        let pk = pk.to_affine();
-        let msg_hash = secp256k1::Fq::one();
-        let randomness = secp256k1::Fq::one();
-        let (sig_r, sig_s) = sign(randomness, sk, msg_hash);
-
-        SignData {
-            signature: (sig_r, sig_s),
-            pk,
-            msg_hash,
-        }
-    };
-}
-
-impl Default for SignData {
-    fn default() -> Self {
-        // Hardcoded valid signature corresponding to a hardcoded private key and
-        // message hash generated from "nothing up my sleeve" values to make the
-        // ECDSA chip pass the constraints, to be use for padding signature
-        // verifications (where the constraints pass, but we don't care about the
-        // message hash and public key).
-        SIGN_DATA_DEFAULT.clone()
-    }
-}
-
-=======
->>>>>>> 1e9bc96a
 fn pub_key_hash_to_address<F: Field>(pk_hash: &[u8]) -> F {
     pk_hash[32 - 20..]
         .iter()
@@ -747,18 +640,10 @@
 mod sign_verify_tests {
     use super::*;
     use crate::util::power_of_randomness_from_instance;
-<<<<<<< HEAD
     use halo2_proofs::{
         circuit::SimpleFloorPlanner,
         dev::MockProver,
         halo2curves::{bn256::Fr, group::Group},
-=======
-    use bus_mapping::circuit_input_builder::keccak_inputs_sign_verify;
-    use eth_types::sign_types::sign;
-    use group::{ff::Field as GroupField, prime::PrimeCurveAffine, Curve, Group};
-    use halo2_proofs::{
-        arithmetic::CurveAffine, circuit::SimpleFloorPlanner, dev::MockProver, pairing::bn256::Fr,
->>>>>>> 1e9bc96a
         plonk::Circuit,
     };
     use pretty_assertions::assert_eq;
