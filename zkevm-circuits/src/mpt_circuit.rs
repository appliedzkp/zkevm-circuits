--- conflicted
+++ resolved
@@ -35,7 +35,11 @@
 };
 use crate::{
     assign, assignf, circuit,
-    circuit_tools::{cached_region::CachedRegion, cell_manager::CellManager, memory::Memory},
+    circuit_tools::{
+        cached_region::CachedRegion,
+        cell_manager::{CellManager, DynamicLookupTable},
+        memory::Memory,
+    },
     evm_circuit::table::Table,
     mpt_circuit::{
         helpers::{
@@ -50,7 +54,6 @@
 };
 use extension_branch::ExtensionBranchConfig;
 use param::HASH_WIDTH;
-use crate::circuit_tools::cell_manager::DynamicLookupTable;
 
 #[derive(Debug, Eq, PartialEq)]
 pub(crate) enum MPTRegion {
@@ -163,21 +166,17 @@
 /// Merkle Patricia Trie config.
 #[derive(Clone)]
 pub struct MPTConfig<F> {
-    pub(crate) mpt_table: MptTable,
     pub(crate) q_enable: Column<Fixed>,
     pub(crate) q_first: Column<Fixed>,
     pub(crate) q_last: Column<Fixed>,
     pub(crate) memory: Memory<F, MptCellType>,
+    pub(crate) mpt_table: MptTable,
     keccak_table: KeccakTable,
     fixed_table: [Column<Fixed>; 6],
     mult_table: [Column<Advice>; 2],
     rlp_item: MainRLPGadget<F>,
     state_machine: StateMachineConfig<F>,
-<<<<<<< HEAD
-=======
     params: MPTCircuitParams,
-    pub(crate) mpt_table: MptTable,
->>>>>>> 5d29b5b0
     cb: MPTConstraintBuilder<F>,
 }
 
@@ -264,18 +263,12 @@
             meta,
             // Type, #cols, phase, permutable
             vec![
-<<<<<<< HEAD
                 (MptCellType::StoragePhase1, 50, 1, false),
                 (MptCellType::StoragePhase2, 5, 2, false),
                 (MptCellType::StoragePhase3, 5, 3, false),
+                (MptCellType::LookupByte, 4, 1, false),
                 (MptCellType::Lookup(Table::Fixed), 4, 3, false),
                 (MptCellType::Lookup(Table::Exp), 2, 3, false),
-=======
-                (MptCellType::StoragePhase1, 50, 0, false),
-                (MptCellType::StoragePhase2, 5, 0, false),
-                (MptCellType::Lookup(Table::Fixed), 3, 0, false),
-                (MptCellType::LookupByte, 4, 0, false),
->>>>>>> 5d29b5b0
             ],
             0,
             1,
@@ -305,7 +298,6 @@
             0,
             50,
         );
-<<<<<<< HEAD
 
         let parent_s_table = DynamicLookupTable::from(&state_cm, MptCellType::MemParentSTable);
         let parent_c_table = DynamicLookupTable::from(&state_cm, MptCellType::MemParentCTable);
@@ -315,9 +307,6 @@
 
         let r = 123456.expr();
         let mut cb = MPTConstraintBuilder::new(5, Some(challenges.clone()), None, r.expr());
-=======
-        let mut cb = MPTConstraintBuilder::new(5, Some(challenges.clone()), None);
->>>>>>> 5d29b5b0
         meta.create_gate("MPT", |meta| {
             circuit!([meta, cb], {
                 // Populate lookup tables
@@ -337,11 +326,7 @@
                     // RLP item decoding unit
                     cb.base.set_cell_manager(rlp_cm.clone());
                     cb.base.push_region(MPTRegion::RLP as usize);
-<<<<<<< HEAD
-                    rlp_item = MainRLPGadget::construct(&mut cb);
-=======
-                    rlp_item = MainRLPGadget::construct(&mut cb, &ctx.r, params);
->>>>>>> 5d29b5b0
+                    rlp_item = MainRLPGadget::construct(&mut cb, params);
                     cb.base.pop_region();
                     ctx.rlp_item = rlp_item.clone();
 
@@ -500,12 +485,7 @@
                             &mut cached_region,
                             offset + idx,
                             bytes,
-<<<<<<< HEAD
-                            is_nibbles,
-=======
-                            r,
                             *item_type,
->>>>>>> 5d29b5b0
                         )?;
                         rlp_values.push(rlp_value);
                         cached_region.pop_region();
@@ -589,7 +569,7 @@
             },
         )?;
 
-        //memory.assign(layouter, height)?;
+        // memory.assign(layouter, height)?;
 
         Ok(height)
     }
@@ -712,13 +692,11 @@
                 let mut r = F::ZERO;
                 challenges.keccak_input().map(|k| r = k);
 
-                let mut offset = 0;
                 let mut mult = F::ONE;
-                for ind in 0..=height {
-                    assign!(region, (self.mult_table[0], offset) => ind.scalar())?;
-                    assign!(region, (self.mult_table[1], offset) => mult)?;
+                for idx in 0..=height {
+                    assign!(region, (self.mult_table[0], idx) => idx.scalar())?;
+                    assign!(region, (self.mult_table[1], idx) => mult)?;
                     mult *= r;
-                    offset += 1;
                 }
                 Ok(())
             },
@@ -765,11 +743,6 @@
         let challenges = Challenges::construct(meta);
         let challenges_expr = challenges.exprs(meta);
         let keccak_table = KeccakTable::construct(meta);
-<<<<<<< HEAD
-=======
-        let challenges = Challenges::construct(meta);
-
->>>>>>> 5d29b5b0
         (
             MPTConfig::new(meta, challenges_expr, keccak_table, params),
             challenges,
@@ -785,20 +758,10 @@
         (config, _challenges): Self::Config,
         mut layouter: impl Layouter<F>,
     ) -> Result<(), Error> {
-<<<<<<< HEAD
         let challenges = _challenges.values(&mut layouter);
         let height = config.assign(&mut layouter, &self.nodes, &challenges)?;
         config.load_fixed_table(&mut layouter)?;
         config.load_mult_table(&mut layouter, &challenges, height)?;
-=======
-        let _challenges = _challenges.values(&mut layouter);
-
-        let r = self.randomness;
-        let challenges = Challenges::mock(Value::known(r), Value::known(r), Value::known(r));
-        config.load_fixed_table(&mut layouter, &challenges)?;
-        config.assign(&mut layouter, &self.nodes, &challenges)?;
-
->>>>>>> 5d29b5b0
         config
             .keccak_table
             .dev_load(&mut layouter, &self.keccak_data, &challenges, false)?;
