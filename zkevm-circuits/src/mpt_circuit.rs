//! The MPT circuit implementation.
use eth_types::Field;
use gadgets::{
    impl_expr,
    util::{Expr, Scalar},
};
use halo2_proofs::{
    circuit::{Layouter, SimpleFloorPlanner, Value},
    plonk::{
        Advice, Circuit, Column, ConstraintSystem, Error, Expression, Fixed, SecondPhase,
        VirtualCells,
    },
    poly::Rotation,
};

use std::{convert::TryInto, env::var};

mod account_leaf;
mod branch;
mod extension;
mod extension_branch;
mod helpers;
mod param;
mod rlp_gadgets;
mod start;
mod storage_leaf;
mod witness_row;

use self::{
    account_leaf::AccountLeafConfig,
    helpers::{key_memory, RLPItemView},
    param::RLP_UNIT_NUM_BYTES,
    rlp_gadgets::decode_rlp,
    witness_row::{AccountRowType, ExtensionBranchRowType, Node, StartRowType, StorageRowType},
};
use crate::{
    assign, assignf, circuit,
    circuit_tools::{
        cached_region::CachedRegion,
        cell_manager::{CellManager, DynamicLookupTable},
        memory::Memory,
    },
    evm_circuit::table::Table,
    mpt_circuit::{
        helpers::{
            main_memory, parent_memory, MPTConstraintBuilder, MainRLPGadget, MptCellType, FIXED,
            KECCAK, MULT,
        },
        start::StartConfig,
        storage_leaf::StorageLeafConfig,
    },
    table::{KeccakTable, LookupTable, MPTProofType, MptTable},
    util::Challenges,
};
use extension_branch::ExtensionBranchConfig;
use param::HASH_WIDTH;

#[derive(Debug, Eq, PartialEq)]
pub(crate) enum MPTRegion {
    Default,
    RLP,
    Start,
    Branch,
    Account,
    Storage,
    Count,
}

/// State machine config.
#[derive(Clone, Debug)]
pub struct StateMachineConfig<F> {
    is_start: Column<Advice>,
    is_branch: Column<Advice>,
    is_account: Column<Advice>,
    is_storage: Column<Advice>,

    start_config: StartConfig<F>,
    branch_config: ExtensionBranchConfig<F>,
    storage_config: StorageLeafConfig<F>,
    account_config: AccountLeafConfig<F>,
}

impl<F: Field> StateMachineConfig<F> {
    /// Construct a new StateMachine
    pub(crate) fn construct(meta: &mut ConstraintSystem<F>) -> Self {
        Self {
            is_start: meta.advice_column(),
            is_branch: meta.advice_column(),
            is_account: meta.advice_column(),
            is_storage: meta.advice_column(),
            start_config: StartConfig::default(),
            branch_config: ExtensionBranchConfig::default(),
            storage_config: StorageLeafConfig::default(),
            account_config: AccountLeafConfig::default(),
        }
    }

    /// Returns all state selectors
    pub(crate) fn state_selectors(&self) -> Vec<Column<Advice>> {
        vec![
            self.is_start,
            self.is_branch,
            self.is_account,
            self.is_storage,
        ]
    }

    pub(crate) fn step_constraints(
        &self,
        meta: &mut VirtualCells<'_, F>,
        cb: &mut MPTConstraintBuilder<F>,
        height: usize,
    ) {
        circuit!([meta, cb], {
            // Because the state machine state is this height, we're already querying cells
            // at all of these rotations, so may as well keep things simple.
            // State selectors are already enforced to be boolean on each row.
            let mut sum = 0.expr();
            for rot in 1..height {
                for state_selector in self.state_selectors() {
                    sum = sum + a!(state_selector, rot);
                }
            }
            require!(sum => 0);
            // It should not be necessary to force the next row to have a state enabled
            // because we never use relative offsets between state machine states.
        })
    }
}

/// Merkle Patricia Trie context
#[derive(Clone, Debug)]
pub struct MPTContext<F> {
    pub(crate) mpt_table: MptTable,
    pub(crate) rlp_item: MainRLPGadget<F>,
    pub(crate) memory: Memory<F, MptCellType>,
}

/// RLP item type
#[derive(Copy, Clone, Debug, PartialEq)]
pub enum RlpItemType {
    /// Node (string with len == 0 or 32, OR list with len <= 31)
    Node,
    /// Value (string with len <= 32)
    Value,
    /// Hash (string with len == 32)
    Hash,
    /// Key (string with len <= 33)
    Key,
    /// Nibbles
    Nibbles,
}

impl<F: Field> MPTContext<F> {
    pub(crate) fn rlp_item(
        &self,
        meta: &mut VirtualCells<F>,
        cb: &mut MPTConstraintBuilder<F>,
        idx: usize,
        item_type: RlpItemType,
    ) -> RLPItemView<F> {
        self.rlp_item.create_view(meta, cb, idx, item_type)
    }
}

/// Merkle Patricia Trie config.
#[derive(Clone)]
pub struct MPTConfig<F> {
    pub(crate) q_enable: Column<Fixed>,
    pub(crate) q_first: Column<Fixed>,
    pub(crate) q_last: Column<Fixed>,
    pub(crate) memory: Memory<F, MptCellType>,
    pub(crate) mpt_table: MptTable,
    keccak_table: KeccakTable,
    fixed_table: [Column<Fixed>; 6],
    mult_table: [Column<Advice>; 2],
    rlp_item: MainRLPGadget<F>,
    state_machine: StateMachineConfig<F>,
    params: MPTCircuitParams,
    cb: MPTConstraintBuilder<F>,
}

/// Enumerator to determine the type of row in the fixed table.
#[derive(Clone, Copy, Debug)]
pub enum FixedTableTag {
    /// All zero lookup data
    Disabled,
    /// 0 - 15
    Range16,
    /// 0 - 255
    Range256,
    /// For checking there are 0s after the RLP stream ends
    RangeKeyLen256,
    /// For checking there are 0s after the RLP stream ends
    RangeKeyLen16,
    /// Extesion key odd key
    ExtOddKey,
    /// RLP decoding
    RLP,
    /// TEMP
    RMult,
}
impl_expr!(FixedTableTag);

#[derive(Default)]
pub(crate) struct MPTState<F> {
    pub(crate) memory: Memory<F, MptCellType>,
}

impl<F: Field> MPTState<F> {
    fn new(memory: &Memory<F, MptCellType>) -> Self {
        Self {
            memory: memory.clone(),
        }
    }
}

impl<F: Field> MPTConfig<F> {
    /// Configure MPT Circuit
    pub fn new(
        meta: &mut ConstraintSystem<F>,
        challenges: Challenges<Expression<F>>,
        keccak_table: KeccakTable,
        params: MPTCircuitParams,
    ) -> Self {
        let q_enable = meta.fixed_column();
        let q_first = meta.fixed_column();
        let q_last = meta.fixed_column();

        let mpt_table = MptTable::construct(meta);

        let fixed_table: [Column<Fixed>; 6] = (0..6)
            .map(|_| meta.fixed_column())
            .collect::<Vec<_>>()
            .try_into()
            .unwrap();

        let mult_table: [Column<Advice>; 2] = (0..2)
            .map(|_| meta.advice_column_in(SecondPhase))
            .collect::<Vec<_>>()
            .try_into()
            .unwrap();

        let memory_columns = (0..5).map(|_| meta.advice_column()).collect::<Vec<_>>();

        let mut state_machine = StateMachineConfig::construct(meta);
        let mut rlp_item = MainRLPGadget::default();

        let mut memory = Memory::new(memory_columns);
        memory.allocate(meta, key_memory(false), MptCellType::MemKeyCTable);
        memory.allocate(meta, key_memory(true), MptCellType::MemKeySTable);
        memory.allocate(meta, parent_memory(false), MptCellType::MemParentCTable);
        memory.allocate(meta, parent_memory(true), MptCellType::MemParentSTable);
        memory.allocate(meta, main_memory(), MptCellType::MemMainTable);

        let mut ctx = MPTContext {
            mpt_table,
            rlp_item: rlp_item.clone(),
            memory: memory.clone(),
        };

        let rlp_cm = CellManager::new(
            meta,
            // Type, #cols, phase, permutable
            vec![
<<<<<<< HEAD
                (MptCellType::StoragePhase1, 51, 0, false),
                (MptCellType::StoragePhase2, 5, 0, false),
                (MptCellType::Lookup(Table::Fixed), 3, 0, false),
                (MptCellType::LookupByte, 4, 0, false),
=======
                (MptCellType::StoragePhase1, 50, 1, false),
                (MptCellType::StoragePhase2, 5, 2, false),
                (MptCellType::StoragePhase3, 5, 3, false),
                (MptCellType::LookupByte, 4, 1, false),
                (MptCellType::Lookup(Table::Fixed), 4, 3, false),
                (MptCellType::Lookup(Table::Exp), 2, 3, false),
>>>>>>> db4f8c36
            ],
            0,
            1,
        );
        let state_cm = CellManager::new(
            meta,
            // Type, #cols, phase, permutable
            vec![
                (MptCellType::StoragePhase1, 20, 1, false),
                (MptCellType::StoragePhase2, 5, 2, false),
                (MptCellType::StoragePhase3, 5, 3, false),
                (MptCellType::LookupByte, 4, 1, false),
                (MptCellType::Lookup(Table::Fixed), 3, 3, false),
                (MptCellType::Lookup(Table::Keccak), 1, 3, false),
                (MptCellType::Lookup(Table::Exp), 2, 3, false),
                (MptCellType::MemParentSInput, 1, 3, false),
                (MptCellType::MemParentSTable, 1, 3, false),
                (MptCellType::MemParentCInput, 1, 3, false),
                (MptCellType::MemParentCTable, 1, 3, false),
                (MptCellType::MemKeySInput, 1, 3, false),
                (MptCellType::MemKeySTable, 1, 3, false),
                (MptCellType::MemKeyCInput, 1, 3, false),
                (MptCellType::MemKeyCTable, 1, 3, false),
                (MptCellType::MemMainInput, 1, 3, false),
                (MptCellType::MemMainTable, 1, 3, false),
            ],
            0,
            50,
        );

        let parent_s_table = DynamicLookupTable::from(&state_cm, MptCellType::MemParentSTable);
        let parent_c_table = DynamicLookupTable::from(&state_cm, MptCellType::MemParentCTable);
        let key_s_table = DynamicLookupTable::from(&state_cm, MptCellType::MemKeySTable);
        let key_c_table = DynamicLookupTable::from(&state_cm, MptCellType::MemKeyCTable);
        let main_table = DynamicLookupTable::from(&state_cm, MptCellType::MemMainTable);

        let r = 123456.expr();
        let mut cb = MPTConstraintBuilder::new(5, Some(challenges.clone()), None, r.expr());
        meta.create_gate("MPT", |meta| {
            circuit!([meta, cb], {
                // Populate lookup tables
                require!(@KECCAK => <KeccakTable as LookupTable<F>>::advice_columns(&keccak_table).iter().map(|table| a!(table)).collect());
                require!(@FIXED => fixed_table.iter().map(|table| f!(table)).collect());
                require!(@MULT => mult_table.iter().map(|table| a!(table)).collect());

                ifx!{f!(q_enable) => {
                    // Mult table
                    ifx! {f!(q_first) => {
                        require!(a!(mult_table[0]) => 0);
                        require!(a!(mult_table[1]) => 1);
                    }}
                    require!(a!(mult_table[0], 1) => a!(mult_table[0]) + 1.expr());
                    require!(a!(mult_table[1], 1) => a!(mult_table[1]) * challenges.keccak_input().expr());

                    // RLP item decoding unit
                    cb.base.set_cell_manager(rlp_cm.clone());
                    cb.base.push_region(MPTRegion::RLP as usize);
                    rlp_item = MainRLPGadget::construct(&mut cb, params);
                    cb.base.pop_region();
                    ctx.rlp_item = rlp_item.clone();

                    // Main MPT circuit
                    // State machine
                    cb.base.set_cell_manager(state_cm.clone());
                    ifx! {f!(q_first) + f!(q_last) => {
                        require!(a!(state_machine.is_start) => true);
                    }};
                    // Main state machine
                    matchx! {
                        a!(state_machine.is_start) => {
                            state_machine.step_constraints(meta, &mut cb, StartRowType::Count as usize);
                            cb.base.push_region(MPTRegion::Start as usize);
                            state_machine.start_config = StartConfig::configure(meta, &mut cb, ctx.clone());
                            ctx.memory.build_constraints(&mut cb.base, f!(q_first));
                            cb.base.pop_region();
                        },
                        a!(state_machine.is_branch) => {
                            state_machine.step_constraints(meta, &mut cb, ExtensionBranchRowType::Count as usize);
                            cb.base.push_region(MPTRegion::Branch as usize);
                            state_machine.branch_config = ExtensionBranchConfig::configure(meta, &mut cb, ctx.clone());
                            ctx.memory.build_constraints(&mut cb.base, f!(q_first));
                            cb.base.pop_region();
                        },
                        a!(state_machine.is_account) => {
                            state_machine.step_constraints(meta, &mut cb, AccountRowType::Count as usize);
                            cb.base.push_region(MPTRegion::Account as usize);
                            state_machine.account_config = AccountLeafConfig::configure(meta, &mut cb, ctx.clone());
                            ctx.memory.build_constraints(&mut cb.base, f!(q_first));
                            cb.base.pop_region();
                        },
                        a!(state_machine.is_storage) => {
                            state_machine.step_constraints(meta, &mut cb, StorageRowType::Count as usize);
                            cb.base.push_region(MPTRegion::Storage as usize);
                            state_machine.storage_config = StorageLeafConfig::configure(meta, &mut cb, ctx.clone());
                            ctx.memory.build_constraints(&mut cb.base, f!(q_first));
                            cb.base.pop_region();
                        },
                        _ => ctx.memory.build_constraints(&mut cb.base, f!(q_first)),
                    };
                    // Only account and storage rows can have lookups, disable lookups on all other rows
                    ifx! {not!(a!(state_machine.is_account) + a!(state_machine.is_storage)) => {
                        require!(a!(ctx.mpt_table.proof_type) => MPTProofType::Disabled.expr());
                    }}
                }}
            });

            cb.base.build_constraints()
        });

        let disable_lookups: usize = var("DISABLE_LOOKUPS")
            .unwrap_or_else(|_| "0".to_string())
            .parse()
            .expect("Cannot parse DISABLE_LOOKUPS env var as usize");
        if disable_lookups == 0 {
            cb.base.build_lookups(
                meta,
                vec![rlp_cm, state_cm],
                vec![
                    (MptCellType::Lookup(Table::Keccak), &keccak_table),
                    (MptCellType::Lookup(Table::Fixed), &fixed_table),
                    (MptCellType::Lookup(Table::Exp), &mult_table),
                    (MptCellType::MemParentSInput, &parent_s_table),
                    (MptCellType::MemParentCInput, &parent_c_table),
                    (MptCellType::MemKeySInput, &key_s_table),
                    (MptCellType::MemKeyCInput, &key_c_table),
                    (MptCellType::MemMainInput, &main_table),
                ],
            );
            cb.base.build_dynamic_lookups(
                meta,
                &[vec![FIXED]].concat(),
                vec![(FIXED, &fixed_table)],
            );
        } else if disable_lookups == 1 {
            cb.base.build_dynamic_lookups(
                meta,
                &[vec![KECCAK], ctx.memory.tags()].concat(),
                vec![(MptCellType::Lookup(Table::Fixed), &fixed_table)],
            );
        } else if disable_lookups == 2 {
            cb.base.build_dynamic_lookups(
                meta,
                &ctx.memory.tags(),
                vec![(MptCellType::Lookup(Table::Fixed), &fixed_table)],
            );
        } else if disable_lookups == 3 {
            cb.base.build_dynamic_lookups(
                meta,
                &[FIXED, KECCAK],
                vec![(MptCellType::Lookup(Table::Fixed), &fixed_table)],
            );
        } else if disable_lookups == 4 {
            cb.base.build_dynamic_lookups(
                meta,
                &[KECCAK],
                vec![(MptCellType::Lookup(Table::Fixed), &fixed_table)],
            );
        }

        println!("max expression degree: {}", meta.degree());
        println!("num lookups: {}", meta.lookups().len());
        println!("num advices: {}", meta.num_advice_columns());
        println!("num fixed: {}", meta.num_fixed_columns());
        // cb.base.print_stats();

        MPTConfig {
            q_enable,
            q_first,
            q_last,
            memory,
            keccak_table,
            fixed_table,
            mult_table,
            state_machine,
            rlp_item,
            params,
            mpt_table,
            cb,
        }
    }

    /// Make the assignments to the MPTCircuit
    pub fn assign(
        &self,
        layouter: &mut impl Layouter<F>,
        nodes: &[Node],
        challenges: &Challenges<Value<F>>,
    ) -> Result<usize, Error> {
        let mut height = 0;
        layouter.assign_region(
            || "MPT",
            |mut region| {
                let r = F::from(123456u64);
                let mut keccak_r = F::ZERO;
                challenges.keccak_input().map(|v| keccak_r = v);

                let mut pv = MPTState::new(&self.memory);

                let mut offset = 0;
                for node in nodes.iter() {
                    //println!("offset: {}", offset);
                    let mut cached_region = CachedRegion::new(
                        &mut region,
                        r,
                        keccak_r,
                    );

                    // Assign bytes
                    let mut rlp_values = Vec::new();
                    // Decompose RLP
                    for (idx, (item_type, bytes)) in node.values.iter().enumerate() {
                        cached_region.push_region(offset + idx, MPTRegion::RLP as usize);
                        let rlp_value = self.rlp_item.assign(
                            &mut cached_region,
                            offset + idx,
                            bytes,
                            *item_type,
                        )?;
                        rlp_values.push(rlp_value);
                        cached_region.pop_region();
                    }

                    // Assign nodes
                    if node.start.is_some() {
                        // println!("{}: start", offset);
                        cached_region.push_region(offset, MPTRegion::Start as usize);
                        assign!(cached_region, (self.state_machine.is_start, offset) => "is_start", true.scalar())?;
                        self.state_machine.start_config.assign(
                            &mut cached_region,
                            self,
                            &mut pv,
                            offset,
                            node,
                            &rlp_values,
                        )?;
                        cached_region.pop_region();
                    } else if node.extension_branch.is_some() {
                        // println!("{}: branch", offset);
                        cached_region.push_region(offset, MPTRegion::Branch as usize);
                        assign!(cached_region, (self.state_machine.is_branch, offset) => "is_branch", true.scalar())?;
                        self.state_machine.branch_config.assign(
                            &mut cached_region,
                            self,
                            &mut pv,
                            offset,
                            node,
                            &rlp_values,
                        )?;
                        cached_region.pop_region();
                    } else if node.account.is_some() {
                        // println!("{}: account", offset);
                        cached_region.push_region(offset, MPTRegion::Account as usize);
                        assign!(cached_region, (self.state_machine.is_account, offset) => "is_account", true.scalar())?;
                        self.state_machine.account_config.assign(
                            &mut cached_region,
                            self,
                            &mut pv,
                            offset,
                            node,
                            &rlp_values,
                        )?;
                        cached_region.pop_region();
                    } else if node.storage.is_some() {
                        // println!("{}: storage", offset);
                        cached_region.push_region(offset, MPTRegion::Storage as usize);
                        assign!(cached_region, (self.state_machine.is_storage, offset) => "is_storage", true.scalar())?;
                        self.state_machine.storage_config.assign(
                            &mut cached_region,
                            self,
                            &mut pv,
                            offset,
                            node,
                            &rlp_values,
                        )?;
                        cached_region.pop_region();
                    }
<<<<<<< HEAD
                    cached_region.assign_stored_expressions(&self.cb.base)?;
=======
>>>>>>> db4f8c36

                    offset += node.values.len();

                    pv.memory.assign(&mut cached_region, offset)?;

                    cached_region.assign_stored_expressions(&self.cb.base, challenges)?;
                }
                height = offset;

                // Make sure the circuit is high enough for the mult table
                while height < (2 * HASH_WIDTH + 1) {
                    height += 1;
                }

                for offset in 0..height {
                    assignf!(region, (self.q_enable, offset) => true.scalar())?;
                    assignf!(region, (self.q_first, offset) => (offset == 0).scalar())?;
                    assignf!(region, (self.q_last, offset) => (offset == height - 2).scalar())?;
                }

                Ok(())
            },
        )?;

        // memory.assign(layouter, height)?;

        Ok(height)
    }

    fn load_fixed_table(&self, layouter: &mut impl Layouter<F>) -> Result<(), Error> {
        layouter.assign_region(
            || "fixed table",
            |mut region| {
                let mut offset = 0;

                // Zero lookup
                for fixed_table in self.fixed_table.iter() {
                    assignf!(region, (*fixed_table, offset) => 0.scalar())?;
                }
                offset += 1;

                // Mult table
                let r = F::from(123456u64);
                let mut mult = F::ONE;
                for ind in 0..(2 * HASH_WIDTH + 1) {
                    assignf!(region, (self.fixed_table[0], offset) => FixedTableTag::RMult.scalar())?;
                    assignf!(region, (self.fixed_table[1], offset) => ind.scalar())?;
                    assignf!(region, (self.fixed_table[2], offset) => mult)?;
                    mult *= r;
                    offset += 1;
                }

                // Byte range table
                for ind in 0..256 {
                    assignf!(region, (self.fixed_table[0], offset) => FixedTableTag::Range256.scalar())?;
                    assignf!(region, (self.fixed_table[1], offset) => ind.scalar())?;
                    offset += 1;
                }

                // Nibble range table
                for ind in 0..16 {
                    assignf!(region, (self.fixed_table[0], offset) => FixedTableTag::Range16.scalar())?;
                    assignf!(region, (self.fixed_table[1], offset) => ind.scalar())?;
                    offset += 1;
                }

                // Byte range with length table
                // This allows us to easily check whether there are zeros in the unused columns (the number of unused columns vary).
                // The lookups ensure that when the unused columns start, the values in these columns are zeros -
                // when the unused columns start, the value that is used for the lookup in the last column is zero or negative
                // and thus a zero is enforced.
                for (tag, range, out_of_range) in [
                    (FixedTableTag::RangeKeyLen256, 256, 1),
                    (FixedTableTag::RangeKeyLen16, 16, 16),
                ] {
                    let get_range = |n: i32| {
                        if n <= 0 { out_of_range } else { range }
                    };
                    let max_length = RLP_UNIT_NUM_BYTES as i32;
                    for idx in -max_length..=max_length {
                        if self.params.is_two_byte_lookup_enabled() {
                            let range1 = get_range(idx);
                            for byte1 in 0..range1 {
                                let range2 = get_range(idx - 1);
                                for byte2 in 0..range2 {
                                    assignf!(region, (self.fixed_table[0], offset) => tag.scalar())?;
                                    assignf!(region, (self.fixed_table[1], offset) => idx.scalar())?;
                                    assignf!(region, (self.fixed_table[2], offset) => byte1.scalar())?;
                                    assignf!(region, (self.fixed_table[3], offset) => byte2.scalar())?;
                                    offset += 1;
                                }
                            }
                        } else {
                            let range = get_range(idx);
                            for byte in 0..range {
                                assignf!(region, (self.fixed_table[0], offset) => tag.scalar())?;
                                assignf!(region, (self.fixed_table[1], offset) => idx.scalar())?;
                                assignf!(region, (self.fixed_table[2], offset) => byte.scalar())?;
                                offset += 1;
                            }
                        }
                }
            }

                // Compact encoding of the extension key, find out if the key is odd or not.
                // Even - The full byte is simply 0.
                assignf!(region, (self.fixed_table[0], offset) => FixedTableTag::ExtOddKey.scalar())?;
                assignf!(region, (self.fixed_table[1], offset) => 0.scalar())?;
                assignf!(region, (self.fixed_table[2], offset) => false.scalar())?;
                offset += 1;
                // Odd - First nibble is 1, the second nibble can be any value.
                for idx in 0..16 {
                    assignf!(region, (self.fixed_table[0], offset) => FixedTableTag::ExtOddKey.scalar())?;
                    assignf!(region, (self.fixed_table[1], offset) => ((0b1_0000) + idx).scalar())?;
                    assignf!(region, (self.fixed_table[2], offset) => true.scalar())?;
                    offset += 1;
                }

                // RLP
                for byte in 0..255 {
                    let (is_list, is_short, is_long, is_very_long) = decode_rlp(byte);
                    assignf!(region, (self.fixed_table[0], offset) => FixedTableTag::RLP.scalar())?;
                    assignf!(region, (self.fixed_table[1], offset) => byte.scalar())?;
                    assignf!(region, (self.fixed_table[2], offset) => is_list.scalar())?;
                    assignf!(region, (self.fixed_table[3], offset) => is_short.scalar())?;
                    assignf!(region, (self.fixed_table[4], offset) => is_long.scalar())?;
                    assignf!(region, (self.fixed_table[5], offset) => is_very_long.scalar())?;
                    offset += 1;
                }

                Ok(())
            },
        )
    }

    fn load_mult_table(
        &self,
        layouter: &mut impl Layouter<F>,
        challenges: &Challenges<Value<F>>,
        height: usize,
    ) -> Result<(), Error> {
        layouter.assign_region(
            || "mult table",
            |mut region| {
                let mut r = F::ZERO;
                challenges.keccak_input().map(|k| r = k);

                let mut mult = F::ONE;
                for idx in 0..=height {
                    assign!(region, (self.mult_table[0], idx) => idx.scalar())?;
                    assign!(region, (self.mult_table[1], idx) => mult)?;
                    mult *= r;
                }
                Ok(())
            },
        )
    }
}

#[derive(Default)]
struct MPTCircuit<F> {
    nodes: Vec<Node>,
    keccak_data: Vec<Vec<u8>>,
    degree: usize,
    randomness: F,
}

/// Super Circuit configuration parameters
#[derive(Copy, Clone, Default)]
pub struct MPTCircuitParams {
    degree: usize,
}

impl MPTCircuitParams {
    fn is_two_byte_lookup_enabled(&self) -> bool {
        self.degree >= 22
    }
}

impl<F: Field> Circuit<F> for MPTCircuit<F> {
    type Config = (MPTConfig<F>, Challenges);
    type FloorPlanner = SimpleFloorPlanner;
    type Params = MPTCircuitParams;

    fn without_witnesses(&self) -> Self {
        Self::default()
    }

    fn params(&self) -> Self::Params {
        MPTCircuitParams {
            degree: self.degree,
        }
    }

    fn configure_with_params(meta: &mut ConstraintSystem<F>, params: Self::Params) -> Self::Config {
        let challenges = Challenges::construct(meta);
        let challenges_expr = challenges.exprs(meta);
        let keccak_table = KeccakTable::construct(meta);
        (
            MPTConfig::new(meta, challenges_expr, keccak_table, params),
            challenges,
        )
    }

    fn configure(_meta: &mut ConstraintSystem<F>) -> Self::Config {
        unreachable!();
    }

    fn synthesize(
        &self,
        (config, _challenges): Self::Config,
        mut layouter: impl Layouter<F>,
    ) -> Result<(), Error> {
        let challenges = _challenges.values(&mut layouter);
        let height = config.assign(&mut layouter, &self.nodes, &challenges)?;
        config.load_fixed_table(&mut layouter)?;
        config.load_mult_table(&mut layouter, &challenges, height)?;
        config
            .keccak_table
            .dev_load(&mut layouter, &self.keccak_data, &challenges, false)?;

        Ok(())
    }
}

#[cfg(test)]
mod tests {
    use crate::mpt_circuit::witness_row::{prepare_witness, MptWitnessRow};

    use super::*;

    use halo2_proofs::{dev::MockProver, halo2curves::bn256::Fr};

    use std::fs;

    #[test]
    fn test_mpt() {
        let path = "src/mpt_circuit/tests";
        let files = fs::read_dir(path).unwrap();
        files
            .filter_map(Result::ok)
            .filter(|d| {
                if let Some(e) = d.path().extension() {
                    e == "json"
                } else {
                    false
                }
            })
            .enumerate()
            .for_each(|(idx, f)| {
                let path = f.path();
                let mut parts = path.to_str().unwrap().split('-');
                parts.next();
                let file = std::fs::File::open(path.clone());
                let reader = std::io::BufReader::new(file.unwrap());
                let w: Vec<Vec<u8>> = serde_json::from_reader(reader).unwrap();

                let randomness: Fr = 123456.scalar();

                let mut keccak_data = vec![];
                let mut witness_rows = vec![];
                for row in w.iter() {
                    if row[row.len() - 1] == 5 {
                        keccak_data.push(row[0..row.len() - 1].to_vec());
                    } else {
                        let row = MptWitnessRow::<Fr>::new(row[0..row.len()].to_vec());
                        witness_rows.push(row);
                    }
                }
                let nodes = prepare_witness(&mut witness_rows);
                let num_rows: usize = nodes.iter().map(|node| node.values.len()).sum();

                let degree = 14;
                let circuit = MPTCircuit::<Fr> {
                    nodes,
                    keccak_data,
                    randomness,
                    degree,
                };

                println!("{} {:?}", idx, path);
                let prover = MockProver::run(degree as u32, &circuit, vec![]).unwrap();
                assert_eq!(prover.verify_at_rows(0..num_rows, 0..num_rows,), Ok(()));
                // assert_eq!(prover.verify_par(), Ok(()));
                // prover.assert_satisfied();
            });
    }
}<|MERGE_RESOLUTION|>--- conflicted
+++ resolved
@@ -263,19 +263,12 @@
             meta,
             // Type, #cols, phase, permutable
             vec![
-<<<<<<< HEAD
-                (MptCellType::StoragePhase1, 51, 0, false),
-                (MptCellType::StoragePhase2, 5, 0, false),
-                (MptCellType::Lookup(Table::Fixed), 3, 0, false),
-                (MptCellType::LookupByte, 4, 0, false),
-=======
-                (MptCellType::StoragePhase1, 50, 1, false),
+                (MptCellType::StoragePhase1, 51, 1, false),
                 (MptCellType::StoragePhase2, 5, 2, false),
                 (MptCellType::StoragePhase3, 5, 3, false),
                 (MptCellType::LookupByte, 4, 1, false),
                 (MptCellType::Lookup(Table::Fixed), 4, 3, false),
                 (MptCellType::Lookup(Table::Exp), 2, 3, false),
->>>>>>> db4f8c36
             ],
             0,
             1,
@@ -552,10 +545,6 @@
                         )?;
                         cached_region.pop_region();
                     }
-<<<<<<< HEAD
-                    cached_region.assign_stored_expressions(&self.cb.base)?;
-=======
->>>>>>> db4f8c36
 
                     offset += node.values.len();
 
