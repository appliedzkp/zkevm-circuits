//! The Super Circuit is a circuit that contains all the circuits of the
//! zkEVM in order to achieve two things:
//! - Check the correct integration between circuits via the shared lookup tables, to verify that
//!   the table layouts match.
//! - Allow having a single circuit setup for which a proof can be generated that would be verified
//!   under a single aggregation circuit for the first milestone.
//!
//! The current implementation contains the following circuits:
//!
//! - [x] EVM Circuit
//! - [ ] State Circuit
//! - [x] Tx Circuit
//! - [x] Bytecode Circuit
//! - [x] Copy Circuit
//! - [x] Exponentiation Circuit
//! - [ ] Keccak Circuit
//! - [ ] MPT Circuit
//! - [x] PublicInputs Circuit
//!
//! And the following shared tables, with the circuits that use them:
//!
//! - [x] Copy Table
//!   - [x] Copy Circuit
//!   - [x] EVM Circuit
//! - [x] Exponentiation Table
//!   - [x] EVM Circuit
//! - [ ] Rw Table
//!   - [ ] State Circuit
//!   - [ ] EVM Circuit
//!   - [ ] Copy Circuit
//! - [x] Tx Table
//!   - [x] Tx Circuit
//!   - [x] EVM Circuit
//!   - [x] Copy Circuit
//!   - [x] PublicInputs Circuit
//! - [x] Bytecode Table
//!   - [x] Bytecode Circuit
//!   - [x] EVM Circuit
//!   - [x] Copy Circuit
//! - [ ] Block Table
//!   - [ ] EVM Circuit
//!   - [x] PublicInputs Circuit
//! - [ ] MPT Table
//!   - [ ] MPT Circuit
//!   - [ ] State Circuit
//! - [x] Keccak Table
//!   - [ ] Keccak Circuit
//!   - [ ] EVM Circuit
//!   - [x] Bytecode Circuit
//!   - [x] Tx Circuit
//!   - [ ] MPT Circuit

#[cfg(test)]
pub(crate) mod test;

use crate::{
    bytecode_circuit::{BytecodeCircuit, BytecodeCircuitConfig, BytecodeCircuitConfigArgs},
    copy_circuit::{CopyCircuit, CopyCircuitConfig, CopyCircuitConfigArgs},
    evm_circuit::{EvmCircuit, EvmCircuitConfig, EvmCircuitConfigArgs},
    exp_circuit::{ExpCircuit, ExpCircuitConfig},
    keccak_circuit::{KeccakCircuit, KeccakCircuitConfig, KeccakCircuitConfigArgs},
    pi_circuit::{PiCircuit, PiCircuitConfig, PiCircuitConfigArgs},
    state_circuit::{StateCircuit, StateCircuitConfig, StateCircuitConfigArgs},
    table::{
<<<<<<< HEAD
        BlockTable, BytecodeTable, CopyTable, ExpTable, KeccakTable, LookupTable, MptTable,
        RwTable, TxTable, UXTable,
=======
        BlockTable, BytecodeTable, CopyTable, ExpTable, KeccakTable, MptTable, RwTable, TxTable,
        UXTable, WdTable,
>>>>>>> 90eebff7
    },
    tx_circuit::{TxCircuit, TxCircuitConfig, TxCircuitConfigArgs},
    util::{chunk_ctx::ChunkContextConfig, log2_ceil, Challenges, SubCircuit, SubCircuitConfig},
    witness::{block_convert, chunk_convert, Block, Chunk, MptUpdates},
};
use bus_mapping::{
    circuit_input_builder::{CircuitInputBuilder, FeatureConfig, FixedCParams},
    mock::BlockData,
};
use eth_types::{geth_types::GethData, Field};
use gadgets::util::Expr;
use halo2_proofs::{
    circuit::{Layouter, SimpleFloorPlanner, Value},
    plonk::{Any, Circuit, Column, ConstraintSystem, Error, Expression},
};

use std::array;

/// Configuration of the Super Circuit
#[derive(Clone)]
pub struct SuperCircuitConfig<F: Field> {
    block_table: BlockTable,
    mpt_table: MptTable,
    u8_table: UXTable<8>,
    u10_table: UXTable<10>,
    u16_table: UXTable<16>,
    evm_circuit: EvmCircuitConfig<F>,
    state_circuit: StateCircuitConfig<F>,
    tx_circuit: TxCircuitConfig<F>,
    bytecode_circuit: BytecodeCircuitConfig<F>,
    copy_circuit: CopyCircuitConfig<F>,
    keccak_circuit: KeccakCircuitConfig<F>,
    pi_circuit: PiCircuitConfig<F>,
    exp_circuit: ExpCircuitConfig<F>,
    chunk_ctx_config: ChunkContextConfig<F>,
}

<<<<<<< HEAD
/// Circuit configuration arguments
pub struct SuperCircuitConfigArgs<F: Field> {
    /// Max txs
    pub max_txs: usize,
    /// Max calldata
    pub max_calldata: usize,
    /// Mock randomness
    pub mock_randomness: F,
}

impl<F: Field> SuperCircuitConfig<F> {
    /// get chronological_rwtable and byaddr_rwtable advice columns
    pub fn get_rwtable_columns(&self) -> Vec<Column<Any>> {
        // concat rw_table columns: [chronological_rwtable] ++ [byaddr_rwtable]
        let mut columns = <RwTable as LookupTable<F>>::columns(&self.evm_circuit.rw_table);
        columns.append(&mut <RwTable as LookupTable<F>>::columns(
            &self.state_circuit.rw_table,
        ));
        columns
    }
}

=======
>>>>>>> 90eebff7
impl<F: Field> SubCircuitConfig<F> for SuperCircuitConfig<F> {
    type ConfigArgs = SuperCircuitParams<F>;

    /// Configure SuperCircuitConfig
    fn new(
        meta: &mut ConstraintSystem<F>,
        Self::ConfigArgs {
            max_txs,
            max_withdrawals,
            max_calldata,
            mock_randomness,
            feature_config,
        }: Self::ConfigArgs,
    ) -> Self {
        let tx_table = TxTable::construct(meta);
<<<<<<< HEAD

        let chronological_rw_table = RwTable::construct(meta);
        let by_address_rw_table = RwTable::construct(meta);

=======
        let wd_table = WdTable::construct(meta);
        let rw_table = RwTable::construct(meta);
>>>>>>> 90eebff7
        let mpt_table = MptTable::construct(meta);
        let bytecode_table = BytecodeTable::construct(meta);
        let block_table = BlockTable::construct(meta);
        let q_copy_table = meta.fixed_column();
        let copy_table = CopyTable::construct(meta, q_copy_table);
        let exp_table = ExpTable::construct(meta);
        let keccak_table = KeccakTable::construct(meta);
        let u8_table = UXTable::construct(meta);
        let u10_table = UXTable::construct(meta);
        let u16_table = UXTable::construct(meta);

        // Use a mock randomness instead of the randomness derived from the challenge
        // (either from mock or real prover) to help debugging assignments.
        let power_of_randomness: [Expression<F>; 31] =
            array::from_fn(|i| Expression::Constant(mock_randomness.pow([1 + i as u64, 0, 0, 0])));

        let challenges = Challenges::mock(
            power_of_randomness[0].clone(),
            power_of_randomness[0].clone(),
        );

        let chunk_ctx_config = ChunkContextConfig::new(meta, &challenges);

        let keccak_circuit = KeccakCircuitConfig::new(
            meta,
            KeccakCircuitConfigArgs {
                keccak_table: keccak_table.clone(),
                challenges: challenges.clone(),
            },
        );

        let pi_circuit = PiCircuitConfig::new(
            meta,
            PiCircuitConfigArgs {
                max_txs,
                max_withdrawals,
                max_calldata,
                block_table: block_table.clone(),
                tx_table: tx_table.clone(),
                wd_table,
                keccak_table: keccak_table.clone(),
                challenges: challenges.clone(),
            },
        );
        let tx_circuit = TxCircuitConfig::new(
            meta,
            TxCircuitConfigArgs {
                tx_table: tx_table.clone(),
                keccak_table: keccak_table.clone(),
                challenges: challenges.clone(),
            },
        );
        let bytecode_circuit = BytecodeCircuitConfig::new(
            meta,
            BytecodeCircuitConfigArgs {
                bytecode_table: bytecode_table.clone(),
                keccak_table: keccak_table.clone(),
                challenges: challenges.clone(),
            },
        );
        let copy_circuit = CopyCircuitConfig::new(
            meta,
            CopyCircuitConfigArgs {
                tx_table: tx_table.clone(),
                rw_table: chronological_rw_table,
                bytecode_table: bytecode_table.clone(),
                copy_table,
                q_enable: q_copy_table,
                challenges: challenges.clone(),
            },
        );
        let state_circuit = StateCircuitConfig::new(
            meta,
            StateCircuitConfigArgs {
                rw_table: by_address_rw_table,
                mpt_table,
                u8_table,
                u10_table,
                u16_table,
                challenges: challenges.clone(),
            },
        );
        let exp_circuit = ExpCircuitConfig::new(meta, exp_table);
        let evm_circuit = EvmCircuitConfig::new(
            meta,
            EvmCircuitConfigArgs {
                challenges,
                tx_table,
                rw_table: chronological_rw_table,
                bytecode_table,
                block_table: block_table.clone(),
                copy_table,
                keccak_table,
                exp_table,
                u8_table,
                u16_table,
<<<<<<< HEAD
                chunk_ctx_config: chunk_ctx_config.clone(),
            },
        );

        // constraint chronological/by address rwtable fingerprint must be the same in last chunk
        // last row.
        meta.create_gate(
            "chronological rwtable fingerprint == by address rwtable fingerprint",
            |meta| {
                let is_last_chunk = chunk_ctx_config.is_last_chunk.expr();
                let chronological_rwtable_acc_fingerprint = evm_circuit
                    .rw_permutation_config
                    .acc_fingerprints_cur_expr();
                let by_address_rwtable_acc_fingerprint = state_circuit
                    .rw_permutation_config
                    .acc_fingerprints_cur_expr();

                let q_row_last = meta.query_selector(evm_circuit.rw_permutation_config.q_row_last);

                vec![
                    is_last_chunk
                        * q_row_last
                        * (chronological_rwtable_acc_fingerprint
                            - by_address_rwtable_acc_fingerprint),
                ]
            },
        );

        // constraint chronological/by address rwtable `row fingerprint` must be the same in first
        // chunk first row.
        // `row fingerprint` is not a constant so root circuit can NOT constraint it.
        // so we constraints here by gate
        // Furthermore, first row in rw_table should be `Rw::Start`, which will be lookup by
        // `BeginChunk` at first chunk
        meta.create_gate(
            "chronological rwtable row fingerprint == by address rwtable row fingerprint",
            |meta| {
                let is_first_chunk = chunk_ctx_config.is_first_chunk.expr();
                let chronological_rwtable_row_fingerprint = evm_circuit
                    .rw_permutation_config
                    .row_fingerprints_cur_expr();
                let by_address_rwtable_row_fingerprint = state_circuit
                    .rw_permutation_config
                    .row_fingerprints_cur_expr();

                let q_row_first = 1.expr()
                    - meta.query_selector(evm_circuit.rw_permutation_config.q_row_non_first);

                let q_row_enable =
                    meta.query_selector(evm_circuit.rw_permutation_config.q_row_enable);

                vec![
                    is_first_chunk
                        * q_row_first
                        * q_row_enable
                        * (chronological_rwtable_row_fingerprint
                            - by_address_rwtable_row_fingerprint),
                ]
=======
                feature_config,
>>>>>>> 90eebff7
            },
        );

        Self {
            block_table,
            mpt_table,
            u8_table,
            u10_table,
            u16_table,
            evm_circuit,
            state_circuit,
            copy_circuit,
            tx_circuit,
            bytecode_circuit,
            keccak_circuit,
            pi_circuit,
            exp_circuit,
            chunk_ctx_config,
        }
    }
}

/// The Super Circuit contains all the zkEVM circuits
#[derive(Clone, Default, Debug)]
pub struct SuperCircuit<F: Field> {
    /// Chunk
    pub chunk: Option<Chunk<F>>,
    /// EVM Circuit
    pub evm_circuit: EvmCircuit<F>,
    /// State Circuit
    pub state_circuit: StateCircuit<F>,
    /// The transaction circuit that will be used in the `synthesize` step.
    pub tx_circuit: TxCircuit<F>,
    /// Public Input Circuit
    pub pi_circuit: PiCircuit<F>,
    /// Bytecode Circuit
    pub bytecode_circuit: BytecodeCircuit<F>,
    /// Copy Circuit
    pub copy_circuit: CopyCircuit<F>,
    /// Exp Circuit
    pub exp_circuit: ExpCircuit<F>,
    /// Keccak Circuit
    pub keccak_circuit: KeccakCircuit<F>,
    /// Circuits Parameters
    pub circuits_params: FixedCParams,
    /// Feature Config
    pub feature_config: FeatureConfig,
    /// Mock randomness
    pub mock_randomness: F,
}

impl<F: Field> SuperCircuit<F> {
    /// Return the number of rows required to verify a given block
    pub fn get_num_rows_required(block: &Block<F>, chunk: &Chunk<F>) -> usize {
        let num_rows_evm_circuit = EvmCircuit::<F>::get_num_rows_required(block, chunk);
        let num_rows_tx_circuit =
            TxCircuitConfig::<F>::get_num_rows_required(chunk.fixed_param.max_txs);
        num_rows_evm_circuit.max(num_rows_tx_circuit)
    }
}

// Eventhough the SuperCircuit is not a subcircuit we implement the SubCircuit
// trait for it in order to get the `new_from_block` and `instance` methods that
// allow us to generalize integration tests.
impl<F: Field> SubCircuit<F> for SuperCircuit<F> {
    type Config = SuperCircuitConfig<F>;

    fn unusable_rows() -> usize {
        itertools::max([
            EvmCircuit::<F>::unusable_rows(),
            StateCircuit::<F>::unusable_rows(),
            TxCircuit::<F>::unusable_rows(),
            PiCircuit::<F>::unusable_rows(),
            BytecodeCircuit::<F>::unusable_rows(),
            CopyCircuit::<F>::unusable_rows(),
            ExpCircuit::<F>::unusable_rows(),
            KeccakCircuit::<F>::unusable_rows(),
        ])
        .unwrap()
    }

    fn new_from_block(block: &Block<F>, chunk: &Chunk<F>) -> Self {
        let evm_circuit = EvmCircuit::new_from_block(block, chunk);
        let state_circuit = StateCircuit::new_from_block(block, chunk);
        let tx_circuit = TxCircuit::new_from_block(block, chunk);
        let pi_circuit = PiCircuit::new_from_block(block, chunk);
        let bytecode_circuit = BytecodeCircuit::new_from_block(block, chunk);
        let copy_circuit = CopyCircuit::new_from_block_no_external(block, chunk);
        let exp_circuit = ExpCircuit::new_from_block(block, chunk);
        let keccak_circuit = KeccakCircuit::new_from_block(block, chunk);

        SuperCircuit::<_> {
            chunk: Some(chunk.clone()),
            evm_circuit,
            state_circuit,
            tx_circuit,
            pi_circuit,
            bytecode_circuit,
            copy_circuit,
            exp_circuit,
            keccak_circuit,
<<<<<<< HEAD
            circuits_params: chunk.fixed_param,
=======
            circuits_params: block.circuits_params,
            feature_config: block.feature_config,
>>>>>>> 90eebff7
            mock_randomness: block.randomness,
        }
    }

    /// Returns suitable inputs for the SuperCircuit.
    fn instance(&self) -> Vec<Vec<F>> {
        let mut instance = Vec::new();

        let chunk = self.chunk.as_ref().unwrap();

        instance.extend_from_slice(&[vec![
            F::from(chunk.chunk_context.idx as u64),
            F::from(chunk.chunk_context.idx as u64) + F::ONE,
            F::from(chunk.chunk_context.total_chunks as u64),
            F::from(chunk.chunk_context.initial_rwc as u64),
            F::from(chunk.chunk_context.end_rwc as u64),
        ]]);

        instance.extend_from_slice(&self.keccak_circuit.instance());
        instance.extend_from_slice(&self.pi_circuit.instance());
        instance.extend_from_slice(&self.tx_circuit.instance());
        instance.extend_from_slice(&self.bytecode_circuit.instance());
        instance.extend_from_slice(&self.copy_circuit.instance());
        instance.extend_from_slice(&self.state_circuit.instance());
        instance.extend_from_slice(&self.exp_circuit.instance());
        instance.extend_from_slice(&self.evm_circuit.instance());

        instance
    }

    /// Return the minimum number of rows required to prove the block
    fn min_num_rows_block(block: &Block<F>, chunk: &Chunk<F>) -> (usize, usize) {
        let evm = EvmCircuit::min_num_rows_block(block, chunk);
        let state = StateCircuit::min_num_rows_block(block, chunk);
        let bytecode = BytecodeCircuit::min_num_rows_block(block, chunk);
        let copy = CopyCircuit::min_num_rows_block(block, chunk);
        let keccak = KeccakCircuit::min_num_rows_block(block, chunk);
        let tx = TxCircuit::min_num_rows_block(block, chunk);
        let exp = ExpCircuit::min_num_rows_block(block, chunk);
        let pi = PiCircuit::min_num_rows_block(block, chunk);

        let rows: Vec<(usize, usize)> = vec![evm, state, bytecode, copy, keccak, tx, exp, pi];
        let (rows_without_padding, rows_with_padding): (Vec<usize>, Vec<usize>) =
            rows.into_iter().unzip();
        (
            itertools::max(rows_without_padding).unwrap(),
            itertools::max(rows_with_padding).unwrap(),
        )
    }

    /// Make the assignments to the SuperCircuit
    fn synthesize_sub(
        &self,
        config: &Self::Config,
        challenges: &Challenges<Value<F>>,
        layouter: &mut impl Layouter<F>,
    ) -> Result<(), Error> {
        // synthesize chunk context
        config.chunk_ctx_config.assign_chunk_context(
            layouter,
            &self.chunk.as_ref().unwrap().chunk_context,
            self.chunk.as_ref().unwrap().fixed_param.max_rws - 1,
        )?;
        self.keccak_circuit
            .synthesize_sub(&config.keccak_circuit, challenges, layouter)?;
        self.bytecode_circuit
            .synthesize_sub(&config.bytecode_circuit, challenges, layouter)?;
        self.tx_circuit
            .synthesize_sub(&config.tx_circuit, challenges, layouter)?;
        self.state_circuit
            .synthesize_sub(&config.state_circuit, challenges, layouter)?;
        self.copy_circuit
            .synthesize_sub(&config.copy_circuit, challenges, layouter)?;
        self.exp_circuit
            .synthesize_sub(&config.exp_circuit, challenges, layouter)?;
        self.evm_circuit
            .synthesize_sub(&config.evm_circuit, challenges, layouter)?;
        self.pi_circuit
            .synthesize_sub(&config.pi_circuit, challenges, layouter)?;
        Ok(())
    }
}

/// Super Circuit configuration parameters
#[derive(Default)]
pub struct SuperCircuitParams<F: Field> {
    max_txs: usize,
    max_withdrawals: usize,
    max_calldata: usize,
    mock_randomness: F,
    feature_config: FeatureConfig,
}

impl<F: Field> Circuit<F> for SuperCircuit<F> {
    type Config = SuperCircuitConfig<F>;
    type FloorPlanner = SimpleFloorPlanner;
    type Params = SuperCircuitParams<F>;

    fn without_witnesses(&self) -> Self {
        Self::default()
    }

    fn params(&self) -> Self::Params {
        SuperCircuitParams {
            max_txs: self.circuits_params.max_txs,
            max_withdrawals: self.circuits_params.max_withdrawals,
            max_calldata: self.circuits_params.max_calldata,
            mock_randomness: self.mock_randomness,
            feature_config: self.feature_config,
        }
    }

    fn configure_with_params(meta: &mut ConstraintSystem<F>, params: Self::Params) -> Self::Config {
        Self::Config::new(meta, params)
    }

    fn configure(_meta: &mut ConstraintSystem<F>) -> Self::Config {
        unreachable!();
    }

    fn synthesize(
        &self,
        config: Self::Config,
        mut layouter: impl Layouter<F>,
    ) -> Result<(), Error> {
        let block = self.evm_circuit.block.as_ref().unwrap();
        let challenges = Challenges::mock(
            Value::known(block.randomness),
            Value::known(block.randomness),
        );
        let rws = &self.state_circuit.rows;

        config.block_table.load(&mut layouter, &block.context)?;

        config
            .mpt_table
            .load(&mut layouter, &MptUpdates::mock_from(rws))?;

        config.u8_table.load(&mut layouter)?;
        config.u10_table.load(&mut layouter)?;
        config.u16_table.load(&mut layouter)?;

        self.synthesize_sub(&config, &challenges, &mut layouter)
    }
}

impl<F: Field> SuperCircuit<F> {
    /// From the witness data, generate a SuperCircuit instance with all of the
    /// sub-circuits filled with their corresponding witnesses.
    ///
    /// Also, return with it the minimum required SRS degree for the
    /// circuit and the Public Inputs needed.
    #[allow(clippy::type_complexity)]
    pub fn build(
        geth_data: GethData,
        circuits_params: FixedCParams,
        mock_randomness: F,
    ) -> Result<(u32, Self, Vec<Vec<F>>, CircuitInputBuilder<FixedCParams>), bus_mapping::Error>
    {
        let block_data =
            BlockData::new_from_geth_data_with_params(geth_data.clone(), circuits_params);
        let builder = block_data
            .new_circuit_input_builder()
            .handle_block(&geth_data.eth_block, &geth_data.geth_traces)
            .expect("could not handle block tx");

        let ret = Self::build_from_circuit_input_builder(&builder, mock_randomness)?;
        Ok((ret.0, ret.1, ret.2, builder))
    }

    /// From CircuitInputBuilder, generate a SuperCircuit instance with all of
    /// the sub-circuits filled with their corresponding witnesses.
    ///
    /// Also, return with it the minimum required SRS degree for the circuit and
    /// the Public Inputs needed.
    pub fn build_from_circuit_input_builder(
        builder: &CircuitInputBuilder<FixedCParams>,
        mock_randomness: F,
    ) -> Result<(u32, Self, Vec<Vec<F>>), bus_mapping::Error> {
        let mut block = block_convert(builder).unwrap();
        let chunk = chunk_convert(builder, 0).unwrap();
        block.randomness = mock_randomness;

        let (_, rows_needed) = Self::min_num_rows_block(&block, &chunk);
        let k = log2_ceil(Self::unusable_rows() + rows_needed);
        log::debug!("super circuit uses k = {}", k);

        let circuit = SuperCircuit::new_from_block(&block, &chunk);

        let instance = circuit.instance();
        Ok((k, circuit, instance))
    }
}<|MERGE_RESOLUTION|>--- conflicted
+++ resolved
@@ -62,13 +62,8 @@
     pi_circuit::{PiCircuit, PiCircuitConfig, PiCircuitConfigArgs},
     state_circuit::{StateCircuit, StateCircuitConfig, StateCircuitConfigArgs},
     table::{
-<<<<<<< HEAD
         BlockTable, BytecodeTable, CopyTable, ExpTable, KeccakTable, LookupTable, MptTable,
-        RwTable, TxTable, UXTable,
-=======
-        BlockTable, BytecodeTable, CopyTable, ExpTable, KeccakTable, MptTable, RwTable, TxTable,
-        UXTable, WdTable,
->>>>>>> 90eebff7
+        RwTable, TxTable, UXTable, WdTable,
     },
     tx_circuit::{TxCircuit, TxCircuitConfig, TxCircuitConfigArgs},
     util::{chunk_ctx::ChunkContextConfig, log2_ceil, Challenges, SubCircuit, SubCircuitConfig},
@@ -106,7 +101,6 @@
     chunk_ctx_config: ChunkContextConfig<F>,
 }
 
-<<<<<<< HEAD
 /// Circuit configuration arguments
 pub struct SuperCircuitConfigArgs<F: Field> {
     /// Max txs
@@ -129,8 +123,6 @@
     }
 }
 
-=======
->>>>>>> 90eebff7
 impl<F: Field> SubCircuitConfig<F> for SuperCircuitConfig<F> {
     type ConfigArgs = SuperCircuitParams<F>;
 
@@ -146,15 +138,11 @@
         }: Self::ConfigArgs,
     ) -> Self {
         let tx_table = TxTable::construct(meta);
-<<<<<<< HEAD
+        let wd_table = WdTable::construct(meta);
 
         let chronological_rw_table = RwTable::construct(meta);
         let by_address_rw_table = RwTable::construct(meta);
 
-=======
-        let wd_table = WdTable::construct(meta);
-        let rw_table = RwTable::construct(meta);
->>>>>>> 90eebff7
         let mpt_table = MptTable::construct(meta);
         let bytecode_table = BytecodeTable::construct(meta);
         let block_table = BlockTable::construct(meta);
@@ -251,8 +239,8 @@
                 exp_table,
                 u8_table,
                 u16_table,
-<<<<<<< HEAD
                 chunk_ctx_config: chunk_ctx_config.clone(),
+                feature_config,
             },
         );
 
@@ -310,9 +298,6 @@
                         * (chronological_rwtable_row_fingerprint
                             - by_address_rwtable_row_fingerprint),
                 ]
-=======
-                feature_config,
->>>>>>> 90eebff7
             },
         );
 
@@ -414,12 +399,8 @@
             copy_circuit,
             exp_circuit,
             keccak_circuit,
-<<<<<<< HEAD
             circuits_params: chunk.fixed_param,
-=======
-            circuits_params: block.circuits_params,
             feature_config: block.feature_config,
->>>>>>> 90eebff7
             mock_randomness: block.randomness,
         }
     }
