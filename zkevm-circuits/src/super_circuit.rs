//! The Super Circuit is a circuit that contains all the circuits of the
//! zkEVM in order to achieve two things:
//! - Check the correct integration between circuits via the shared lookup tables, to verify that
//!   the table layouts match.
//! - Allow having a single circuit setup for which a proof can be generated that would be verified
//!   under a single aggregation circuit for the first milestone.
//!
//! The current implementation contains the following circuits:
//!
//! - [x] EVM Circuit
//! - [ ] State Circuit
//! - [x] Tx Circuit
//! - [x] Bytecode Circuit
//! - [x] Copy Circuit
//! - [x] Exponentiation Circuit
//! - [ ] Keccak Circuit
//! - [ ] MPT Circuit
//! - [x] PublicInputs Circuit
//!
//! And the following shared tables, with the circuits that use them:
//!
//! - [x] Copy Table
//!   - [x] Copy Circuit
//!   - [x] EVM Circuit
//! - [x] Exponentiation Table
//!   - [x] EVM Circuit
//! - [ ] Rw Table
//!   - [ ] State Circuit
//!   - [ ] EVM Circuit
//!   - [ ] Copy Circuit
//! - [x] Tx Table
//!   - [x] Tx Circuit
//!   - [x] EVM Circuit
//!   - [x] Copy Circuit
//!   - [x] PublicInputs Circuit
//! - [x] Bytecode Table
//!   - [x] Bytecode Circuit
//!   - [x] EVM Circuit
//!   - [x] Copy Circuit
//! - [ ] Block Table
//!   - [ ] EVM Circuit
//!   - [x] PublicInputs Circuit
//! - [ ] MPT Table
//!   - [ ] MPT Circuit
//!   - [ ] State Circuit
//! - [x] Keccak Table
//!   - [ ] Keccak Circuit
//!   - [ ] EVM Circuit
//!   - [x] Bytecode Circuit
//!   - [x] Tx Circuit
//!   - [ ] MPT Circuit

#[cfg(any(feature = "test", test))]
pub(crate) mod test;

#[cfg(feature = "poseidon-codehash")]
use crate::bytecode_circuit::circuit::to_poseidon_hash::{
    ToHashBlockBytecodeCircuitConfigArgs, ToHashBlockCircuitConfig, HASHBLOCK_BYTES_IN_FIELD,
};
#[cfg(not(feature = "poseidon-codehash"))]
use crate::bytecode_circuit::circuit::BytecodeCircuitConfig;
use crate::{
    bytecode_circuit::circuit::{BytecodeCircuit, BytecodeCircuitConfigArgs},
    copy_circuit::{CopyCircuit, CopyCircuitConfig, CopyCircuitConfigArgs},
    evm_circuit::{EvmCircuit, EvmCircuitConfig, EvmCircuitConfigArgs},
    exp_circuit::{ExpCircuit, ExpCircuitConfig},
    keccak_circuit::{KeccakCircuit, KeccakCircuitConfig, KeccakCircuitConfigArgs},
    poseidon_circuit::{PoseidonCircuit, PoseidonCircuitConfig, PoseidonCircuitConfigArgs},
    tx_circuit::{TxCircuit, TxCircuitConfig, TxCircuitConfigArgs},
    util::{log2_ceil, SubCircuit, SubCircuitConfig},
    witness::{block_convert, Block},
};

#[cfg(feature = "zktrie")]
use crate::mpt_circuit::{MptCircuit, MptCircuitConfig, MptCircuitConfigArgs};

#[cfg(not(feature = "onephase"))]
use crate::util::Challenges;
#[cfg(feature = "onephase")]
use crate::util::MockChallenges as Challenges;

use crate::{
    state_circuit::{StateCircuit, StateCircuitConfig, StateCircuitConfigArgs},
    table::{
        BlockTable, BytecodeTable, CopyTable, ExpTable, KeccakTable, MptTable, PoseidonTable,
        RlpTable, RwTable, TxTable,
    },
};

use crate::{util::circuit_stats, witness::SignedTransaction};
use bus_mapping::{
    circuit_input_builder::{CircuitInputBuilder, CircuitsParams},
    mock::BlockData,
};
use eth_types::{geth_types::GethData, Field};
use halo2_proofs::{
    circuit::{Layouter, SimpleFloorPlanner, Value},
    plonk::{Circuit, ConstraintSystem, Error, Expression},
};
use itertools::Itertools;
use snark_verifier_sdk::CircuitExt;

use crate::{
    pi_circuit::{PiCircuit, PiCircuitConfig, PiCircuitConfigArgs},
    rlp_circuit::{RlpCircuit, RlpCircuitConfig},
};

/// Configuration of the Super Circuit
#[derive(Clone)]
pub struct SuperCircuitConfig<F: Field> {
    block_table: BlockTable,
    mpt_table: MptTable,
    rlp_table: RlpTable,
    tx_table: TxTable,
    poseidon_table: PoseidonTable,
    evm_circuit: EvmCircuitConfig<F>,
    state_circuit: StateCircuitConfig<F>,
    tx_circuit: TxCircuitConfig<F>,
    #[cfg(not(feature = "poseidon-codehash"))]
    bytecode_circuit: BytecodeCircuitConfig<F>,
    #[cfg(feature = "poseidon-codehash")]
    bytecode_circuit: ToHashBlockCircuitConfig<F, HASHBLOCK_BYTES_IN_FIELD>,
    copy_circuit: CopyCircuitConfig<F>,
    keccak_circuit: KeccakCircuitConfig<F>,
    poseidon_circuit: PoseidonCircuitConfig<F>,
    pi_circuit: PiCircuitConfig<F>,
    exp_circuit: ExpCircuitConfig<F>,
    rlp_circuit: RlpCircuitConfig<F>,
    /// Mpt Circuit
    #[cfg(feature = "zktrie")]
    mpt_circuit: MptCircuitConfig,
}

/// Circuit configuration arguments
pub struct SuperCircuitConfigArgs<F: Field> {
    /// Max txs
    pub max_txs: usize,
    /// Max calldata
    pub max_calldata: usize,
    /// Max inner blocks
    pub max_inner_blocks: usize,
    /// Mock randomness
    pub mock_randomness: u64,
    /// Challenges
    pub challenges: crate::util::Challenges<Expression<F>>,
}

impl<F: Field> SubCircuitConfig<F> for SuperCircuitConfig<F> {
    type ConfigArgs = SuperCircuitConfigArgs<F>;

    /// Configure SuperCircuitConfig
    fn new(
        meta: &mut ConstraintSystem<F>,
        Self::ConfigArgs {
            max_txs,
            max_calldata,
            max_inner_blocks,
            mock_randomness: _mock_randomness,
            challenges,
        }: Self::ConfigArgs,
    ) -> Self {
        let log_circuit_info = |meta: &ConstraintSystem<F>, tag: &str| {
            log::debug!("circuit info after {}: {:#?}", tag, circuit_stats(meta));
        };
        let tx_table = TxTable::construct(meta);
        log_circuit_info(meta, "tx table");
        let rw_table = RwTable::construct(meta);
        log_circuit_info(meta, "rw table");

        let mpt_table = MptTable::construct(meta);
        log_circuit_info(meta, "mpt table");
        let poseidon_table = PoseidonTable::construct(meta);
        log_circuit_info(meta, "poseidon table");

        let bytecode_table = BytecodeTable::construct(meta);
        log_circuit_info(meta, "bytecode table");
        let block_table = BlockTable::construct(meta);
        log_circuit_info(meta, "block table");
        let q_copy_table = meta.fixed_column();
        log::debug!("q_copy_table {:?}", q_copy_table);
        let copy_table = CopyTable::construct(meta, q_copy_table);
        log_circuit_info(meta, "copy table");
        let exp_table = ExpTable::construct(meta);
        log_circuit_info(meta, "exp table");
        let rlp_table = RlpTable::construct(meta);
        log_circuit_info(meta, "rlp table");
        let keccak_table = KeccakTable::construct(meta);
        log_circuit_info(meta, "keccak table");

        let keccak_circuit = KeccakCircuitConfig::new(
            meta,
            KeccakCircuitConfigArgs {
                keccak_table: keccak_table.clone(),
                challenges: challenges.clone(),
            },
        );
        log_circuit_info(meta, "keccak circuit");

        let poseidon_circuit =
            PoseidonCircuitConfig::new(meta, PoseidonCircuitConfigArgs { poseidon_table });
        log_circuit_info(meta, "poseidon circuit");

        let rlp_circuit = RlpCircuitConfig::configure(meta, &rlp_table, &challenges);
        log_circuit_info(meta, "rlp circuit");

        let pi_circuit = PiCircuitConfig::new(
            meta,
            PiCircuitConfigArgs {
                max_txs,
                max_calldata,
                max_inner_blocks,
                block_table: block_table.clone(),
                keccak_table: keccak_table.clone(),
                tx_table: tx_table.clone(),
                challenges: challenges.clone(),
            },
        );
        log_circuit_info(meta, "pi circuit");

        let tx_circuit = TxCircuitConfig::new(
            meta,
            TxCircuitConfigArgs {
                block_table: block_table.clone(),
                tx_table: tx_table.clone(),
                keccak_table: keccak_table.clone(),
                rlp_table,
                challenges: challenges.clone(),
            },
        );
        log_circuit_info(meta, "tx circuit");

        #[cfg(not(feature = "poseidon-codehash"))]
        let bytecode_circuit = BytecodeCircuitConfig::new(
            meta,
            BytecodeCircuitConfigArgs {
                bytecode_table: bytecode_table.clone(),
                keccak_table: keccak_table.clone(),
                challenges: challenges.clone(),
            },
        );
        #[cfg(feature = "poseidon-codehash")]
        let bytecode_circuit = ToHashBlockCircuitConfig::new(
            meta,
            ToHashBlockBytecodeCircuitConfigArgs {
                base_args: BytecodeCircuitConfigArgs {
                    bytecode_table: bytecode_table.clone(),
                    keccak_table: keccak_table.clone(),
                    challenges: challenges.clone(),
                },
                poseidon_table,
            },
        );

        log_circuit_info(meta, "bytecode circuit");

        let copy_circuit = CopyCircuitConfig::new(
            meta,
            CopyCircuitConfigArgs {
                tx_table: tx_table.clone(),
                rw_table,
                bytecode_table: bytecode_table.clone(),
                copy_table,
                q_enable: q_copy_table,
                challenges: challenges.clone(),
            },
        );
        log_circuit_info(meta, "copy circuit");

        #[cfg(feature = "zktrie")]
        let mpt_circuit = MptCircuitConfig::new(
            meta,
            MptCircuitConfigArgs {
                poseidon_table,
                mpt_table,
                challenges: challenges.clone(),
            },
        );
        #[cfg(feature = "zktrie")]
        log_circuit_info(meta, "zktrie circuit");

        let state_circuit = StateCircuitConfig::new(
            meta,
            StateCircuitConfigArgs {
                rw_table,
                mpt_table,
                challenges: challenges.clone(),
            },
        );
        log_circuit_info(meta, "state circuit");

        let exp_circuit = ExpCircuitConfig::new(meta, exp_table);
        log_circuit_info(meta, "exp circuit");

        let evm_circuit = EvmCircuitConfig::new(
            meta,
            EvmCircuitConfigArgs {
                challenges,
                tx_table: tx_table.clone(),
                rw_table,
                bytecode_table,
                block_table: block_table.clone(),
                copy_table,
                keccak_table,
                exp_table,
            },
        );
        log_circuit_info(meta, "evm circuit");

        #[cfg(feature = "onephase")]
        if meta.max_phase() != 0 {
            log::warn!("max_phase: {}", meta.max_phase());
        }

        SuperCircuitConfig::<F> {
            block_table,
            mpt_table,
            tx_table,
            rlp_table,
            poseidon_table,
            evm_circuit,
            state_circuit,
            copy_circuit,
            bytecode_circuit,
            keccak_circuit,
            poseidon_circuit,
            pi_circuit,
            rlp_circuit,
            tx_circuit,
            exp_circuit,
            #[cfg(feature = "zktrie")]
            mpt_circuit,
        }
    }
}

/// The Super Circuit contains all the zkEVM circuits
#[derive(Clone, Default, Debug)]
pub struct SuperCircuit<
    F: Field,
    const MAX_TXS: usize,
    const MAX_CALLDATA: usize,
    const MAX_INNER_BLOCKS: usize,
    const MOCK_RANDOMNESS: u64,
> {
    /// EVM Circuit
    pub evm_circuit: EvmCircuit<F>,
    /// State Circuit
    pub state_circuit: StateCircuit<F>,
    /// The transaction circuit that will be used in the `synthesize` step.
    pub tx_circuit: TxCircuit<F>,
    /// Public Input Circuit
    pub pi_circuit: PiCircuit<F>,
    /// Bytecode Circuit
    pub bytecode_circuit: BytecodeCircuit<F>,
    /// Copy Circuit
    pub copy_circuit: CopyCircuit<F>,
    /// Exp Circuit
    pub exp_circuit: ExpCircuit<F>,
    /// Keccak Circuit
    pub keccak_circuit: KeccakCircuit<F>,
    /// Poseidon hash Circuit
    pub poseidon_circuit: PoseidonCircuit<F>,
    /// Rlp Circuit
    pub rlp_circuit: RlpCircuit<F, SignedTransaction>,
    /// Mpt Circuit
    #[cfg(feature = "zktrie")]
    pub mpt_circuit: MptCircuit<F>,
}

impl<
        F: Field,
        const MAX_TXS: usize,
        const MAX_CALLDATA: usize,
        const MAX_INNER_BLOCKS: usize,
        const MOCK_RANDOMNESS: u64,
    > SuperCircuit<F, MAX_TXS, MAX_CALLDATA, MAX_INNER_BLOCKS, MOCK_RANDOMNESS>
{
    /// Return the number of rows required to verify a given block
    pub fn get_num_rows_required(block: &Block<F>) -> usize {
        let num_rows_evm_circuit = EvmCircuit::<F>::get_num_rows_required(block);
        assert_eq!(block.circuits_params.max_txs, MAX_TXS);
        let num_rows_tx_circuit =
            TxCircuitConfig::<F>::get_num_rows_required(block.circuits_params.max_txs);
        num_rows_evm_circuit.max(num_rows_tx_circuit)
    }
    /// Return the minimum number of rows required to prove the block
    pub fn min_num_rows_block_subcircuits(block: &Block<F>) -> (Vec<usize>, Vec<usize>) {
        let evm = EvmCircuit::min_num_rows_block(block);
        let state = StateCircuit::min_num_rows_block(block);
        let bytecode = BytecodeCircuit::min_num_rows_block(block);
        let copy = CopyCircuit::min_num_rows_block(block);
        let keccak = KeccakCircuit::min_num_rows_block(block);
        let tx = TxCircuit::min_num_rows_block(block);
        let rlp = RlpCircuit::min_num_rows_block(block);
        let exp = ExpCircuit::min_num_rows_block(block);
        let pi = PiCircuit::min_num_rows_block(block);
        let poseidon = PoseidonCircuit::min_num_rows_block(block);
        #[cfg(feature = "zktrie")]
        let mpt = MptCircuit::min_num_rows_block(block);

        let rows: Vec<(usize, usize)> = vec![
            evm,
            state,
            bytecode,
            copy,
            keccak,
            tx,
            rlp,
            exp,
            pi,
            poseidon,
            #[cfg(feature = "zktrie")]
            mpt,
        ];
        let (rows_without_padding, rows_with_padding): (Vec<usize>, Vec<usize>) =
            rows.into_iter().unzip();
        log::debug!(
            "subcircuit rows(without padding): {:?}",
            rows_without_padding
        );
        log::debug!("subcircuit rows(with    padding): {:?}", rows_with_padding);
        (rows_without_padding, rows_with_padding)
    }
}

// Eventhough the SuperCircuit is not a subcircuit we implement the SubCircuit
// trait for it in order to get the `new_from_block` and `instance` methods that
// allow us to generalize integration tests.
impl<
        F: Field,
        const MAX_TXS: usize,
        const MAX_CALLDATA: usize,
        const MAX_INNER_BLOCKS: usize,
        const MOCK_RANDOMNESS: u64,
    > SubCircuit<F> for SuperCircuit<F, MAX_TXS, MAX_CALLDATA, MAX_INNER_BLOCKS, MOCK_RANDOMNESS>
{
    type Config = SuperCircuitConfig<F>;

    fn unusable_rows() -> usize {
        itertools::max([
            EvmCircuit::<F>::unusable_rows(),
            StateCircuit::<F>::unusable_rows(),
            TxCircuit::<F>::unusable_rows(),
            PiCircuit::<F>::unusable_rows(),
            BytecodeCircuit::<F>::unusable_rows(),
            CopyCircuit::<F>::unusable_rows(),
            ExpCircuit::<F>::unusable_rows(),
            KeccakCircuit::<F>::unusable_rows(),
        ])
        .unwrap()
    }

    fn new_from_block(block: &Block<F>) -> Self {
        let evm_circuit = EvmCircuit::new_from_block(block);
        let state_circuit = StateCircuit::new_from_block(block);
        let tx_circuit = TxCircuit::new_from_block(block);
        let pi_circuit = PiCircuit::new_from_block(block);
        let bytecode_circuit = BytecodeCircuit::new_from_block(block);
        let copy_circuit = CopyCircuit::new_from_block_no_external(block);
        let exp_circuit = ExpCircuit::new_from_block(block);
        let keccak_circuit = KeccakCircuit::new_from_block(block);
        let poseidon_circuit = PoseidonCircuit::new_from_block(block);
        let rlp_circuit = RlpCircuit::new_from_block(block);
        #[cfg(feature = "zktrie")]
        let mpt_circuit = MptCircuit::new_from_block(block);
        SuperCircuit::<_, MAX_TXS, MAX_CALLDATA, MAX_INNER_BLOCKS, MOCK_RANDOMNESS> {
            evm_circuit,
            state_circuit,
            tx_circuit,
            pi_circuit,
            bytecode_circuit,
            copy_circuit,
            exp_circuit,
            keccak_circuit,
            poseidon_circuit,
            rlp_circuit,
            #[cfg(feature = "zktrie")]
            mpt_circuit,
        }
    }

    /// Returns suitable inputs for the SuperCircuit.
    fn instance(&self) -> Vec<Vec<F>> {
        let mut instance = Vec::new();
        instance.extend_from_slice(&self.keccak_circuit.instance());
        instance.extend_from_slice(&self.pi_circuit.instance());
        instance.extend_from_slice(&self.tx_circuit.instance());
        instance.extend_from_slice(&self.bytecode_circuit.instance());
        instance.extend_from_slice(&self.copy_circuit.instance());
        instance.extend_from_slice(&self.state_circuit.instance());
        instance.extend_from_slice(&self.exp_circuit.instance());
        instance.extend_from_slice(&self.evm_circuit.instance());

        instance
    }

    /// Return the minimum number of rows required to prove the block
    fn min_num_rows_block(block: &Block<F>) -> (usize, usize) {
        let (rows_without_padding, rows_with_padding) = Self::min_num_rows_block_subcircuits(block);
        (
            itertools::max(rows_without_padding).unwrap(),
            itertools::max(rows_with_padding).unwrap(),
        )
    }

    /// Make the assignments to the SuperCircuit
    fn synthesize_sub(
        &self,
        config: &Self::Config,
        challenges: &crate::util::Challenges<Value<F>>,
        layouter: &mut impl Layouter<F>,
    ) -> Result<(), Error> {
        self.keccak_circuit
            .synthesize_sub(&config.keccak_circuit, challenges, layouter)?;
        self.poseidon_circuit
            .synthesize_sub(&config.poseidon_circuit, challenges, layouter)?;
        self.bytecode_circuit
            .synthesize_sub(&config.bytecode_circuit, challenges, layouter)?;
        self.tx_circuit
            .synthesize_sub(&config.tx_circuit, challenges, layouter)?;
        self.state_circuit
            .synthesize_sub(&config.state_circuit, challenges, layouter)?;
        self.copy_circuit
            .synthesize_sub(&config.copy_circuit, challenges, layouter)?;
        self.exp_circuit
            .synthesize_sub(&config.exp_circuit, challenges, layouter)?;
        self.evm_circuit
            .synthesize_sub(&config.evm_circuit, challenges, layouter)?;

        // TODO: enable this after zktrie deletion deployed inside l2geth and
        // test data regenerated.
        // config.pi_circuit.state_roots =
        // self.state_circuit.exports.borrow().clone();
        self.pi_circuit
            .synthesize_sub(&config.pi_circuit, challenges, layouter)?;

        self.rlp_circuit
            .synthesize_sub(&config.rlp_circuit, challenges, layouter)?;
        // load both poseidon table and zktrie table
        #[cfg(feature = "zktrie")]
        self.mpt_circuit
            .synthesize_sub(&config.mpt_circuit, challenges, layouter)?;

        Ok(())
    }
}

impl<
        F: Field,
        const MAX_TXS: usize,
        const MAX_CALLDATA: usize,
        const MAX_INNER_BLOCKS: usize,
        const MOCK_RANDOMNESS: u64,
    > Circuit<F> for SuperCircuit<F, MAX_TXS, MAX_CALLDATA, MAX_INNER_BLOCKS, MOCK_RANDOMNESS>
{
    type Config = (SuperCircuitConfig<F>, Challenges);
    type FloorPlanner = SimpleFloorPlanner;

    fn without_witnesses(&self) -> Self {
        Self::default()
    }

    fn configure(meta: &mut ConstraintSystem<F>) -> Self::Config {
        let challenges = Challenges::construct(meta);
        let challenge_exprs = challenges.exprs(meta);
        (
            SuperCircuitConfig::new(
                meta,
                SuperCircuitConfigArgs {
                    max_txs: MAX_TXS,
                    max_calldata: MAX_CALLDATA,
                    max_inner_blocks: MAX_INNER_BLOCKS,
                    mock_randomness: MOCK_RANDOMNESS,
                    challenges: challenge_exprs,
                },
            ),
            challenges,
        )
    }

    fn synthesize(
        &self,
        (config, challenges): Self::Config,
        mut layouter: impl Layouter<F>,
    ) -> Result<(), Error> {
        let challenges = challenges.values(&layouter);

        let block = self.evm_circuit.block.as_ref().unwrap();

        // PI circuit had the hardcoded constants for RegionIndex of block table
        // and tx table (which are 0 and 1).
        // The reason for that is the assignment of block/tx tables are done in
        // their load() functions which however do not emit the cells.
        // To set up copy constraints between pi cells and block/tx table cells,
        // we need to construct them manually.
        config.tx_table.load(
            &mut layouter,
            &block.txs,
            block.circuits_params.max_txs,
            block.circuits_params.max_calldata,
            block.chain_id.as_u64(),
            &challenges,
        )?;

        config.mpt_table.load(
            &mut layouter,
            &self.state_circuit.updates,
            block.circuits_params.max_mpt_rows,
            challenges.evm_word(),
        )?;

        self.synthesize_sub(&config, &challenges, &mut layouter)
    }
}

impl<
        F: Field,
        const MAX_TXS: usize,
        const MAX_CALLDATA: usize,
        const MAX_INNER_BLOCKS: usize,
        const MOCK_RANDOMNESS: u64,
    > CircuitExt<F> for SuperCircuit<F, MAX_TXS, MAX_CALLDATA, MAX_INNER_BLOCKS, MOCK_RANDOMNESS>
{
    fn num_instance(&self) -> Vec<usize> {
        self.instances().iter().map(|l| l.len()).collect_vec()
    }

    fn instances(&self) -> Vec<Vec<F>> {
        self.instance()
    }
}

impl<
        F: Field,
        const MAX_TXS: usize,
        const MAX_CALLDATA: usize,
        const MAX_INNER_BLOCKS: usize,
        const MOCK_RANDOMNESS: u64,
    > SuperCircuit<F, MAX_TXS, MAX_CALLDATA, MAX_INNER_BLOCKS, MOCK_RANDOMNESS>
{
    /// From the witness data, generate a SuperCircuit instance with all of the
    /// sub-circuits filled with their corresponding witnesses.
    ///
    /// Also, return with it the minimum required SRS degree for the
    /// circuit and the Public Inputs needed.
    #[allow(clippy::type_complexity)]
    pub fn build(
        geth_data: GethData,
        circuits_params: CircuitsParams,
    ) -> Result<(u32, Self, Vec<Vec<F>>, CircuitInputBuilder), bus_mapping::Error> {
        let block_data =
            BlockData::new_from_geth_data_with_params(geth_data.clone(), circuits_params);

        let mut builder = block_data.new_circuit_input_builder();
        builder
            .handle_block(&geth_data.eth_block, &geth_data.geth_traces)
            .expect("could not handle block tx");

        let ret = Self::build_from_circuit_input_builder(&builder)?;
        Ok((ret.0, ret.1, ret.2, builder))
    }

    /// From CircuitInputBuilder, generate a SuperCircuit instance with all of
    /// the sub-circuits filled with their corresponding witnesses.
    ///
    /// Also, return with it the minimum required SRS degree for the circuit and
    /// the Public Inputs needed.
    pub fn build_from_circuit_input_builder(
        builder: &CircuitInputBuilder,
    ) -> Result<(u32, Self, Vec<Vec<F>>), bus_mapping::Error> {
        let mut block = block_convert(&builder.block, &builder.code_db).unwrap();
        block.randomness = F::from(MOCK_RANDOMNESS);
        assert_eq!(block.circuits_params.max_txs, MAX_TXS);
        assert_eq!(block.circuits_params.max_calldata, MAX_CALLDATA);
        Self::build_from_witness_block(block)
    }
    /// ..
    pub fn build_from_witness_block(
        block: Block<F>,
    ) -> Result<(u32, Self, Vec<Vec<F>>), bus_mapping::Error> {
        log::debug!(
            "super circuit build_from_witness_block, circuits_params {:?}",
            block.circuits_params
        );

        let (_, rows_needed) = Self::min_num_rows_block(&block);
<<<<<<< HEAD
        let k = log2_ceil(NUM_BLINDING_ROWS + rows_needed);
        log::debug!("super circuit needs k = {}", k);
=======
        let k = log2_ceil(Self::unusable_rows() + rows_needed);
        log::debug!("super circuit uses k = {}", k);
>>>>>>> ab6a91a3

        let circuit =
            SuperCircuit::<_, MAX_TXS, MAX_CALLDATA,MAX_INNER_BLOCKS,  MOCK_RANDOMNESS>::new_from_block(&block);

        let instance = circuit.instance();
        Ok((k, circuit, instance))
    }
}<|MERGE_RESOLUTION|>--- conflicted
+++ resolved
@@ -684,13 +684,8 @@
         );
 
         let (_, rows_needed) = Self::min_num_rows_block(&block);
-<<<<<<< HEAD
-        let k = log2_ceil(NUM_BLINDING_ROWS + rows_needed);
+        let k = log2_ceil(Self::unusable_rows() + rows_needed);
         log::debug!("super circuit needs k = {}", k);
-=======
-        let k = log2_ceil(Self::unusable_rows() + rows_needed);
-        log::debug!("super circuit uses k = {}", k);
->>>>>>> ab6a91a3
 
         let circuit =
             SuperCircuit::<_, MAX_TXS, MAX_CALLDATA,MAX_INNER_BLOCKS,  MOCK_RANDOMNESS>::new_from_block(&block);
