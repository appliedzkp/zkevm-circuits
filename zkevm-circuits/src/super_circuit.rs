--- conflicted
+++ resolved
@@ -857,12 +857,8 @@
             max_exp_steps: 256,
             max_bytecode: 512,
             max_evm_rows: 0,
-<<<<<<< HEAD
-            keccak_padding: None,
+            max_keccak_rows: 0,
             max_inner_blocks: MAX_INNER_BLOCKS,
-=======
-            max_keccak_rows: 0,
->>>>>>> d4b790e9
         };
         test_super_circuit::<MAX_TXS, MAX_CALLDATA, MAX_INNER_BLOCKS, TEST_MOCK_RANDOMNESS>(
             block,
@@ -910,8 +906,7 @@
             max_exp_steps: 256,
             max_bytecode: 512,
             max_evm_rows: 0,
-<<<<<<< HEAD
-            keccak_padding: None,
+            max_keccak_rows: 0,
             max_inner_blocks: MAX_INNER_BLOCKS,
         };
         test_super_circuit::<MAX_TXS, MAX_CALLDATA, MAX_INNER_BLOCKS, TEST_MOCK_RANDOMNESS>(
@@ -938,9 +933,6 @@
             max_inner_blocks: MAX_INNER_BLOCKS,
             max_exp_steps: 256,
             max_evm_rows: 0,
-=======
-            max_keccak_rows: 0,
->>>>>>> d4b790e9
         };
         test_super_circuit::<MAX_TXS, MAX_CALLDATA, MAX_INNER_BLOCKS, TEST_MOCK_RANDOMNESS>(
             block,
@@ -962,12 +954,8 @@
             max_exp_steps: 256,
             max_bytecode: 512,
             max_evm_rows: 0,
-<<<<<<< HEAD
-            keccak_padding: None,
+            max_keccak_rows: 0,
             max_inner_blocks: MAX_INNER_BLOCKS,
-=======
-            max_keccak_rows: 0,
->>>>>>> d4b790e9
         };
         test_super_circuit::<MAX_TXS, MAX_CALLDATA, MAX_INNER_BLOCKS, TEST_MOCK_RANDOMNESS>(
             block,
