//! The Super Circuit is a circuit that contains all the circuits of the
//! zkEVM in order to achieve two things:
//! - Check the correct integration between circuits via the shared lookup
//!   tables, to verify that the table layouts match.
//! - Allow having a single circuit setup for which a proof can be generated
//!   that would be verified under a single aggregation circuit for the first
//!   milestone.
//!
//! The current implementation contains the following circuits:
//!
//! - [x] EVM Circuit
//! - [ ] State Circuit
//! - [x] Tx Circuit
//! - [x] Bytecode Circuit
//! - [x] Copy Circuit
//! - [x] Exponentiation Circuit
//! - [ ] Keccak Circuit
//! - [ ] MPT Circuit
//! - [x] PublicInputs Circuit
//!
//! And the following shared tables, with the circuits that use them:
//!
//! - [x] Copy Table
//!   - [x] Copy Circuit
//!   - [x] EVM Circuit
//! - [x] Exponentiation Table
//!   - [x] EVM Circuit
//! - [ ] Rw Table
//!   - [ ] State Circuit
//!   - [ ] EVM Circuit
//!   - [ ] Copy Circuit
//! - [x] Tx Table
//!   - [x] Tx Circuit
//!   - [x] EVM Circuit
//!   - [x] Copy Circuit
//!   - [x] PublicInputs Circuit
//! - [x] Bytecode Table
//!   - [x] Bytecode Circuit
//!   - [x] EVM Circuit
//!   - [x] Copy Circuit
//! - [ ] Block Table
//!   - [ ] EVM Circuit
//!   - [x] PublicInputs Circuit
//! - [ ] MPT Table
//!   - [ ] MPT Circuit
//!   - [ ] State Circuit
//! - [x] Keccak Table
//!   - [ ] Keccak Circuit
//!   - [ ] EVM Circuit
//!   - [x] Bytecode Circuit
//!   - [x] Tx Circuit
//!   - [ ] MPT Circuit

use crate::bytecode_circuit::bytecode_unroller::{
    BytecodeCircuit, BytecodeCircuitConfig, BytecodeCircuitConfigArgs,
};
use crate::copy_circuit::{CopyCircuit, CopyCircuitConfig, CopyCircuitConfigArgs};
use crate::evm_circuit::{EvmCircuit, EvmCircuitConfig, EvmCircuitConfigArgs};
use crate::exp_circuit::{ExpCircuit, ExpCircuitConfig};
use crate::keccak_circuit::keccak_packed_multi::{
    KeccakCircuit, KeccakCircuitConfig, KeccakCircuitConfigArgs,
};
use crate::pi_circuit::{PiCircuit, PiCircuitConfig, PiCircuitConfigArgs};
use crate::state_circuit::{StateCircuit, StateCircuitConfig, StateCircuitConfigArgs};
use crate::table::{
    BlockTable, BytecodeTable, CopyTable, ExpTable, KeccakTable, MptTable, RwTable, TxTable,
};
use crate::tx_circuit::{TxCircuit, TxCircuitConfig, TxCircuitConfigArgs};
use crate::util::{log2_ceil, Challenges, SubCircuit, SubCircuitConfig};
use crate::witness::{block_convert, Block, MptUpdates};
use bus_mapping::circuit_input_builder::{CircuitInputBuilder, CircuitsParams};
use bus_mapping::mock::BlockData;
use eth_types::geth_types::GethData;
use eth_types::Field;
use halo2_proofs::{
    circuit::{Layouter, SimpleFloorPlanner, Value},
    plonk::{Circuit, ConstraintSystem, Error, Expression},
};

use std::array;

/// Mock randomness used for `SuperCircuit`.
pub const MOCK_RANDOMNESS: u64 = 0x100;
// TODO: Figure out if we can remove MAX_TXS, MAX_CALLDATA and MAX_RWS from the
// struct.

/// Configuration of the Super Circuit
#[derive(Clone)]
pub struct SuperCircuitConfig<
    F: Field,
    const MAX_TXS: usize,
    const MAX_CALLDATA: usize,
    const MAX_RWS: usize,
> {
    block_table: BlockTable,
    mpt_table: MptTable,
    evm_circuit: EvmCircuitConfig<F>,
    state_circuit: StateCircuitConfig<F>,
    tx_circuit: TxCircuitConfig<F>,
    bytecode_circuit: BytecodeCircuitConfig<F>,
    copy_circuit: CopyCircuitConfig<F>,
    keccak_circuit: KeccakCircuitConfig<F>,
    pi_circuit: PiCircuitConfig<F>,
    exp_circuit: ExpCircuitConfig<F>,
}

/// The Super Circuit contains all the zkEVM circuits
#[derive(Clone, Default, Debug)]
pub struct SuperCircuit<
    F: Field,
    const MAX_TXS: usize,
    const MAX_CALLDATA: usize,
    const MAX_RWS: usize,
> {
    /// EVM Circuit
    pub evm_circuit: EvmCircuit<F>,
    /// State Circuit
    pub state_circuit: StateCircuit<F>,
    /// The transaction circuit that will be used in the `synthesize` step.
    pub tx_circuit: TxCircuit<F>,
    /// Public Input Circuit
    pub pi_circuit: PiCircuit<F>,
    /// Bytecode Circuit
    pub bytecode_circuit: BytecodeCircuit<F>,
    /// Copy Circuit
    pub copy_circuit: CopyCircuit<F>,
    /// Exp Circuit
    pub exp_circuit: ExpCircuit<F>,
    /// Keccak Circuit
    pub keccak_circuit: KeccakCircuit<F>,
}

impl<F: Field, const MAX_TXS: usize, const MAX_CALLDATA: usize, const MAX_RWS: usize>
    SuperCircuit<F, MAX_TXS, MAX_CALLDATA, MAX_RWS>
{
    /// Return the number of rows required to verify a given block
    pub fn get_num_rows_required(block: &Block<F>) -> usize {
        let num_rows_evm_circuit = {
            let mut cs = ConstraintSystem::default();
            let config = Self::configure(&mut cs);
            config.evm_circuit.get_num_rows_required(block)
        };
        let num_rows_tx_circuit = TxCircuitConfig::<F>::get_num_rows_required(MAX_TXS);
        num_rows_evm_circuit.max(num_rows_tx_circuit)
    }
}

<<<<<<< HEAD
impl<const MAX_TXS: usize, const MAX_CALLDATA: usize, const MAX_RWS: usize>
    SuperCircuit<Fr, MAX_TXS, MAX_CALLDATA, MAX_RWS>
=======
impl<F: Field, const MAX_TXS: usize, const MAX_CALLDATA: usize, const MAX_RWS: usize>
    SuperCircuit<F, MAX_TXS, MAX_CALLDATA, MAX_RWS>
>>>>>>> 5d644ff2
{
    /// From the witness data, generate a SuperCircuit instance with all of the
    /// sub-circuits filled with their corresponding witnesses.
    ///
    /// Also, return with it the minimum required SRS degree for the
    /// circuit and the Public Inputs needed.
    #[allow(clippy::type_complexity)]
    pub fn build(
        geth_data: GethData,
    ) -> Result<(u32, Self, Vec<Vec<F>>, CircuitInputBuilder), bus_mapping::Error> {
        let block_data = BlockData::new_from_geth_data_with_params(
            geth_data.clone(),
            CircuitsParams {
                max_txs: MAX_TXS,
                max_calldata: MAX_CALLDATA,
                max_rws: MAX_RWS,
                max_bytecode: 512,
                keccak_padding: None,
            },
        );
        let mut builder = block_data.new_circuit_input_builder();
        builder
            .handle_block(&geth_data.eth_block, &geth_data.geth_traces)
            .expect("could not handle block tx");

        let ret = Self::build_from_circuit_input_builder(&builder)?;
        Ok((ret.0, ret.1, ret.2, builder))
    }

    /// From CircuitInputBuilder, generate a SuperCircuit instance with all of
    /// the sub-circuits filled with their corresponding witnesses.
    ///
    /// Also, return with it the minimum required SRS degree for the circuit and
    /// the Public Inputs needed.
    pub fn build_from_circuit_input_builder(
        builder: &CircuitInputBuilder,
    ) -> Result<(u32, Self, Vec<Vec<F>>), bus_mapping::Error> {
        let mut block = block_convert(&builder.block, &builder.code_db).unwrap();
        block.randomness = F::from(MOCK_RANDOMNESS);

        const NUM_BLINDING_ROWS: usize = 64;
        let rows_needed = Self::min_num_rows_block(&block);
        let k = log2_ceil(NUM_BLINDING_ROWS + rows_needed);
        log::debug!("super circuit uses k = {}", k);

        let evm_circuit = EvmCircuit::new_from_block(&block);
        let state_circuit = StateCircuit::new_from_block(&block);
        let tx_circuit = TxCircuit::new_from_block(&block);
        let pi_circuit = PiCircuit::new_from_block(&block);
        let bytecode_circuit = BytecodeCircuit::new_from_block(&block);
        let copy_circuit = CopyCircuit::new_from_block(&block);
        let exp_circuit = ExpCircuit::new_from_block(&block);
        let keccak_circuit = KeccakCircuit::new_from_block(&block);

        let circuit = SuperCircuit::<_, MAX_TXS, MAX_CALLDATA, MAX_RWS> {
            evm_circuit,
            state_circuit,
            tx_circuit,
            pi_circuit,
            bytecode_circuit,
            copy_circuit,
            exp_circuit,
            keccak_circuit,
        };

        let instance = circuit.instance();
        Ok((k, circuit, instance))
    }

    /// Returns suitable inputs for the SuperCircuit.
    pub fn instance(&self) -> Vec<Vec<F>> {
        // SignVerifyChip -> ECDSAChip -> MainGate instance column
        let pi_instance = self.pi_circuit.instance();
        let instance = vec![pi_instance[0].clone(), vec![]];

        instance
    }

    /// Return the minimum number of rows required to prove the block
    pub fn min_num_rows_block(block: &Block<F>) -> usize {
        let evm = EvmCircuit::min_num_rows_block(block);
        let state = StateCircuit::min_num_rows_block(block);
        let bytecode = BytecodeCircuit::min_num_rows_block(block);
        let copy = CopyCircuit::min_num_rows_block(block);
        let keccak = KeccakCircuit::min_num_rows_block(block);
        let tx = TxCircuit::min_num_rows_block(block);
        let exp = ExpCircuit::min_num_rows_block(block);
        let pi = PiCircuit::min_num_rows_block(block);

        itertools::max([evm, state, bytecode, copy, keccak, tx, exp, pi]).unwrap()
    }
}

/// super circuit test
#[cfg(any(feature = "test", test))]
pub mod test {
    pub use super::*;
<<<<<<< HEAD

    impl<F: Field, const MAX_TXS: usize, const MAX_CALLDATA: usize, const MAX_RWS: usize> Circuit<F>
        for SuperCircuit<F, MAX_TXS, MAX_CALLDATA, MAX_RWS>
    {
        type Config = SuperCircuitConfig<F, MAX_TXS, MAX_CALLDATA, MAX_RWS>;
        type FloorPlanner = SimpleFloorPlanner;

        fn without_witnesses(&self) -> Self {
            Self::default()
        }

        fn configure(meta: &mut ConstraintSystem<F>) -> Self::Config {
            let tx_table = TxTable::construct(meta);
            let rw_table = RwTable::construct(meta);
            let mpt_table = MptTable::construct(meta);
            let bytecode_table = BytecodeTable::construct(meta);
            let block_table = BlockTable::construct(meta);
            let q_copy_table = meta.fixed_column();
            let copy_table = CopyTable::construct(meta, q_copy_table);
            let exp_table = ExpTable::construct(meta);
            let keccak_table = KeccakTable::construct(meta);

            let power_of_randomness = array::from_fn(|i| {
                Expression::Constant(F::from(MOCK_RANDOMNESS).pow(&[1 + i as u64, 0, 0, 0]))
            });

            let challenges = Challenges::mock(
                power_of_randomness[0].clone(),
                power_of_randomness[0].clone(),
            );

            let keccak_circuit = KeccakCircuitConfig::new(
                meta,
                KeccakCircuitConfigArgs {
                    keccak_table: keccak_table.clone(),
                    challenges: challenges.clone(),
                },
            );

            let pi_circuit = PiCircuitConfig::new(
                meta,
                PiCircuitConfigArgs {
                    max_txs: MAX_TXS,
                    max_calldata: MAX_CALLDATA,
                    block_table: block_table.clone(),
                    tx_table: tx_table.clone(),
                },
            );
            let tx_circuit = TxCircuitConfig::new(
                meta,
                TxCircuitConfigArgs {
                    tx_table: tx_table.clone(),
                    keccak_table: keccak_table.clone(),
                    challenges: challenges.clone(),
                },
            );
            let bytecode_circuit = BytecodeCircuitConfig::new(
                meta,
                BytecodeCircuitConfigArgs {
                    bytecode_table: bytecode_table.clone(),
                    keccak_table: keccak_table.clone(),
                    challenges: challenges.clone(),
                },
            );
            let copy_circuit = CopyCircuitConfig::new(
                meta,
                CopyCircuitConfigArgs {
                    tx_table: tx_table.clone(),
                    rw_table,
                    bytecode_table: bytecode_table.clone(),
                    copy_table,
                    q_enable: q_copy_table,
                    challenges: challenges.clone(),
                },
            );
            let state_circuit = StateCircuitConfig::new(
                meta,
                StateCircuitConfigArgs {
                    rw_table,
                    mpt_table,
                    challenges,
                },
            );
            let exp_circuit = ExpCircuitConfig::new(meta, exp_table);
            let evm_circuit = EvmCircuitConfig::new(
                meta,
                EvmCircuitConfigArgs {
                    power_of_randomness,
                    tx_table,
                    rw_table,
                    bytecode_table,
                    block_table: block_table.clone(),
                    copy_table,
                    keccak_table,
                    exp_table,
                },
            );

            Self::Config {
                block_table,
                mpt_table,
                evm_circuit,
                state_circuit,
                copy_circuit,
                tx_circuit,
                bytecode_circuit,
                keccak_circuit,
                pi_circuit,
                exp_circuit,
            }
        }
=======
    use ethers_signers::{LocalWallet, Signer};
    use halo2_proofs::dev::MockProver;
    use halo2_proofs::halo2curves::bn256::Fr;
    use log::error;
    use mock::{TestContext, MOCK_CHAIN_ID};
    use rand::SeedableRng;
    use rand_chacha::ChaCha20Rng;
    use std::collections::HashMap;
>>>>>>> 5d644ff2

        fn synthesize(
            &self,
            config: Self::Config,
            mut layouter: impl Layouter<F>,
        ) -> Result<(), Error> {
            let block = self.evm_circuit.block.as_ref().unwrap();
            let challenges = Challenges::mock(
                Value::known(block.randomness),
                Value::known(block.randomness),
            );
            let rws = &self.state_circuit.rows;

            config
                .block_table
                .load(&mut layouter, &block.context, block.randomness)?;

            config.mpt_table.load(
                &mut layouter,
                &MptUpdates::mock_from(rws),
                Value::known(block.randomness),
            )?;

            self.keccak_circuit.synthesize_sub(
                &config.keccak_circuit,
                &challenges,
                &mut layouter,
            )?;
            self.bytecode_circuit.synthesize_sub(
                &config.bytecode_circuit,
                &challenges,
                &mut layouter,
            )?;
            self.tx_circuit
                .synthesize_sub(&config.tx_circuit, &challenges, &mut layouter)?;
            self.state_circuit
                .synthesize_sub(&config.state_circuit, &challenges, &mut layouter)?;
            self.copy_circuit
                .synthesize_sub(&config.copy_circuit, &challenges, &mut layouter)?;
            self.exp_circuit
                .synthesize_sub(&config.exp_circuit, &challenges, &mut layouter)?;
            self.evm_circuit
                .synthesize_sub(&config.evm_circuit, &challenges, &mut layouter)?;
            self.pi_circuit
                .synthesize_sub(&config.pi_circuit, &challenges, &mut layouter)?;
            self.evm_circuit.synthesize(config.evm_circuit, layouter)?;
            Ok(())
        }
    }

    impl<F: Field, const MAX_TXS: usize, const MAX_CALLDATA: usize, const MAX_RWS: usize> Circuit<F>
        for SuperCircuit<F, MAX_TXS, MAX_CALLDATA, MAX_RWS>
    {
        type Config = SuperCircuitConfig<F, MAX_TXS, MAX_CALLDATA, MAX_RWS>;
        type FloorPlanner = SimpleFloorPlanner;

        fn without_witnesses(&self) -> Self {
            Self::default()
        }

        fn configure(meta: &mut ConstraintSystem<F>) -> Self::Config {
            let tx_table = TxTable::construct(meta);
            let rw_table = RwTable::construct(meta);
            let mpt_table = MptTable::construct(meta);
            let bytecode_table = BytecodeTable::construct(meta);
            let block_table = BlockTable::construct(meta);
            let q_copy_table = meta.fixed_column();
            let copy_table = CopyTable::construct(meta, q_copy_table);
            let exp_table = ExpTable::construct(meta);
            let keccak_table = KeccakTable::construct(meta);

            let power_of_randomness = array::from_fn(|i| {
                Expression::Constant(F::from(MOCK_RANDOMNESS).pow(&[1 + i as u64, 0, 0, 0]))
            });

            let challenges = Challenges::mock(
                power_of_randomness[0].clone(),
                power_of_randomness[0].clone(),
            );

            let keccak_circuit = KeccakCircuitConfig::new(
                meta,
                KeccakCircuitConfigArgs {
                    keccak_table: keccak_table.clone(),
                    challenges: challenges.clone(),
                },
            );

            let pi_circuit = PiCircuitConfig::new(
                meta,
                PiCircuitConfigArgs {
                    max_txs: MAX_TXS,
                    max_calldata: MAX_CALLDATA,
                    block_table: block_table.clone(),
                    tx_table: tx_table.clone(),
                },
            );
            let tx_circuit = TxCircuitConfig::new(
                meta,
                TxCircuitConfigArgs {
                    tx_table: tx_table.clone(),
                    keccak_table: keccak_table.clone(),
                    challenges: challenges.clone(),
                },
            );
            let bytecode_circuit = BytecodeCircuitConfig::new(
                meta,
                BytecodeCircuitConfigArgs {
                    bytecode_table: bytecode_table.clone(),
                    keccak_table: keccak_table.clone(),
                    challenges: challenges.clone(),
                },
            );
            let copy_circuit = CopyCircuitConfig::new(
                meta,
                CopyCircuitConfigArgs {
                    tx_table: tx_table.clone(),
                    rw_table,
                    bytecode_table: bytecode_table.clone(),
                    copy_table,
                    q_enable: q_copy_table,
                    challenges: challenges.clone(),
                },
            );
            let state_circuit = StateCircuitConfig::new(
                meta,
                StateCircuitConfigArgs {
                    rw_table,
                    mpt_table,
                    challenges,
                },
            );
            let exp_circuit = ExpCircuitConfig::new(meta, exp_table);
            let evm_circuit = EvmCircuitConfig::new(
                meta,
                EvmCircuitConfigArgs {
                    power_of_randomness,
                    tx_table,
                    rw_table,
                    bytecode_table,
                    block_table: block_table.clone(),
                    copy_table,
                    keccak_table,
                    exp_table,
                },
            );

            Self::Config {
                block_table,
                mpt_table,
                evm_circuit,
                state_circuit,
                copy_circuit,
                tx_circuit,
                bytecode_circuit,
                keccak_circuit,
                pi_circuit,
                exp_circuit,
            }
        }

        fn synthesize(
            &self,
            config: Self::Config,
            mut layouter: impl Layouter<F>,
        ) -> Result<(), Error> {
            let block = self.evm_circuit.block.as_ref().unwrap();
            let challenges = Challenges::mock(
                Value::known(block.randomness),
                Value::known(block.randomness),
            );
            let rws = &self.state_circuit.rows;

            config
                .block_table
                .load(&mut layouter, &block.context, block.randomness)?;

            config.mpt_table.load(
                &mut layouter,
                &MptUpdates::mock_from(rws),
                Value::known(block.randomness),
            )?;

            self.keccak_circuit.synthesize_sub(
                &config.keccak_circuit,
                &challenges,
                &mut layouter,
            )?;
            self.bytecode_circuit.synthesize_sub(
                &config.bytecode_circuit,
                &challenges,
                &mut layouter,
            )?;
            self.tx_circuit
                .synthesize_sub(&config.tx_circuit, &challenges, &mut layouter)?;
            self.state_circuit
                .synthesize_sub(&config.state_circuit, &challenges, &mut layouter)?;
            self.copy_circuit
                .synthesize_sub(&config.copy_circuit, &challenges, &mut layouter)?;
            self.exp_circuit
                .synthesize_sub(&config.exp_circuit, &challenges, &mut layouter)?;
            self.evm_circuit
                .synthesize_sub(&config.evm_circuit, &challenges, &mut layouter)?;
            self.pi_circuit
                .synthesize_sub(&config.pi_circuit, &challenges, &mut layouter)?;
            Ok(())
        }
    }

    #[test]
    fn super_circuit_degree() {
        let mut cs = ConstraintSystem::<Fr>::default();
        SuperCircuit::<_, 1, 32, 256>::configure(&mut cs);
        log::info!("super circuit degree: {}", cs.degree());
        log::info!("super circuit minimum_rows: {}", cs.minimum_rows());
        assert!(cs.degree() <= 9);
    }

<<<<<<< HEAD
    // High memory usage test.  Run in serial with:
    // `cargo test [...] serial_ -- --ignored --test-threads 1`
    #[ignore]
    #[test]
    fn serial_test_super_circuit() {
        use eth_types::{address, bytecode, geth_types::GethData, Word};
        use ethers_signers::{LocalWallet, Signer};
        use halo2_proofs::dev::MockProver;
        use mock::{TestContext, MOCK_CHAIN_ID};
        use rand::SeedableRng;
        use rand_chacha::ChaCha20Rng;
        use std::collections::HashMap;

=======
    fn test_super_circuit<const MAX_TXS: usize, const MAX_CALLDATA: usize, const MAX_RWS: usize>(
        block: GethData,
    ) {
        let (k, circuit, instance, _) =
            SuperCircuit::<Fr, MAX_TXS, MAX_CALLDATA, MAX_RWS>::build(block).unwrap();
        let prover = MockProver::run(k, &circuit, instance).unwrap();
        let res = prover.verify_par();
        if let Err(err) = res {
            error!("Verification failures: {:#?}", err);
            panic!("Failed verification");
        }
    }

    fn block_1tx() -> GethData {
>>>>>>> 5d644ff2
        let mut rng = ChaCha20Rng::seed_from_u64(2);

        let chain_id = (*MOCK_CHAIN_ID).as_u64();

        let bytecode = bytecode! {
            GAS
            STOP
        };

        let wallet_a = LocalWallet::new(&mut rng).with_chain_id(chain_id);

        let addr_a = wallet_a.address();
        let addr_b = address!("0x000000000000000000000000000000000000BBBB");

        let mut wallets = HashMap::new();
        wallets.insert(wallet_a.address(), wallet_a);

        let mut block: GethData = TestContext::<2, 1>::new(
            None,
            |accs| {
                accs[0]
                    .address(addr_b)
                    .balance(Word::from(1u64 << 20))
                    .code(bytecode);
                accs[1].address(addr_a).balance(Word::from(1u64 << 20));
            },
            |mut txs, accs| {
                txs[0]
                    .from(accs[1].address)
                    .to(accs[0].address)
                    .gas(Word::from(1_000_000u64));
            },
            |block, _tx| block.number(0xcafeu64),
        )
        .unwrap()
        .into();
        block.sign(&wallets);
        block
    }

    fn block_2tx() -> GethData {
        let mut rng = ChaCha20Rng::seed_from_u64(2);

        let chain_id = (*MOCK_CHAIN_ID).as_u64();

        let bytecode = bytecode! {
            GAS
            STOP
        };

        let wallet_a = LocalWallet::new(&mut rng).with_chain_id(chain_id);

        let addr_a = wallet_a.address();
        let addr_b = address!("0x000000000000000000000000000000000000BBBB");

        let mut wallets = HashMap::new();
        wallets.insert(wallet_a.address(), wallet_a);

        let mut block: GethData = TestContext::<2, 2>::new(
            None,
            |accs| {
                accs[0]
                    .address(addr_b)
                    .balance(Word::from(1u64 << 20))
                    .code(bytecode);
                accs[1].address(addr_a).balance(Word::from(1u64 << 20));
            },
            |mut txs, accs| {
                txs[0]
                    .from(accs[1].address)
                    .to(accs[0].address)
                    .gas(Word::from(1_000_000u64));
                txs[1]
                    .from(accs[1].address)
                    .to(accs[0].address)
                    .gas(Word::from(1_000_000u64));
            },
            |block, _tx| block.number(0xcafeu64),
        )
        .unwrap()
        .into();
        block.sign(&wallets);
        block
    }

    // High memory usage test.  Run in serial with:
    // `cargo test [...] serial_ -- --ignored --test-threads 1`
    #[ignore]
    #[test]
    fn serial_test_super_circuit_1tx_1max_tx() {
        let block = block_1tx();
        const MAX_TXS: usize = 1;
        const MAX_CALLDATA: usize = 32;
        const MAX_RWS: usize = 256;
        test_super_circuit::<MAX_TXS, MAX_CALLDATA, MAX_RWS>(block);
    }
    #[ignore]
    #[test]
    fn serial_test_super_circuit_1tx_2max_tx() {
        let block = block_1tx();
        const MAX_TXS: usize = 2;
        const MAX_CALLDATA: usize = 32;
        const MAX_RWS: usize = 256;
        test_super_circuit::<MAX_TXS, MAX_CALLDATA, MAX_RWS>(block);
    }
    #[ignore]
    #[test]
    fn serial_test_super_circuit_2tx_2max_tx() {
        let block = block_2tx();
        const MAX_TXS: usize = 2;
        const MAX_CALLDATA: usize = 32;
        const MAX_RWS: usize = 256;
        test_super_circuit::<MAX_TXS, MAX_CALLDATA, MAX_RWS>(block);
    }
}<|MERGE_RESOLUTION|>--- conflicted
+++ resolved
@@ -145,13 +145,8 @@
     }
 }
 
-<<<<<<< HEAD
-impl<const MAX_TXS: usize, const MAX_CALLDATA: usize, const MAX_RWS: usize>
-    SuperCircuit<Fr, MAX_TXS, MAX_CALLDATA, MAX_RWS>
-=======
 impl<F: Field, const MAX_TXS: usize, const MAX_CALLDATA: usize, const MAX_RWS: usize>
     SuperCircuit<F, MAX_TXS, MAX_CALLDATA, MAX_RWS>
->>>>>>> 5d644ff2
 {
     /// From the witness data, generate a SuperCircuit instance with all of the
     /// sub-circuits filled with their corresponding witnesses.
@@ -249,119 +244,6 @@
 #[cfg(any(feature = "test", test))]
 pub mod test {
     pub use super::*;
-<<<<<<< HEAD
-
-    impl<F: Field, const MAX_TXS: usize, const MAX_CALLDATA: usize, const MAX_RWS: usize> Circuit<F>
-        for SuperCircuit<F, MAX_TXS, MAX_CALLDATA, MAX_RWS>
-    {
-        type Config = SuperCircuitConfig<F, MAX_TXS, MAX_CALLDATA, MAX_RWS>;
-        type FloorPlanner = SimpleFloorPlanner;
-
-        fn without_witnesses(&self) -> Self {
-            Self::default()
-        }
-
-        fn configure(meta: &mut ConstraintSystem<F>) -> Self::Config {
-            let tx_table = TxTable::construct(meta);
-            let rw_table = RwTable::construct(meta);
-            let mpt_table = MptTable::construct(meta);
-            let bytecode_table = BytecodeTable::construct(meta);
-            let block_table = BlockTable::construct(meta);
-            let q_copy_table = meta.fixed_column();
-            let copy_table = CopyTable::construct(meta, q_copy_table);
-            let exp_table = ExpTable::construct(meta);
-            let keccak_table = KeccakTable::construct(meta);
-
-            let power_of_randomness = array::from_fn(|i| {
-                Expression::Constant(F::from(MOCK_RANDOMNESS).pow(&[1 + i as u64, 0, 0, 0]))
-            });
-
-            let challenges = Challenges::mock(
-                power_of_randomness[0].clone(),
-                power_of_randomness[0].clone(),
-            );
-
-            let keccak_circuit = KeccakCircuitConfig::new(
-                meta,
-                KeccakCircuitConfigArgs {
-                    keccak_table: keccak_table.clone(),
-                    challenges: challenges.clone(),
-                },
-            );
-
-            let pi_circuit = PiCircuitConfig::new(
-                meta,
-                PiCircuitConfigArgs {
-                    max_txs: MAX_TXS,
-                    max_calldata: MAX_CALLDATA,
-                    block_table: block_table.clone(),
-                    tx_table: tx_table.clone(),
-                },
-            );
-            let tx_circuit = TxCircuitConfig::new(
-                meta,
-                TxCircuitConfigArgs {
-                    tx_table: tx_table.clone(),
-                    keccak_table: keccak_table.clone(),
-                    challenges: challenges.clone(),
-                },
-            );
-            let bytecode_circuit = BytecodeCircuitConfig::new(
-                meta,
-                BytecodeCircuitConfigArgs {
-                    bytecode_table: bytecode_table.clone(),
-                    keccak_table: keccak_table.clone(),
-                    challenges: challenges.clone(),
-                },
-            );
-            let copy_circuit = CopyCircuitConfig::new(
-                meta,
-                CopyCircuitConfigArgs {
-                    tx_table: tx_table.clone(),
-                    rw_table,
-                    bytecode_table: bytecode_table.clone(),
-                    copy_table,
-                    q_enable: q_copy_table,
-                    challenges: challenges.clone(),
-                },
-            );
-            let state_circuit = StateCircuitConfig::new(
-                meta,
-                StateCircuitConfigArgs {
-                    rw_table,
-                    mpt_table,
-                    challenges,
-                },
-            );
-            let exp_circuit = ExpCircuitConfig::new(meta, exp_table);
-            let evm_circuit = EvmCircuitConfig::new(
-                meta,
-                EvmCircuitConfigArgs {
-                    power_of_randomness,
-                    tx_table,
-                    rw_table,
-                    bytecode_table,
-                    block_table: block_table.clone(),
-                    copy_table,
-                    keccak_table,
-                    exp_table,
-                },
-            );
-
-            Self::Config {
-                block_table,
-                mpt_table,
-                evm_circuit,
-                state_circuit,
-                copy_circuit,
-                tx_circuit,
-                bytecode_circuit,
-                keccak_circuit,
-                pi_circuit,
-                exp_circuit,
-            }
-        }
-=======
     use ethers_signers::{LocalWallet, Signer};
     use halo2_proofs::dev::MockProver;
     use halo2_proofs::halo2curves::bn256::Fr;
@@ -370,56 +252,8 @@
     use rand::SeedableRng;
     use rand_chacha::ChaCha20Rng;
     use std::collections::HashMap;
->>>>>>> 5d644ff2
-
-        fn synthesize(
-            &self,
-            config: Self::Config,
-            mut layouter: impl Layouter<F>,
-        ) -> Result<(), Error> {
-            let block = self.evm_circuit.block.as_ref().unwrap();
-            let challenges = Challenges::mock(
-                Value::known(block.randomness),
-                Value::known(block.randomness),
-            );
-            let rws = &self.state_circuit.rows;
-
-            config
-                .block_table
-                .load(&mut layouter, &block.context, block.randomness)?;
-
-            config.mpt_table.load(
-                &mut layouter,
-                &MptUpdates::mock_from(rws),
-                Value::known(block.randomness),
-            )?;
-
-            self.keccak_circuit.synthesize_sub(
-                &config.keccak_circuit,
-                &challenges,
-                &mut layouter,
-            )?;
-            self.bytecode_circuit.synthesize_sub(
-                &config.bytecode_circuit,
-                &challenges,
-                &mut layouter,
-            )?;
-            self.tx_circuit
-                .synthesize_sub(&config.tx_circuit, &challenges, &mut layouter)?;
-            self.state_circuit
-                .synthesize_sub(&config.state_circuit, &challenges, &mut layouter)?;
-            self.copy_circuit
-                .synthesize_sub(&config.copy_circuit, &challenges, &mut layouter)?;
-            self.exp_circuit
-                .synthesize_sub(&config.exp_circuit, &challenges, &mut layouter)?;
-            self.evm_circuit
-                .synthesize_sub(&config.evm_circuit, &challenges, &mut layouter)?;
-            self.pi_circuit
-                .synthesize_sub(&config.pi_circuit, &challenges, &mut layouter)?;
-            self.evm_circuit.synthesize(config.evm_circuit, layouter)?;
-            Ok(())
-        }
-    }
+
+    use eth_types::{address, bytecode, geth_types::GethData, Word};
 
     impl<F: Field, const MAX_TXS: usize, const MAX_CALLDATA: usize, const MAX_RWS: usize> Circuit<F>
         for SuperCircuit<F, MAX_TXS, MAX_CALLDATA, MAX_RWS>
@@ -589,21 +423,6 @@
         assert!(cs.degree() <= 9);
     }
 
-<<<<<<< HEAD
-    // High memory usage test.  Run in serial with:
-    // `cargo test [...] serial_ -- --ignored --test-threads 1`
-    #[ignore]
-    #[test]
-    fn serial_test_super_circuit() {
-        use eth_types::{address, bytecode, geth_types::GethData, Word};
-        use ethers_signers::{LocalWallet, Signer};
-        use halo2_proofs::dev::MockProver;
-        use mock::{TestContext, MOCK_CHAIN_ID};
-        use rand::SeedableRng;
-        use rand_chacha::ChaCha20Rng;
-        use std::collections::HashMap;
-
-=======
     fn test_super_circuit<const MAX_TXS: usize, const MAX_CALLDATA: usize, const MAX_RWS: usize>(
         block: GethData,
     ) {
@@ -618,7 +437,6 @@
     }
 
     fn block_1tx() -> GethData {
->>>>>>> 5d644ff2
         let mut rng = ChaCha20Rng::seed_from_u64(2);
 
         let chain_id = (*MOCK_CHAIN_ID).as_u64();
