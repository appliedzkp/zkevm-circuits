//! The Super Circuit is a circuit that contains all the circuits of the
//! zkEVM in order to achieve two things:
//! - Check the correct integration between circuits via the shared lookup
//!   tables, to verify that the table layouts match.
//! - Allow having a single circuit setup for which a proof can be generated
//!   that would be verified under a single aggregation circuit for the first
//!   milestone.
//!
//! The current implementation contains the following circuits:
//!
//! - [x] EVM Circuit
//! - [ ] State Circuit
//! - [x] Tx Circuit
//! - [x] Bytecode Circuit
//! - [x] Copy Circuit
//! - [ ] Keccak Circuit
//! - [ ] MPT Circuit
//! - [ ] PublicInputs Circuit
//!
//! And the following shared tables, with the circuits that use them:
//!
//! - [x] Copy Table
//!   - [x] Copy Circuit
//!   - [x] EVM Circuit
//! - [ ] Rw Table
//!   - [ ] State Circuit
//!   - [ ] EVM Circuit
//!   - [ ] Copy Circuit
//! - [x] Tx Table
//!   - [x] Tx Circuit
//!   - [x] EVM Circuit
//!   - [x] Copy Circuit
//!   - [ ] PublicInputs Circuit
//! - [x] Bytecode Table
//!   - [x] Bytecode Circuit
//!   - [x] EVM Circuit
//!   - [x] Copy Circuit
//! - [ ] Block Table
//!   - [ ] EVM Circuit
//!   - [ ] PublicInputs Circuit
//! - [ ] MPT Table
//!   - [ ] MPT Circuit
//!   - [ ] State Circuit
//! - [x] Keccak Table
//!   - [ ] Keccak Circuit
//!   - [ ] EVM Circuit
//!   - [x] Bytecode Circuit
//!   - [x] Tx Circuit
//!   - [ ] MPT Circuit

use crate::bytecode_circuit::bytecode_unroller::{
    unroll, Config as BytecodeConfig, UnrolledBytecode,
};
use crate::copy_circuit::CopyCircuit;
use crate::evm_circuit::{table::FixedTableTag, EvmCircuit};
use crate::keccak_circuit::keccak_packed_multi::KeccakPackedConfig as KeccakConfig;
use crate::state_circuit::StateCircuitConfig;
use crate::table::{BlockTable, BytecodeTable, CopyTable, MptTable, RwTable, TxTable};
<<<<<<< HEAD
use crate::util::{power_of_randomness_from_instance, Challenges};
use crate::witness::Block;
use bus_mapping::circuit_input_builder::CircuitInputBuilder;
use eth_types::Field;
use halo2_proofs::{
    circuit::{Layouter, SimpleFloorPlanner, Value},
    plonk::{Circuit, ConstraintSystem, Error},
};
=======
use crate::tx_circuit::{TxCircuit, TxCircuitConfig};
use crate::util::Challenges;
use crate::witness::{block_convert, Block, MptUpdates};
>>>>>>> c3e31743

use bus_mapping::mock::BlockData;
use eth_types::geth_types::{self, GethData};
use eth_types::Field;

use halo2_proofs::arithmetic::CurveAffine;
use halo2_proofs::halo2curves::{
    bn256::Fr,
    group::{Curve, Group},
    secp256k1::Secp256k1Affine,
};
use halo2_proofs::{
    circuit::{Layouter, SimpleFloorPlanner, Value},
    plonk::{Circuit, ConstraintSystem, Error, Expression},
};

use rand::RngCore;
use std::array;
use strum::IntoEnumIterator;

/// Mock randomness used for `SuperCircuit`.
pub const MOCK_RANDOMNESS: u64 = 0x100;

/// Configuration of the Super Circuit
#[derive(Clone)]
pub struct SuperCircuitConfig<F: Field, const MAX_TXS: usize, const MAX_CALLDATA: usize> {
    tx_table: TxTable,
    rw_table: RwTable,
    mpt_table: MptTable,
    bytecode_table: BytecodeTable,
    block_table: BlockTable,
    copy_table: CopyTable,
    evm_circuit: EvmCircuit<F>,
    state_circuit: StateCircuitConfig<F>,
    tx_circuit: TxCircuitConfig<F>,
    bytecode_circuit: BytecodeConfig<F>,
    copy_circuit: CopyCircuit<F>,
    keccak_circuit: KeccakConfig<F>,
}

/// The Super Circuit contains all the zkEVM circuits
#[derive(Default, Debug)]
pub struct SuperCircuit<F: Field, const MAX_TXS: usize, const MAX_CALLDATA: usize> {
    // EVM Circuit
    /// Block witness. Usually derived via
    /// `evm_circuit::witness::block_convert`.
    pub block: Block<F>,
    /// Inputs for the keccak circuit
    pub keccak_inputs: Vec<Vec<u8>>,
    /// Passed down to the evm_circuit. Usually that will be
    /// `FixedTableTag::iter().collect()`.
    pub fixed_table_tags: Vec<FixedTableTag>,
    // Tx Circuit
    /// The transaction circuit that will be used in the `synthesize` step.
    pub tx_circuit: TxCircuit<F, MAX_TXS, MAX_CALLDATA>,
    // Bytecode Circuit
    // bytecodes: Vec<UnrolledBytecode<F>>,
    /// The maximium size for the underlying bytecode circuit.
    pub bytecode_size: usize,
}

impl<F: Field, const MAX_TXS: usize, const MAX_CALLDATA: usize>
    SuperCircuit<F, MAX_TXS, MAX_CALLDATA>
{
    /// Return the number of rows required to verify a given block
    pub fn get_num_rows_required(block: &Block<F>) -> usize {
        let num_rows_evm_circuit = {
            let mut cs = ConstraintSystem::default();
            let config = Self::configure(&mut cs);
            config.evm_circuit.get_num_rows_required(block)
        };
        let num_rows_tx_circuit = TxCircuitConfig::<F>::get_num_rows_required(MAX_TXS);
        num_rows_evm_circuit.max(num_rows_tx_circuit)
    }
}

impl<F: Field, const MAX_TXS: usize, const MAX_CALLDATA: usize> Circuit<F>
    for SuperCircuit<F, MAX_TXS, MAX_CALLDATA>
{
    type Config = SuperCircuitConfig<F, MAX_TXS, MAX_CALLDATA>;
    type FloorPlanner = SimpleFloorPlanner;

    fn without_witnesses(&self) -> Self {
        Self::default()
    }

    fn configure(meta: &mut ConstraintSystem<F>) -> Self::Config {
        let tx_table = TxTable::construct(meta);
        let rw_table = RwTable::construct(meta);
        let mpt_table = MptTable::construct(meta);
        let bytecode_table = BytecodeTable::construct(meta);
        let block_table = BlockTable::construct(meta);
        let q_copy_table = meta.fixed_column();
        let copy_table = CopyTable::construct(meta, q_copy_table);

        let power_of_randomness = array::from_fn(|i| {
            Expression::Constant(F::from(MOCK_RANDOMNESS).pow(&[1 + i as u64, 0, 0, 0]))
        });

        let keccak_circuit = KeccakConfig::configure(meta, power_of_randomness[0].clone());
        let keccak_table = keccak_circuit.keccak_table.clone();

        let evm_circuit = EvmCircuit::configure(
            meta,
            power_of_randomness.clone(),
            &tx_table,
            &rw_table,
            &bytecode_table,
            &block_table,
            &copy_table,
            &keccak_table,
        );
        let state_circuit =
            StateCircuitConfig::configure(meta, power_of_randomness.clone(), &rw_table, &mpt_table);
        let challenges = Challenges::mock(power_of_randomness[0].clone());

        Self::Config {
            tx_table: tx_table.clone(),
            rw_table,
            mpt_table,
            bytecode_table: bytecode_table.clone(),
            block_table,
            copy_table,
            evm_circuit,
            state_circuit,
            copy_circuit: CopyCircuit::configure(
                meta,
                &tx_table,
                &rw_table,
                &bytecode_table,
                copy_table,
                q_copy_table,
                power_of_randomness[0].clone(),
            ),
            tx_circuit: TxCircuitConfig::new(
                meta,
                tx_table,
                keccak_table.clone(),
                challenges.clone(),
            ),
            bytecode_circuit: BytecodeConfig::configure(
                meta,
                bytecode_table,
                keccak_table,
                challenges,
            ),
            keccak_circuit,
        }
    }

    fn synthesize(
        &self,
        config: Self::Config,
        mut layouter: impl Layouter<F>,
    ) -> Result<(), Error> {
        let challenges = Challenges::mock(Value::known(self.block.randomness));

        // --- EVM Circuit ---
        let rws = self.block.rws.table_assignments();
        config
            .evm_circuit
            .load_fixed_table(&mut layouter, self.fixed_table_tags.clone())?;
        config.evm_circuit.load_byte_table(&mut layouter)?;
        config.rw_table.load(
            &mut layouter,
            &rws,
            self.block.state_circuit_pad_to,
            self.block.randomness,
        )?;
        config.state_circuit.load(&mut layouter)?;
        config
            .block_table
            .load(&mut layouter, &self.block.context, self.block.randomness)?;
        config
            .evm_circuit
            .assign_block(&mut layouter, &self.block)?;
<<<<<<< HEAD
        
        dbg!("RWS",&self.block.rws.table_assignments());
=======
        // --- State Circuit ---
        config.mpt_table.load(
            &mut layouter,
            &MptUpdates::mock_from(&rws),
            self.block.randomness,
        )?;
>>>>>>> c3e31743
        config.state_circuit.assign(
            &mut layouter,
            &rws,
            self.block.state_circuit_pad_to,
            self.block.randomness,
        )?;
        // --- Tx Circuit ---
        config.tx_circuit.load(&mut layouter)?;
        self.tx_circuit
            .assign(&config.tx_circuit, &mut layouter, &challenges)?;
        // --- Bytecode Circuit ---
        let bytecodes: Vec<UnrolledBytecode<F>> = self
            .block
            .bytecodes
            .iter()
            .map(|(_, b)| unroll(b.bytes.clone()))
            .collect();
        config.bytecode_circuit.load(&mut layouter)?;
        config.bytecode_circuit.assign(
            &mut layouter,
            self.bytecode_size,
            &bytecodes,
            &challenges,
        )?;
        // --- Keccak Table ---
        config.keccak_circuit.load(&mut layouter)?;
        config.keccak_circuit.assign_from_witness(
            &mut layouter,
            &self.keccak_inputs,
            self.block.randomness,
        )?;
        // --- Copy Circuit ---
        config
            .copy_circuit
            .assign_block(&mut layouter, &self.block, self.block.randomness)?;
        Ok(())
    }
}

impl<const MAX_TXS: usize, const MAX_CALLDATA: usize> SuperCircuit<Fr, MAX_TXS, MAX_CALLDATA> {
    /// From the witness data, generate a SuperCircuit instance with all of the
    /// sub-circuits filled with their corresponding witnesses.
    ///
    /// Also, return with it the minimum required SRS degree for the circuit and
    /// the Public Inputs needed.
    #[allow(clippy::type_complexity)]
    pub fn build(
        geth_data: GethData,
        rng: &mut (impl RngCore + Clone),
    ) -> Result<(u32, Self, Vec<Vec<Fr>>, CircuitInputBuilder), bus_mapping::Error> {
        let txs = geth_data
            .eth_block
            .transactions
            .iter()
            .map(geth_types::Transaction::from)
            .collect();

        let mut builder =
            BlockData::new_from_geth_data(geth_data.clone()).new_circuit_input_builder();

        builder
            .handle_block(&geth_data.eth_block, &geth_data.geth_traces)
            .expect("could not handle block tx");
        let keccak_inputs = builder.keccak_inputs()?;
        let mut block = block_convert(&builder.block, &builder.code_db);
        block.randomness = Fr::from(MOCK_RANDOMNESS);
        block.state_circuit_pad_to = 1;

        let fixed_table_tags: Vec<FixedTableTag> = FixedTableTag::iter().collect();
        let log2_ceil = |n| u32::BITS - (n as u32).leading_zeros() - (n & (n - 1) == 0) as u32;

        let num_rows_required = Self::get_num_rows_required(&block);

        let k = log2_ceil(
            64 + fixed_table_tags
                .iter()
                .map(|tag| tag.build::<Fr>().count())
                .sum::<usize>(),
        );
        let bytecodes_len = block
            .bytecodes
            .iter()
            .map(|(_, bytecode)| bytecode.bytes.len())
            .sum::<usize>();
        let k = k.max(log2_ceil(64 + bytecodes_len));
        let k = k.max(log2_ceil(64 + num_rows_required));
        log::debug!("super circuit uses k = {}", k);

        let aux_generator = <Secp256k1Affine as CurveAffine>::CurveExt::random(rng).to_affine();
        let chain_id = block.context.chain_id;
        let tx_circuit = TxCircuit::new(aux_generator, chain_id.as_u64(), txs);

        let circuit = Self {
            block,
            fixed_table_tags,
            tx_circuit,
            keccak_inputs,
            // Instead of using 1 << k - NUM_BLINDING_ROWS, we use a much smaller number of enabled
            // rows for the Bytecode Circuit because otherwise it penalizes significantly the
            // MockProver verification time.
            bytecode_size: bytecodes_len + 64,
        };
<<<<<<< HEAD
        Ok((k, circuit, instance, builder))
=======

        // SignVerifyChip -> ECDSAChip -> MainGate instance column
        let instances = vec![vec![]];
        Ok((k, circuit, instances))
>>>>>>> c3e31743
    }
}

#[cfg(test)]
mod super_circuit_tests {
    use super::*;
    use ethers_signers::{LocalWallet, Signer};
    use halo2_proofs::dev::MockProver;
    use mock::{TestContext, MOCK_CHAIN_ID};
    use rand::SeedableRng;
    use rand_chacha::ChaCha20Rng;
    use std::collections::HashMap;

    use eth_types::{address, bytecode, geth_types::GethData, Word};

    // High memory usage test.  Run in serial with:
    // `cargo test [...] serial_ -- --ignored --test-threads 1`
    #[ignore]
    #[test]
    fn serial_test_super_circuit() {
        let mut rng = ChaCha20Rng::seed_from_u64(2);

        let chain_id = (*MOCK_CHAIN_ID).as_u64();

        let bytecode = bytecode! {
            GAS
            STOP
        };

        let wallet_a = LocalWallet::new(&mut rng).with_chain_id(chain_id);

        let addr_a = wallet_a.address();
        let addr_b = address!("0x000000000000000000000000000000000000BBBB");

        let mut wallets = HashMap::new();
        wallets.insert(wallet_a.address(), wallet_a);

        let mut block: GethData = TestContext::<2, 1>::new(
            None,
            |accs| {
                accs[0]
                    .address(addr_b)
                    .balance(Word::from(1u64 << 20))
                    .code(bytecode);
                accs[1].address(addr_a).balance(Word::from(1u64 << 20));
            },
            |mut txs, accs| {
                txs[0]
                    .from(accs[1].address)
                    .to(accs[0].address)
                    .gas(Word::from(1_000_000u64));
            },
            |block, _tx| block.number(0xcafeu64),
        )
        .unwrap()
        .into();

        block.sign(&wallets);

        let (k, circuit, instance, _) =
            SuperCircuit::<_, 1, 32>::build(block, &mut ChaCha20Rng::seed_from_u64(2)).unwrap();
        let prover = MockProver::run(k, &circuit, instance).unwrap();
        let res = prover.verify_par();
        if let Err(err) = res {
            eprintln!("Verification failures:");
            eprintln!("{:#?}", err);
            panic!("Failed verification");
        }
    }
}<|MERGE_RESOLUTION|>--- conflicted
+++ resolved
@@ -56,24 +56,15 @@
 use crate::keccak_circuit::keccak_packed_multi::KeccakPackedConfig as KeccakConfig;
 use crate::state_circuit::StateCircuitConfig;
 use crate::table::{BlockTable, BytecodeTable, CopyTable, MptTable, RwTable, TxTable};
-<<<<<<< HEAD
-use crate::util::{power_of_randomness_from_instance, Challenges};
+use crate::util::Challenges;
 use crate::witness::Block;
 use bus_mapping::circuit_input_builder::CircuitInputBuilder;
 use eth_types::Field;
-use halo2_proofs::{
-    circuit::{Layouter, SimpleFloorPlanner, Value},
-    plonk::{Circuit, ConstraintSystem, Error},
-};
-=======
 use crate::tx_circuit::{TxCircuit, TxCircuitConfig};
-use crate::util::Challenges;
-use crate::witness::{block_convert, Block, MptUpdates};
->>>>>>> c3e31743
+use crate::witness::{block_convert, MptUpdates};
 
 use bus_mapping::mock::BlockData;
 use eth_types::geth_types::{self, GethData};
-use eth_types::Field;
 
 use halo2_proofs::arithmetic::CurveAffine;
 use halo2_proofs::halo2curves::{
@@ -246,17 +237,13 @@
         config
             .evm_circuit
             .assign_block(&mut layouter, &self.block)?;
-<<<<<<< HEAD
         
-        dbg!("RWS",&self.block.rws.table_assignments());
-=======
         // --- State Circuit ---
         config.mpt_table.load(
             &mut layouter,
             &MptUpdates::mock_from(&rws),
             self.block.randomness,
         )?;
->>>>>>> c3e31743
         config.state_circuit.assign(
             &mut layouter,
             &rws,
@@ -359,14 +346,9 @@
             // MockProver verification time.
             bytecode_size: bytecodes_len + 64,
         };
-<<<<<<< HEAD
-        Ok((k, circuit, instance, builder))
-=======
-
-        // SignVerifyChip -> ECDSAChip -> MainGate instance column
+
         let instances = vec![vec![]];
-        Ok((k, circuit, instances))
->>>>>>> c3e31743
+        Ok((k, circuit, instances, builder))
     }
 }
 
