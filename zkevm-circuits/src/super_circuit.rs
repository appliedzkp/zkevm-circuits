//! The Super Circuit is a circuit that contains all the circuits of the
//! zkEVM in order to achieve two things:
//! - Check the correct integration between circuits via the shared lookup
//!   tables, to verify that the table layouts match.
//! - Allow having a single circuit setup for which a proof can be generated
//!   that would be verified under a single aggregation circuit for the first
//!   milestone.
//!
//! The current implementation contains the following circuits:
//!
//! - [x] EVM Circuit
//! - [ ] State Circuit
//! - [x] Tx Circuit
//! - [x] Bytecode Circuit
//! - [x] Copy Circuit
//! - [ ] Keccak Circuit
//! - [ ] MPT Circuit
//! - [x] PublicInputs Circuit
//!
//! And the following shared tables, with the circuits that use them:
//!
//! - [x] Copy Table
//!   - [x] Copy Circuit
//!   - [x] EVM Circuit
//! - [ ] Rw Table
//!   - [ ] State Circuit
//!   - [ ] EVM Circuit
//!   - [ ] Copy Circuit
//! - [x] Tx Table
//!   - [x] Tx Circuit
//!   - [x] EVM Circuit
//!   - [x] Copy Circuit
//!   - [x] PublicInputs Circuit
//! - [x] Bytecode Table
//!   - [x] Bytecode Circuit
//!   - [x] EVM Circuit
//!   - [x] Copy Circuit
//! - [ ] Block Table
//!   - [ ] EVM Circuit
//!   - [x] PublicInputs Circuit
//! - [ ] MPT Table
//!   - [ ] MPT Circuit
//!   - [ ] State Circuit
//! - [x] Keccak Table
//!   - [ ] Keccak Circuit
//!   - [ ] EVM Circuit
//!   - [x] Bytecode Circuit
//!   - [x] Tx Circuit
//!   - [ ] MPT Circuit

use crate::bytecode_circuit::bytecode_unroller::{
    unroll, Config as BytecodeConfig, UnrolledBytecode,
};
use crate::copy_circuit::CopyCircuit;
use crate::evm_circuit::{table::FixedTableTag, EvmCircuit};
use crate::keccak_circuit::keccak_packed_multi::KeccakPackedConfig as KeccakConfig;
use crate::pi_circuit::{PiCircuit, PiCircuitConfig, PublicData};
use crate::state_circuit::StateCircuitConfig;
use crate::table::{BlockTable, BytecodeTable, CopyTable, MptTable, RwTable, TxTable};
use crate::tx_circuit::{TxCircuit, TxCircuitConfig};
use crate::util::Challenges;
use crate::witness::{block_convert, Block, MptUpdates};

use bus_mapping::circuit_input_builder::CircuitInputBuilder;
use bus_mapping::mock::BlockData;
use eth_types::geth_types::Transaction;

use eth_types::geth_types::{self, GethData};
use eth_types::Field;
<<<<<<< HEAD
=======

use ethers_core::types::H256;
>>>>>>> 5549e71e
use halo2_proofs::arithmetic::CurveAffine;

use halo2_proofs::halo2curves::{
    bn256::Fr,
    group::{Curve, Group},
    secp256k1::Secp256k1Affine,
};
use halo2_proofs::{
    circuit::{Layouter, SimpleFloorPlanner, Value},
    plonk::{Circuit, ConstraintSystem, Error, Expression},
};

use rand::RngCore;
use std::array;
use strum::IntoEnumIterator;

/// Mock randomness used for `SuperCircuit`.
pub const MOCK_RANDOMNESS: u64 = 0x100;

/// Configuration of the Super Circuit
#[derive(Clone)]
pub struct SuperCircuitConfig<F: Field, const MAX_TXS: usize, const MAX_CALLDATA: usize> {
    tx_table: TxTable,
    rw_table: RwTable,
    mpt_table: MptTable,
    bytecode_table: BytecodeTable,
    block_table: BlockTable,
    copy_table: CopyTable,
    evm_circuit: EvmCircuit<F>,
    state_circuit: StateCircuitConfig<F>,
    tx_circuit: TxCircuitConfig<F>,
    bytecode_circuit: BytecodeConfig<F>,
    copy_circuit: CopyCircuit<F>,
    keccak_circuit: KeccakConfig<F>,
    pi_circuit: PiCircuitConfig<F, MAX_TXS, MAX_CALLDATA>,
}

/// The Super Circuit contains all the zkEVM circuits
#[derive(Clone, Default, Debug)]
pub struct SuperCircuit<F: Field, const MAX_TXS: usize, const MAX_CALLDATA: usize> {
    // EVM Circuit
    /// Block witness. Usually derived via
    /// `evm_circuit::witness::block_convert`.
    pub block: Block<F>,
    /// Inputs for the keccak circuit
    pub keccak_inputs: Vec<Vec<u8>>,
    /// Passed down to the evm_circuit. Usually that will be
    /// `FixedTableTag::iter().collect()`.
    pub fixed_table_tags: Vec<FixedTableTag>,
    // Tx Circuit
    /// The transaction circuit that will be used in the `synthesize` step.
    pub tx_circuit: TxCircuit<F, MAX_TXS, MAX_CALLDATA>,
    // Bytecode Circuit
    // bytecodes: Vec<UnrolledBytecode<F>>,
    /// The maximium size for the underlying bytecode circuit.
    pub bytecode_size: usize,
    /// Public Input Circuit
    pub pi_circuit: PiCircuit<F, MAX_TXS, MAX_CALLDATA>,
}

impl<F: Field, const MAX_TXS: usize, const MAX_CALLDATA: usize>
    SuperCircuit<F, MAX_TXS, MAX_CALLDATA>
{
    /// Return the number of rows required to verify a given block
    pub fn get_num_rows_required(block: &Block<F>) -> usize {
        let num_rows_evm_circuit = {
            let mut cs = ConstraintSystem::default();
            let config = Self::configure(&mut cs);
            config.evm_circuit.get_num_rows_required(block)
        };
        let num_rows_tx_circuit = TxCircuitConfig::<F>::get_num_rows_required(MAX_TXS);
        num_rows_evm_circuit.max(num_rows_tx_circuit)
    }
}

impl<F: Field, const MAX_TXS: usize, const MAX_CALLDATA: usize> Circuit<F>
    for SuperCircuit<F, MAX_TXS, MAX_CALLDATA>
{
    type Config = SuperCircuitConfig<F, MAX_TXS, MAX_CALLDATA>;
    type FloorPlanner = SimpleFloorPlanner;

    fn without_witnesses(&self) -> Self {
        Self::default()
    }

    fn configure(meta: &mut ConstraintSystem<F>) -> Self::Config {
        let tx_table = TxTable::construct(meta);
        let rw_table = RwTable::construct(meta);
        let mpt_table = MptTable::construct(meta);
        let bytecode_table = BytecodeTable::construct(meta);
        let block_table = BlockTable::construct(meta);
        let q_copy_table = meta.fixed_column();
        let copy_table = CopyTable::construct(meta, q_copy_table);

        let power_of_randomness = array::from_fn(|i| {
            Expression::Constant(F::from(MOCK_RANDOMNESS).pow(&[1 + i as u64, 0, 0, 0]))
        });

        let keccak_circuit = KeccakConfig::configure(meta, power_of_randomness[0].clone());
        let keccak_table = keccak_circuit.keccak_table.clone();

        let evm_circuit = EvmCircuit::configure(
            meta,
            power_of_randomness.clone(),
            &tx_table,
            &rw_table,
            &bytecode_table,
            &block_table,
            &copy_table,
            &keccak_table,
        );
        let state_circuit =
            StateCircuitConfig::configure(meta, power_of_randomness.clone(), &rw_table, &mpt_table);
        let pi_circuit = PiCircuitConfig::new(meta, block_table.clone(), tx_table.clone());
        let challenges = Challenges::mock(power_of_randomness[0].clone());

        Self::Config {
            tx_table: tx_table.clone(),
            rw_table,
            mpt_table,
            bytecode_table: bytecode_table.clone(),
            block_table,
            copy_table,
            evm_circuit,
            state_circuit,
            copy_circuit: CopyCircuit::configure(
                meta,
                &tx_table,
                &rw_table,
                &bytecode_table,
                copy_table,
                q_copy_table,
                power_of_randomness[0].clone(),
            ),
            tx_circuit: TxCircuitConfig::new(
                meta,
                tx_table,
                keccak_table.clone(),
                challenges.clone(),
            ),
            bytecode_circuit: BytecodeConfig::configure(
                meta,
                bytecode_table,
                keccak_table,
                challenges,
            ),
            keccak_circuit,
            pi_circuit,
        }
    }

    fn synthesize(
        &self,
        config: Self::Config,
        mut layouter: impl Layouter<F>,
    ) -> Result<(), Error> {
        let challenges = Challenges::mock(Value::known(self.block.randomness));

        // --- EVM Circuit ---
        let rws = self.block.rws.table_assignments();
        config
            .evm_circuit
            .load_fixed_table(&mut layouter, self.fixed_table_tags.clone())?;
        config.evm_circuit.load_byte_table(&mut layouter)?;
        config.rw_table.load(
            &mut layouter,
            &rws,
            self.block.state_circuit_pad_to,
            self.block.randomness,
        )?;
        config.state_circuit.load(&mut layouter)?;
        config
            .block_table
            .load(&mut layouter, &self.block.context, self.block.randomness)?;
        config
            .evm_circuit
            .assign_block(&mut layouter, &self.block)?;
        // --- State Circuit ---
        config.mpt_table.load(
            &mut layouter,
            &MptUpdates::mock_from(&rws),
            self.block.randomness,
        )?;
        config.state_circuit.assign(
            &mut layouter,
            &rws,
            self.block.state_circuit_pad_to,
            self.block.randomness,
        )?;
        // --- Tx Circuit ---
        config.tx_circuit.load(&mut layouter)?;
        self.tx_circuit
            .assign(&config.tx_circuit, &mut layouter, &challenges)?;
        // --- Bytecode Circuit ---
        let bytecodes: Vec<UnrolledBytecode<F>> = self
            .block
            .bytecodes
            .iter()
            .map(|(_, b)| unroll(b.bytes.clone()))
            .collect();
        config.bytecode_circuit.load(&mut layouter)?;
        config.bytecode_circuit.assign(
            &mut layouter,
            self.bytecode_size,
            &bytecodes,
            &challenges,
        )?;
        // --- Keccak Table ---
        config.keccak_circuit.load(&mut layouter)?;
        config.keccak_circuit.assign_from_witness(
            &mut layouter,
            &self.keccak_inputs,
            self.block.randomness,
        )?;
        // --- Copy Circuit ---
        config
            .copy_circuit
            .assign_block(&mut layouter, &self.block, self.block.randomness)?;
        // --- Public Input Circuit ---
        self.pi_circuit.synthesize(config.pi_circuit, layouter)?;
        Ok(())
    }
}

impl<const MAX_TXS: usize, const MAX_CALLDATA: usize> SuperCircuit<Fr, MAX_TXS, MAX_CALLDATA> {
    /// From the witness data, generate a SuperCircuit instance with all of the
    /// sub-circuits filled with their corresponding witnesses.
    ///
    /// Also, return with it the minimum required SRS degree for the circuit and
    /// the Public Inputs needed.
    pub fn build(
        geth_data: GethData,
        rng: &mut (impl RngCore + Clone),
    ) -> Result<(u32, Self, Vec<Vec<Fr>>), bus_mapping::Error> {
<<<<<<< HEAD
        let mut builder =
            BlockData::new_from_geth_data(geth_data.clone()).new_circuit_input_builder();
=======
        let txs: Vec<_> = geth_data
            .eth_block
            .transactions
            .iter()
            .map(geth_types::Transaction::from)
            .collect();

        let block_data = BlockData::new_from_geth_data(geth_data.clone());
        let mut builder = block_data.new_circuit_input_builder();
>>>>>>> 5549e71e

        builder
            .handle_block(&geth_data.eth_block, &geth_data.geth_traces)
            .expect("could not handle block tx");

        Self::build_from_circuit_input_builder(builder, geth_data.eth_block, rng)
    }

    /// From CircuitInputBuilder, generate a SuperCircuit instance with all of
    /// the sub-circuits filled with their corresponding witnesses.
    ///
    /// Also, return with it the minimum required SRS degree for the circuit and
    /// the Public Inputs needed.
    pub fn build_from_circuit_input_builder(
        builder: CircuitInputBuilder,
        eth_block: eth_types::Block<eth_types::Transaction>,
        rng: &mut (impl RngCore + Clone),
    ) -> Result<(u32, Self, Vec<Vec<Fr>>), bus_mapping::Error> {
        let keccak_inputs = builder.keccak_inputs()?;
        let mut block = block_convert(&builder.block, &builder.code_db);
        block.randomness = Fr::from(MOCK_RANDOMNESS);
        block.state_circuit_pad_to = 1;

        let fixed_table_tags: Vec<FixedTableTag> = FixedTableTag::iter().collect();
        let log2_ceil = |n| u32::BITS - (n as u32).leading_zeros() - (n & (n - 1) == 0) as u32;

        let num_rows_required = Self::get_num_rows_required(&block);

        let k = log2_ceil(
            64 + fixed_table_tags
                .iter()
                .map(|tag| tag.build::<Fr>().count())
                .sum::<usize>(),
        );
        let bytecodes_len = block
            .bytecodes
            .iter()
            .map(|(_, bytecode)| bytecode.bytes.len())
            .sum::<usize>();
        let k = k.max(log2_ceil(64 + bytecodes_len));
        let k = k.max(log2_ceil(64 + num_rows_required));
        log::debug!("super circuit uses k = {}", k);

        let aux_generator = <Secp256k1Affine as CurveAffine>::CurveExt::random(rng).to_affine();
        let chain_id = block.context.chain_id;
        let txs: Vec<Transaction> = eth_block
            .transactions
            .iter()
            .map(geth_types::Transaction::from)
            .collect();
        let tx_circuit = TxCircuit::new(aux_generator, chain_id.as_u64(), txs);

        let public_data = PublicData {
            chain_id: geth_data.chain_id,
            history_hashes: block_data.history_hashes,
            eth_block: geth_data.eth_block,
            block_constants: geth_types::BlockConstants {
                coinbase: block.context.coinbase,
                timestamp: block.context.timestamp,
                number: block.context.number.as_u64().into(),
                difficulty: block.context.difficulty,
                gas_limit: block.context.gas_limit.into(),
                base_fee: block.context.base_fee,
            },
            prev_state_root: H256::default(),
        };
        let pi_circuit = PiCircuit::new(MOCK_RANDOMNESS, MOCK_RANDOMNESS + 1, public_data);

        let circuit = Self {
            block,
            fixed_table_tags,
            tx_circuit,
            keccak_inputs,
            // Instead of using 1 << k - NUM_BLINDING_ROWS, we use a much smaller number of enabled
            // rows for the Bytecode Circuit because otherwise it penalizes significantly the
            // MockProver verification time.
            bytecode_size: bytecodes_len + 64,
            pi_circuit,
        };

        let instance = circuit.instance();
        Ok((k, circuit, instance))
    }

    /// Returns suitable inputs for the SuperCircuit.
    pub fn instance(&self) -> Vec<Vec<Fr>> {
        // SignVerifyChip -> ECDSAChip -> MainGate instance column
        let pi_instance = self.pi_circuit.instance();
        let instance = vec![pi_instance[0].clone(), vec![]];

        instance
    }
}

#[cfg(test)]
mod super_circuit_tests {
    use super::*;
    use ethers_signers::{LocalWallet, Signer};
    use halo2_proofs::dev::MockProver;
    use mock::{TestContext, MOCK_CHAIN_ID};
    use rand::SeedableRng;
    use rand_chacha::ChaCha20Rng;
    use std::collections::HashMap;

    use eth_types::{address, bytecode, geth_types::GethData, Word};

    // High memory usage test.  Run in serial with:
    // `cargo test [...] serial_ -- --ignored --test-threads 1`
    #[ignore]
    #[test]
    fn serial_test_super_circuit() {
        let mut rng = ChaCha20Rng::seed_from_u64(2);

        let chain_id = (*MOCK_CHAIN_ID).as_u64();

        let bytecode = bytecode! {
            GAS
            STOP
        };

        let wallet_a = LocalWallet::new(&mut rng).with_chain_id(chain_id);

        let addr_a = wallet_a.address();
        let addr_b = address!("0x000000000000000000000000000000000000BBBB");

        let mut wallets = HashMap::new();
        wallets.insert(wallet_a.address(), wallet_a);

        let mut block: GethData = TestContext::<2, 1>::new(
            None,
            |accs| {
                accs[0]
                    .address(addr_b)
                    .balance(Word::from(1u64 << 20))
                    .code(bytecode);
                accs[1].address(addr_a).balance(Word::from(1u64 << 20));
            },
            |mut txs, accs| {
                txs[0]
                    .from(accs[1].address)
                    .to(accs[0].address)
                    .gas(Word::from(1_000_000u64));
            },
            |block, _tx| block.number(0xcafeu64),
        )
        .unwrap()
        .into();

        block.sign(&wallets);

        let (k, circuit, instance) =
            SuperCircuit::<_, 1, 32>::build(block, &mut ChaCha20Rng::seed_from_u64(2)).unwrap();
        let prover = MockProver::run(k, &circuit, instance).unwrap();
        let res = prover.verify_par();
        if let Err(err) = res {
            eprintln!("Verification failures:");
            eprintln!("{:#?}", err);
            panic!("Failed verification");
        }
    }
}<|MERGE_RESOLUTION|>--- conflicted
+++ resolved
@@ -67,11 +67,7 @@
 
 use eth_types::geth_types::{self, GethData};
 use eth_types::Field;
-<<<<<<< HEAD
-=======
-
 use ethers_core::types::H256;
->>>>>>> 5549e71e
 use halo2_proofs::arithmetic::CurveAffine;
 
 use halo2_proofs::halo2curves::{
@@ -306,10 +302,6 @@
         geth_data: GethData,
         rng: &mut (impl RngCore + Clone),
     ) -> Result<(u32, Self, Vec<Vec<Fr>>), bus_mapping::Error> {
-<<<<<<< HEAD
-        let mut builder =
-            BlockData::new_from_geth_data(geth_data.clone()).new_circuit_input_builder();
-=======
         let txs: Vec<_> = geth_data
             .eth_block
             .transactions
@@ -319,13 +311,11 @@
 
         let block_data = BlockData::new_from_geth_data(geth_data.clone());
         let mut builder = block_data.new_circuit_input_builder();
->>>>>>> 5549e71e
-
         builder
             .handle_block(&geth_data.eth_block, &geth_data.geth_traces)
             .expect("could not handle block tx");
 
-        Self::build_from_circuit_input_builder(builder, geth_data.eth_block, rng)
+        Self::build_from_circuit_input_builder(geth_data, block_data, builder, geth_data.eth_block, rng)
     }
 
     /// From CircuitInputBuilder, generate a SuperCircuit instance with all of
@@ -334,6 +324,8 @@
     /// Also, return with it the minimum required SRS degree for the circuit and
     /// the Public Inputs needed.
     pub fn build_from_circuit_input_builder(
+        geth_data: GethData,
+        block_data: BlockData,
         builder: CircuitInputBuilder,
         eth_block: eth_types::Block<eth_types::Transaction>,
         rng: &mut (impl RngCore + Clone),
