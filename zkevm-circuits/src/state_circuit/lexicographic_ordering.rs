use super::{
<<<<<<< HEAD
    binary_number::{AsBits, Chip as BinaryNumberChip, Config as BinaryNumberConfig},
    SortKeysConfig, N_LIMBS_ACCOUNT_ADDRESS, N_LIMBS_ID, N_LIMBS_RW_COUNTER,
=======
    binary_number::Config as BinaryNumberConfig, N_LIMBS_ACCOUNT_ADDRESS, N_LIMBS_ID,
    N_LIMBS_RW_COUNTER,
>>>>>>> 747663af
};
use crate::{
    evm_circuit::{param::N_BYTES_WORD, table::RwTableTag, witness::Rw},
    util::Expr,
};
use eth_types::{Field, ToBigEndian};
use halo2_proofs::{
    circuit::Region,
    plonk::{Advice, Column, ConstraintSystem, Error, Expression, Fixed, VirtualCells},
    poly::Rotation,
};
use itertools::Itertools;
use std::iter::once;
use strum::IntoEnumIterator;
use strum_macros::EnumIter;

// We use this chip to show that the rows of the rw table are in lexicographic
// order, i.e. ordered by (tag, field_tag, id, address, storage_key, and
// rw_counter). We do this by packing these 6 fields into a 480 bit value X, and
// then showing that X_cur > X_prev. Let A0, A1, ..., A29 be the 30 16-bit limbs
// of X_cur and B0, B1, ..., B29 be 30 16-bit limbs of X_prev, in big endian
// order.

// Let
// C0 = A0 - B0,
// C1 = C0 << 16 + A1 - B1,
// ...
// C14 = C13 << 16 + A14 - B14,
// and
// C15 = A15 - B15,
// C16 = C15 << 16 + A16 - B16,
// ...
// C29 = C28 << 16 + A29 - B29.
// We have to split the 30 limbs into upper and lower halves between C14 and C15
// because a field element can only hold 15 16-bit limbs.

// X_cur > X_prev iff one of the following is true:
// 1. one of C0, ..., C14 is non-zero and fits into 16 bits.
// 2. all of C0, ..., C14 are 0 and one of C15, ..., C29 is non-zero and fits
//    into 16 bits. (note that "all of C0, ..., C14 are 0" is equivalent to
//    "C14 is 0".)

// We show that one of these is true with the following constraints:
//  1. upper_limb_difference is (at least) 1 of the 15 values C0, ..., C14.
//  2. lower_limb_difference is (at least) 1 of the 15 values C15, ..., C29.
//  3. upper_limb_difference fits into 16 bits.
//  4. if upper_limb_difference is 0, then lower_limb_difference fits into 16
//    bits.
//  5. if upper_limb_difference is 0, then C14 is 0.
//  6. at least one of upper_limb_difference or lower_limb_difference is not 0.

// We satisfy these constraints by assigning upper_limb_difference
// to be the first non-zero difference between the first 15 big-endian limbs of
// X_cur and X_prev or 0 if the the limbs are all equal. E.g. if X_curr = (2, 1,
// 6, ...) and X_prev = (2, 1, 2, ...), then upper_limb_difference = C2 = 6 - 2
// = 4. If there is no difference between the first 15 pairs of limbs, then
// lower_limb_difference is assigned to be the first non-zero difference between
// the last 15 pairs of limbs. This non-zero difference will exist because there
// are no duplicate entries in the rw table. If upper_limb_difference has a
// non-zero value, then we assign lower_limb_difference to be the value of C29.

// Packing the field into 480 bits:
//   4 bits for tag,
// + 5 bits for field_tag
// + 23 bits for id
// + 160 bits for address,
// + 256 bits for storage key
// + 32  bits for rw_counter
// -----------------------------------
// = 480 bits

<<<<<<< HEAD
#[derive(Clone, Copy, Debug, EnumIter)]
// TODO: unpub this
// should call this limb index
pub enum Limb {
    Tag,
    Id1,
    Id0,
    Address9,
    Address8,
    Address7,
    Address6,
    Address5,
    Address4,
    Address3,
    Address2,
    Address1,
    Address0,
    FieldTag,
    StorageKey15,
    StorageKey14,
    StorageKey13,
    StorageKey12,
    StorageKey11,
    StorageKey10,
    StorageKey9,
    StorageKey8,
    StorageKey7,
    StorageKey6,
    StorageKey5,
    StorageKey4,
    StorageKey3,
    StorageKey2,
    StorageKey1,
    StorageKey0,
    RwCounter1,
    RwCounter0,
=======
#[derive(Clone)]
pub struct Config<F: Field> {
    pub(crate) selector: Column<Fixed>,
    upper_limb_difference: Column<Advice>,
    pub(crate) upper_limb_difference_is_zero: IsZeroConfig<F>,
    lower_limb_difference: Column<Advice>,
    lower_limb_difference_is_zero: IsZeroConfig<F>,
    // TODO: remove these columns from the config
    tag: BinaryNumberConfig<RwTableTag, 4>,
    field_tag: Column<Advice>,
    id_limbs: [Column<Advice>; N_LIMBS_ID],
    address_limbs: [Column<Advice>; N_LIMBS_ACCOUNT_ADDRESS],
    storage_key_bytes: [Column<Advice>; N_BYTES_WORD],
    rw_counter_limbs: [Column<Advice>; N_LIMBS_RW_COUNTER],
>>>>>>> 747663af
}

impl AsBits<5> for Limb {
    fn as_bits(&self) -> [bool; 5] {
        let mut bits = [false; 5];
        let mut x = *self as u8;
        for i in 0..5 {
            bits[4 - i] = x % 2 == 1;
            x /= 2;
        }
        bits
    }
}

#[derive(Clone, Copy)]
pub struct Config {
    pub(crate) selector: Column<Fixed>,
    pub first_different_limb: BinaryNumberConfig<Limb, 5>,
    limb_difference: Column<Advice>,
    limb_difference_inverse: Column<Advice>,
}

impl Config {
    pub fn configure<F: Field>(
        meta: &mut ConstraintSystem<F>,
<<<<<<< HEAD
        keys: SortKeysConfig,
=======
        tag: BinaryNumberConfig<RwTableTag, 4>,
        field_tag: Column<Advice>,
        id_limbs: [Column<Advice>; N_LIMBS_ID],
        address_limbs: [Column<Advice>; N_LIMBS_ACCOUNT_ADDRESS],
        storage_key_bytes: [Column<Advice>; N_BYTES_WORD],
        rw_counter_limbs: [Column<Advice>; N_LIMBS_RW_COUNTER],
>>>>>>> 747663af
        u16_range: Column<Fixed>,
    ) -> Self {
        let selector = meta.fixed_column();
        let first_different_limb = BinaryNumberChip::configure(meta, selector);
        let limb_difference = meta.advice_column();
        let limb_difference_inverse = meta.advice_column();

        let config = Config {
            selector,
            first_different_limb,
            limb_difference,
            limb_difference_inverse,
        };

        meta.lookup_any("limb_difference fits into u16", |meta| {
            vec![(
                meta.query_advice(limb_difference, Rotation::cur()),
                meta.query_fixed(u16_range, Rotation::cur()),
            )]
        });

        meta.create_gate("limb_difference is not zero", |meta| {
            let selector = meta.query_fixed(selector, Rotation::cur());
            let limb_difference = meta.query_advice(limb_difference, Rotation::cur());
            let limb_difference_inverse =
                meta.query_advice(limb_difference_inverse, Rotation::cur());
            vec![selector * (1.expr() - limb_difference * limb_difference_inverse)]
        });

        meta.create_gate("limbs match before first_different_limb", |meta| {
            let selector = meta.query_fixed(selector, Rotation::cur());
            let cur = Queries::new(meta, keys, Rotation::cur());
            let prev = Queries::new(meta, keys, Rotation::prev());

            let mut constraints = vec![];
            for (limb, e) in Limb::iter().zip(limb_difference_possible_values(cur, prev)) {
                constraints.push(
                    selector.clone()
                        * first_different_limb.value_equals(&limb, Rotation::cur())(meta)
                        * e,
                )
            }
            constraints
        });

        meta.create_gate(
            "limb_difference is equal to the difference at claimed limb",
            |meta| {
                let selector = meta.query_fixed(selector, Rotation::cur());
                let cur = Queries::new(meta, keys, Rotation::cur());
                let prev = Queries::new(meta, keys, Rotation::prev());
                let limb_difference = meta.query_advice(limb_difference, Rotation::cur());

                let mut constraints = vec![];
                for ((limb, cur_expression), prev_expression) in
                    Limb::iter().zip(cur.be_limbs()).zip(prev.be_limbs())
                {
                    constraints.push(
                        selector.clone()
                            * first_different_limb.value_equals(&limb, Rotation::cur())(meta)
                            * (limb_difference.clone() - cur_expression + prev_expression),
                    );
                }
                constraints
            },
        );

        config
    }

    pub fn assign<F: Field>(
        &self,
        region: &mut Region<'_, F>,
        offset: usize,
        cur: &Rw,
        prev: &Rw,
    ) -> Result<(), Error> {
        region.assign_fixed(
            || "upper_limb_difference",
            self.selector,
            offset,
            || Ok(F::one()),
        )?;

        let cur_be_limbs = rw_to_be_limbs(cur);
        let prev_be_limbs = rw_to_be_limbs(prev);

        let find_result = Limb::iter()
            .zip(&cur_be_limbs)
            .zip(&prev_be_limbs)
            .find(|((_, a), b)| a != b);
        let ((index, cur_limb), prev_limb) = if cfg!(test) {
            find_result.unwrap_or(((Limb::RwCounter0, &0), &0))
        } else {
            find_result.expect("repeated rw counter")
        };

        BinaryNumberChip::construct(self.first_different_limb).assign(region, offset, index)?;

        let limb_difference = F::from(*cur_limb as u64) - F::from(*prev_limb as u64);
        region.assign_advice(
            || "limb_difference",
            self.limb_difference,
            offset,
            || Ok(limb_difference),
        )?;
        region.assign_advice(
            || "limb_difference_inverse",
            self.limb_difference_inverse,
            offset,
            || Ok(limb_difference.invert().unwrap()),
        )?;

        Ok(())
    }
}

struct Queries<F: Field> {
    tag: Expression<F>,       // 4 bits
    field_tag: Expression<F>, // 8 bits, so we can pack tag + field_tag into one limb.
    id_limbs: [Expression<F>; N_LIMBS_ID],
    address_limbs: [Expression<F>; N_LIMBS_ACCOUNT_ADDRESS],
    storage_key_bytes: [Expression<F>; N_BYTES_WORD],
    rw_counter_limbs: [Expression<F>; N_LIMBS_RW_COUNTER],
}

impl<F: Field> Queries<F> {
<<<<<<< HEAD
    fn new(meta: &mut VirtualCells<'_, F>, keys: SortKeysConfig, rotation: Rotation) -> Self {
        let tag = keys.tag.value(rotation)(meta);
        let mut query_advice = |column| meta.query_advice(column, rotation);
        Self {
            tag,
            id_limbs: keys.id.limbs.map(&mut query_advice),
            address_limbs: keys.address.limbs.map(&mut query_advice),
            field_tag: query_advice(keys.field_tag),
            storage_key_bytes: keys.storage_key.bytes.map(&mut query_advice),
            rw_counter_limbs: keys.rw_counter.limbs.map(query_advice),
=======
    fn new(meta: &mut VirtualCells<'_, F>, config: &Config<F>, rotation: Rotation) -> Self {
        let tag = config.tag.value(rotation)(meta);
        let mut query_advice = |column| meta.query_advice(column, rotation);
        Self {
            tag,
            field_tag: query_advice(config.field_tag),
            id_limbs: config.id_limbs.map(&mut query_advice),
            address_limbs: config.address_limbs.map(&mut query_advice),
            storage_key_bytes: config.storage_key_bytes.map(&mut query_advice),
            rw_counter_limbs: config.rw_counter_limbs.map(query_advice),
>>>>>>> 747663af
        }
    }

    fn storage_key_be_limbs(&self) -> Vec<Expression<F>> {
        self.storage_key_bytes
            .iter()
            .rev()
            .tuples()
            .map(|(hi, lo)| (1u64 << 8).expr() * hi.clone() + lo.clone())
            .collect()
    }

    fn be_limbs(&self) -> Vec<Expression<F>> {
        once(&self.tag)
            .chain(self.id_limbs.iter().rev())
            .chain(self.address_limbs.iter().rev())
            .chain(once(&self.field_tag))
            .chain(&self.storage_key_be_limbs())
            .chain(self.rw_counter_limbs.iter().rev())
            .cloned()
            .collect()
    }
}

fn rw_to_be_limbs(row: &Rw) -> Vec<u16> {
    let mut be_bytes = vec![0u8];
    be_bytes.push(row.tag() as u8);
    be_bytes.extend_from_slice(&(row.id().unwrap_or_default() as u32).to_be_bytes());
    be_bytes.extend_from_slice(&(row.address().unwrap_or_default().0));
    be_bytes.push(0u8);
    be_bytes.push(row.field_tag().unwrap_or_default() as u8);
    be_bytes.extend_from_slice(&(row.storage_key().unwrap_or_default().to_be_bytes()));
    be_bytes.extend_from_slice(&((row.rw_counter() as u32).to_be_bytes()));

    be_bytes
        .iter()
        .tuples()
        .map(|(hi, lo)| u16::from_be_bytes([*hi, *lo]))
        .collect()
}

fn limb_difference_possible_values<F: Field>(
    cur: Queries<F>,
    prev: Queries<F>,
) -> Vec<Expression<F>> {
    let mut result = vec![];
    let mut partial_sum = 0u64.expr();
    for (cur_limb, prev_limb) in cur.be_limbs().iter().zip(&prev.be_limbs()) {
        result.push(partial_sum.clone());
        partial_sum = partial_sum * (1u64 << 16).expr() + cur_limb.clone() - prev_limb.clone();
    }
    result
}

#[cfg(test)]
mod test {
    use super::Limb;
    use strum::IntoEnumIterator;

    #[test]
    fn n_limbs() {
        assert_eq!(Limb::iter().len(), 32);
    }
}<|MERGE_RESOLUTION|>--- conflicted
+++ resolved
@@ -1,14 +1,9 @@
 use super::{
-<<<<<<< HEAD
     binary_number::{AsBits, Chip as BinaryNumberChip, Config as BinaryNumberConfig},
     SortKeysConfig, N_LIMBS_ACCOUNT_ADDRESS, N_LIMBS_ID, N_LIMBS_RW_COUNTER,
-=======
-    binary_number::Config as BinaryNumberConfig, N_LIMBS_ACCOUNT_ADDRESS, N_LIMBS_ID,
-    N_LIMBS_RW_COUNTER,
->>>>>>> 747663af
 };
 use crate::{
-    evm_circuit::{param::N_BYTES_WORD, table::RwTableTag, witness::Rw},
+    evm_circuit::{param::N_BYTES_WORD, witness::Rw},
     util::Expr,
 };
 use eth_types::{Field, ToBigEndian};
@@ -77,7 +72,6 @@
 // -----------------------------------
 // = 480 bits
 
-<<<<<<< HEAD
 #[derive(Clone, Copy, Debug, EnumIter)]
 // TODO: unpub this
 // should call this limb index
@@ -114,22 +108,6 @@
     StorageKey0,
     RwCounter1,
     RwCounter0,
-=======
-#[derive(Clone)]
-pub struct Config<F: Field> {
-    pub(crate) selector: Column<Fixed>,
-    upper_limb_difference: Column<Advice>,
-    pub(crate) upper_limb_difference_is_zero: IsZeroConfig<F>,
-    lower_limb_difference: Column<Advice>,
-    lower_limb_difference_is_zero: IsZeroConfig<F>,
-    // TODO: remove these columns from the config
-    tag: BinaryNumberConfig<RwTableTag, 4>,
-    field_tag: Column<Advice>,
-    id_limbs: [Column<Advice>; N_LIMBS_ID],
-    address_limbs: [Column<Advice>; N_LIMBS_ACCOUNT_ADDRESS],
-    storage_key_bytes: [Column<Advice>; N_BYTES_WORD],
-    rw_counter_limbs: [Column<Advice>; N_LIMBS_RW_COUNTER],
->>>>>>> 747663af
 }
 
 impl AsBits<5> for Limb {
@@ -155,16 +133,7 @@
 impl Config {
     pub fn configure<F: Field>(
         meta: &mut ConstraintSystem<F>,
-<<<<<<< HEAD
         keys: SortKeysConfig,
-=======
-        tag: BinaryNumberConfig<RwTableTag, 4>,
-        field_tag: Column<Advice>,
-        id_limbs: [Column<Advice>; N_LIMBS_ID],
-        address_limbs: [Column<Advice>; N_LIMBS_ACCOUNT_ADDRESS],
-        storage_key_bytes: [Column<Advice>; N_BYTES_WORD],
-        rw_counter_limbs: [Column<Advice>; N_LIMBS_RW_COUNTER],
->>>>>>> 747663af
         u16_range: Column<Fixed>,
     ) -> Self {
         let selector = meta.fixed_column();
@@ -203,7 +172,7 @@
             for (limb, e) in Limb::iter().zip(limb_difference_possible_values(cur, prev)) {
                 constraints.push(
                     selector.clone()
-                        * first_different_limb.value_equals(&limb, Rotation::cur())(meta)
+                        * first_different_limb.value_equals(limb, Rotation::cur())(meta)
                         * e,
                 )
             }
@@ -224,7 +193,7 @@
                 {
                     constraints.push(
                         selector.clone()
-                            * first_different_limb.value_equals(&limb, Rotation::cur())(meta)
+                            * first_different_limb.value_equals(limb, Rotation::cur())(meta)
                             * (limb_difference.clone() - cur_expression + prev_expression),
                     );
                 }
@@ -262,7 +231,7 @@
             find_result.expect("repeated rw counter")
         };
 
-        BinaryNumberChip::construct(self.first_different_limb).assign(region, offset, index)?;
+        BinaryNumberChip::construct(self.first_different_limb).assign(region, offset, &index)?;
 
         let limb_difference = F::from(*cur_limb as u64) - F::from(*prev_limb as u64);
         region.assign_advice(
@@ -292,7 +261,6 @@
 }
 
 impl<F: Field> Queries<F> {
-<<<<<<< HEAD
     fn new(meta: &mut VirtualCells<'_, F>, keys: SortKeysConfig, rotation: Rotation) -> Self {
         let tag = keys.tag.value(rotation)(meta);
         let mut query_advice = |column| meta.query_advice(column, rotation);
@@ -303,18 +271,6 @@
             field_tag: query_advice(keys.field_tag),
             storage_key_bytes: keys.storage_key.bytes.map(&mut query_advice),
             rw_counter_limbs: keys.rw_counter.limbs.map(query_advice),
-=======
-    fn new(meta: &mut VirtualCells<'_, F>, config: &Config<F>, rotation: Rotation) -> Self {
-        let tag = config.tag.value(rotation)(meta);
-        let mut query_advice = |column| meta.query_advice(column, rotation);
-        Self {
-            tag,
-            field_tag: query_advice(config.field_tag),
-            id_limbs: config.id_limbs.map(&mut query_advice),
-            address_limbs: config.address_limbs.map(&mut query_advice),
-            storage_key_bytes: config.storage_key_bytes.map(&mut query_advice),
-            rw_counter_limbs: config.rw_counter_limbs.map(query_advice),
->>>>>>> 747663af
         }
     }
 
