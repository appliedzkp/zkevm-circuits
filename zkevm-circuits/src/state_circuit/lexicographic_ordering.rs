use super::{N_LIMBS_ACCOUNT_ADDRESS, N_LIMBS_ID, N_LIMBS_RW_COUNTER};
use crate::{
    evm_circuit::{param::N_BYTES_WORD, witness::Rw},
    util::Expr,
};
use eth_types::{Field, ToBigEndian};
use gadgets::is_zero::{IsZeroChip, IsZeroConfig, IsZeroInstruction};
use halo2_proofs::{
    circuit::Region,
    plonk::{Advice, Column, ConstraintSystem, Error, Expression, Fixed, VirtualCells},
    poly::Rotation,
};
use itertools::Itertools;
use std::ops::Mul;

// We use this chip to show that the rows of the rw table are in lexicographic
// order, i.e. ordered by (tag, field_tag, id, address, storage_key, and
// rw_counter). We do this by packing these 6 fields into a 480 bit value X, and
// then showing that X_cur > X_prev. Let A0, A1, ..., A29 be the 30 16-bit limbs
// of X_cur and B0, B1, ..., B29 be 30 16-bit limbs of X_prev, in big endian
// order.

// Let
// C0 = A0 - B0,
// C1 = C0 << 16 + A1 - B1,
// ...
// C14 = C13 << 16 + A14 - B14,
// and
// C15 = A15 - B15,
// C16 = C15 << 16 + A16 - B16,
// ...
// C29 = C28 << 16 + A29 - B29.
// We have to split the 30 limbs into upper and lower halves between C14 and C15
// because a field element can only hold 15 16-bit limbs.

// X_cur > X_prev iff one of the following is true:
// 1. one of C0, ..., C14 is non-zero and fits into 16 bits.
// 2. all of C0, ..., C14 are 0 and one of C15, ..., C29 is non-zero and fits
//    into 16 bits. (note that "all of C0, ..., C14 are 0" is equivalent to
//    "C14 is 0".)

// We show that one of these is true with the following constraints:
//  1. upper_limb_difference is (at least) 1 of the 15 values C0, ..., C14.
//  2. lower_limb_difference is (at least) 1 of the 15 values C15, ..., C29.
//  3. upper_limb_difference fits into 16 bits.
//  4. if upper_limb_difference is 0, then lower_limb_difference fits into 16
//    bits.
//  5. if upper_limb_difference is 0, then C14 is 0.
//  6. at least one of upper_limb_difference or lower_limb_difference is not 0.

// We satisfy these constraints by assigning upper_limb_difference
// to be the first non-zero difference between the first 15 big-endian limbs of
// X_cur and X_prev or 0 if the the limbs are all equal. E.g. if X_curr = (2, 1,
// 6, ...) and X_prev = (2, 1, 2, ...), then upper_limb_difference = C2 = 6 - 2
// = 4. If there is no difference between the first 15 pairs of limbs, then
// lower_limb_difference is assigned to be the first non-zero difference between
// the last 15 pairs of limbs. This non-zero difference will exist because there
// are no duplicate entries in the rw table. If upper_limb_difference has a
// non-zero value, then we assign lower_limb_difference to be the value of C29.

// Packing the field into 480 bits:
//   4 bits for tag,
// + 5 bits for field_tag
// + 23 bits for id
// + 160 bits for address,
// + 256 bits for storage key
// + 32  bits for rw_counter
// -----------------------------------
// = 480 bits

#[derive(Clone)]
pub struct Config<F: Field> {
    pub(crate) selector: Column<Fixed>,
    upper_limb_difference: Column<Advice>,
    pub(crate) upper_limb_difference_is_zero: IsZeroConfig<F>,
    lower_limb_difference: Column<Advice>,
    lower_limb_difference_is_zero: IsZeroConfig<F>,
    // TODO: remove these columns from the config
    tag: Column<Advice>,
    field_tag: Column<Advice>,
    id_limbs: [Column<Advice>; N_LIMBS_ID],
    address_limbs: [Column<Advice>; N_LIMBS_ACCOUNT_ADDRESS],
    storage_key_bytes: [Column<Advice>; N_BYTES_WORD],
    rw_counter_limbs: [Column<Advice>; N_LIMBS_RW_COUNTER],
}

pub struct Chip<F: Field> {
    config: Config<F>,
}

impl<F: Field> Chip<F> {
    pub fn construct(config: Config<F>) -> Self {
        Self { config }
    }

    #[allow(clippy::too_many_arguments)]
    // TODO: fix this to not have too many arguments?
    pub fn configure(
        meta: &mut ConstraintSystem<F>,
        tag: Column<Advice>,
        field_tag: Column<Advice>,
        id_limbs: [Column<Advice>; N_LIMBS_ID],
        address_limbs: [Column<Advice>; N_LIMBS_ACCOUNT_ADDRESS],
        storage_key_bytes: [Column<Advice>; N_BYTES_WORD],
        rw_counter_limbs: [Column<Advice>; N_LIMBS_RW_COUNTER],
        u16_range: Column<Fixed>,
    ) -> Config<F> {
        let selector = meta.fixed_column();
        let [upper_limb_difference, upper_limb_difference_inverse, lower_limb_difference, lower_limb_difference_inverse] =
            [0; 4].map(|_| meta.advice_column());
        let [upper_limb_difference_is_zero_config, lower_limb_difference_is_zero_config] = [
            (upper_limb_difference, upper_limb_difference_inverse),
            (lower_limb_difference, lower_limb_difference_inverse),
        ]
        .map(|(value, advice)| {
            IsZeroChip::configure(
                meta,
                |meta| meta.query_fixed(selector, Rotation::cur()),
                |meta| meta.query_advice(value, Rotation::cur()),
                advice,
            )
        });

        let upper_limb_difference_is_zero = upper_limb_difference_is_zero_config
            .is_zero_expression
            .clone();
        let lower_limb_difference_is_zero = lower_limb_difference_is_zero_config
            .is_zero_expression
            .clone();

        let config = Config {
            selector,
            upper_limb_difference,
            upper_limb_difference_is_zero: upper_limb_difference_is_zero_config,
            lower_limb_difference,
            lower_limb_difference_is_zero: lower_limb_difference_is_zero_config,
            tag,
            field_tag,
            id_limbs,
            address_limbs,
            storage_key_bytes,
            rw_counter_limbs,
        };
        meta.create_gate("upper_limb_difference is one of 15 values", |meta| {
            let selector = meta.query_fixed(selector, Rotation::cur());
            let cur = Queries::new(meta, &config, Rotation::cur());
            let prev = Queries::new(meta, &config, Rotation::prev());
            let upper_limb_difference = meta.query_advice(upper_limb_difference, Rotation::cur());
            vec![
                selector
                    * upper_limb_difference_possible_values(cur, prev)
                        .iter()
                        .map(|e| upper_limb_difference.clone() - e.clone())
                        .fold(1.expr(), Expression::mul),
            ]
        });
        assert!(meta.degree() <= 16);
        meta.create_gate(
            "upper_limb_difference is zero iff all 15 possible values are 0",
            |meta| {
                let selector = meta.query_fixed(selector, Rotation::cur());
                let cur = Queries::new(meta, &config, Rotation::cur());
                let prev = Queries::new(meta, &config, Rotation::prev());
                vec![
                    // all 15 possible values are 0 iff the final linear combination is 0
                    selector
                        * upper_limb_difference_is_zero.clone()
                        * upper_limb_difference_possible_values(cur, prev)[14].clone(),
                ]
            },
        );
        meta.create_gate("lower_limb_difference is one of 15 values", |meta| {
            let selector = meta.query_fixed(selector, Rotation::cur());
            let cur = Queries::new(meta, &config, Rotation::cur());
            let prev = Queries::new(meta, &config, Rotation::prev());
            let lower_limb_difference = meta.query_advice(lower_limb_difference, Rotation::cur());
            vec![
                selector
                    * lower_limb_difference_possible_values(cur, prev)
                        .iter()
                        .map(|e| lower_limb_difference.clone() - e.clone())
                        .fold(1.expr(), Expression::mul),
            ]
        });
        assert!(meta.degree() <= 16);
        meta.lookup_any("upper_limb_difference fits into u16", |meta| {
            let upper_limb_difference = meta.query_advice(upper_limb_difference, Rotation::cur());
            vec![(
                upper_limb_difference,
                meta.query_fixed(u16_range, Rotation::cur()),
            )]
        });
        meta.lookup_any(
            "upper_limb_difference is zero or lower_limb_difference fits into u16",
            |meta| {
                let lower_limb_difference =
                    meta.query_advice(lower_limb_difference, Rotation::cur());
                vec![(
                    upper_limb_difference_is_zero * lower_limb_difference,
                    meta.query_fixed(u16_range, Rotation::cur()),
                )]
            },
        );
        assert!(meta.degree() <= 16);
        meta.create_gate("lower_limb_difference is not zero", |meta| {
            let selector = meta.query_fixed(selector, Rotation::cur());
            vec![(selector * lower_limb_difference_is_zero)]
        });
        assert!(meta.degree() <= 16);

        config
    }

    pub fn assign(
        &self,
        region: &mut Region<'_, F>,
        offset: usize,
        cur: &Rw,
        prev: &Rw,
    ) -> Result<(), Error> {
        region.assign_fixed(
            || "upper_limb_difference",
            self.config.selector,
            offset,
            || Ok(F::one()),
        )?;

        // this doesn't make sense that we have to "construct" the chip every time we
        // assign?
        let upper_limb_difference_is_zero_chip =
            IsZeroChip::construct(self.config.upper_limb_difference_is_zero.clone());
        let lower_limb_difference_is_zero_chip =
            IsZeroChip::construct(self.config.lower_limb_difference_is_zero.clone());

        let cur_be_limbs = rw_to_be_limbs(cur);
        let prev_be_limbs = rw_to_be_limbs(prev);

        let find_result = cur_be_limbs
            .iter()
            .zip(&prev_be_limbs)
            .enumerate()
            .find(|(_, (a, b))| a != b);
        let (index, (cur_limb, prev_limb)) = if cfg!(test) {
            find_result.unwrap_or((30, (&0, &0)))
        } else {
            find_result.expect("repeated rw counter")
        };

        let mut upper_limb_difference = F::from(*cur_limb as u64) - F::from(*prev_limb as u64);
        let mut lower_limb_difference = lower_limb_difference_value(&cur_be_limbs, &prev_be_limbs);
        if index >= 15 {
            lower_limb_difference = upper_limb_difference;
            upper_limb_difference = F::zero();
        }

        region.assign_advice(
            || "upper_limb_difference",
            self.config.upper_limb_difference,
            offset,
            || Ok(upper_limb_difference),
        )?;
        region.assign_advice(
            || "lower_limb_difference",
            self.config.lower_limb_difference,
            offset,
            || Ok(lower_limb_difference),
        )?;
        upper_limb_difference_is_zero_chip.assign(region, offset, Some(upper_limb_difference))?;
        lower_limb_difference_is_zero_chip.assign(region, offset, Some(lower_limb_difference))?;
        Ok(())
    }
}

struct Queries<F: Field> {
    tag: Expression<F>,       // 4 bits
    field_tag: Expression<F>, // 8 bits, so we can pack tag + field_tag into one limb.
    id_limbs: [Expression<F>; N_LIMBS_ID],
    address_limbs: [Expression<F>; N_LIMBS_ACCOUNT_ADDRESS],
    storage_key_bytes: [Expression<F>; N_BYTES_WORD],
    rw_counter_limbs: [Expression<F>; N_LIMBS_RW_COUNTER],
}

impl<F: Field> Queries<F> {
    fn new(meta: &mut VirtualCells<'_, F>, config: &Config<F>, rotation: Rotation) -> Self {
        let mut query_advice = |column| meta.query_advice(column, rotation);
        Self {
            tag: query_advice(config.tag),
            field_tag: query_advice(config.field_tag),
            id_limbs: config.id_limbs.map(&mut query_advice),
            address_limbs: config.address_limbs.map(&mut query_advice),
            storage_key_bytes: config.storage_key_bytes.map(&mut query_advice),
            rw_counter_limbs: config.rw_counter_limbs.map(query_advice),
        }
    }

    fn packed_tags(&self) -> Expression<F> {
        (1u64 << 5).expr() * self.tag.clone() + self.field_tag.clone()
    }

    fn storage_key_be_limbs(&self) -> Vec<Expression<F>> {
        self.storage_key_bytes
            .iter()
            .rev()
            .tuples()
            .map(|(hi, lo)| (1u64 << 8).expr() * hi.clone() + lo.clone())
            .collect()
    }

    fn be_limbs(&self) -> Vec<Expression<F>> {
        let mut limbs: Vec<_> = self
            .id_limbs
            .iter()
            .rev()
            .chain(self.address_limbs.iter().rev())
            .chain(&self.storage_key_be_limbs())
            .chain(self.rw_counter_limbs.iter().rev())
            .cloned()
            .collect();
        // The packed tags are shifted left by 7 bits so that they occupy the most
        // significant 9 bits of the first 16-bit limb.
        limbs[0] = limbs[0].clone() + self.packed_tags() * (1u64 << 7).expr();
        limbs
    }
}

fn rw_to_be_limbs(row: &Rw) -> Vec<u16> {
    let mut id = row.id().unwrap_or_default() as u32;
    assert_eq!(id.to_be_bytes().len(), 4);
<<<<<<< HEAD
    // id is u32, but it is at most 2^23 - 1, so the 9 most significant bits will be
    // 0. We overwrite these 9 bits with the tag and field tag.
=======
    // The max value of `id` is 2^23 - 1, so the 9 most significant bits should be
    // 0. We use these 9 bits to hold value of `tag` and `field_tag`.
>>>>>>> 323a4f20
    assert!(id < (1 << 23));
    id += (((row.tag() as u32) << 5) + (row.field_tag().unwrap_or_default() as u32)) << 23;

    let mut be_bytes = vec![];
    be_bytes.extend_from_slice(&id.to_be_bytes());
    be_bytes.extend_from_slice(&(row.address().unwrap_or_default().0));
    be_bytes.extend_from_slice(&(row.storage_key().unwrap_or_default().to_be_bytes()));
    be_bytes.extend_from_slice(&((row.rw_counter() as u32).to_be_bytes()));

    be_bytes
        .iter()
        .tuples()
        .map(|(hi, lo)| u16::from_be_bytes([*hi, *lo]))
        .collect()
}

fn upper_limb_difference_possible_values<F: Field>(
    cur: Queries<F>,
    prev: Queries<F>,
) -> Vec<Expression<F>> {
    let mut result = vec![];
    let mut partial_sum = 0u64.expr();
    for (cur_limb, prev_limb) in cur.be_limbs()[..15].iter().zip(&prev.be_limbs()[..15]) {
        partial_sum = partial_sum * (1u64 << 16).expr() + cur_limb.clone() - prev_limb.clone();
        result.push(partial_sum.clone())
    }
    result
}

fn lower_limb_difference_possible_values<F: Field>(
    cur: Queries<F>,
    prev: Queries<F>,
) -> Vec<Expression<F>> {
    let mut result = vec![];
    let mut partial_sum = 0u64.expr();
    for (cur_limb, prev_limb) in cur.be_limbs()[15..].iter().zip(&prev.be_limbs()[15..]) {
        partial_sum = partial_sum * (1u64 << 16).expr() + cur_limb.clone() - prev_limb.clone();
        result.push(partial_sum.clone())
    }
    assert_eq!(result.len(), 15);
    result
}

fn lower_limb_difference_value<F: Field>(cur_limbs: &[u16], prev_limbs: &[u16]) -> F {
    be_limbs_to_value::<F>(&cur_limbs[15..]) - be_limbs_to_value::<F>(&prev_limbs[15..])
}

fn be_limbs_to_value<F: Field>(limbs: &[u16]) -> F {
    limbs.iter().fold(F::zero(), |result, &limb| {
        result * F::from(1u64 << 16) + F::from(limb as u64)
    })
}<|MERGE_RESOLUTION|>--- conflicted
+++ resolved
@@ -326,13 +326,8 @@
 fn rw_to_be_limbs(row: &Rw) -> Vec<u16> {
     let mut id = row.id().unwrap_or_default() as u32;
     assert_eq!(id.to_be_bytes().len(), 4);
-<<<<<<< HEAD
-    // id is u32, but it is at most 2^23 - 1, so the 9 most significant bits will be
-    // 0. We overwrite these 9 bits with the tag and field tag.
-=======
     // The max value of `id` is 2^23 - 1, so the 9 most significant bits should be
     // 0. We use these 9 bits to hold value of `tag` and `field_tag`.
->>>>>>> 323a4f20
     assert!(id < (1 << 23));
     id += (((row.tag() as u32) << 5) + (row.field_tag().unwrap_or_default() as u32)) << 23;
 
