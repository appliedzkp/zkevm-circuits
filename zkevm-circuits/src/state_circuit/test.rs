--- conflicted
+++ resolved
@@ -59,7 +59,6 @@
             Self::StorageKeyByte0 => config.sort_keys.storage_key.bytes[0],
             Self::StorageKeyByte1 => config.sort_keys.storage_key.bytes[1],
             Self::Value => config.value,
-<<<<<<< HEAD
             Self::RwCounter => config.sort_keys.rw_counter.value,
             Self::RwCounterLimb0 => config.sort_keys.rw_counter.limbs[0],
             Self::RwCounterLimb1 => config.sort_keys.rw_counter.limbs[1],
@@ -72,15 +71,6 @@
             Self::LimbIndexBit2 => config.lexicographic_ordering.first_different_limb.bits[2],
             Self::LimbIndexBit3 => config.lexicographic_ordering.first_different_limb.bits[3],
             Self::LimbIndexBit4 => config.lexicographic_ordering.first_different_limb.bits[4],
-=======
-            Self::RwCounter => config.rw_counter.value,
-            Self::RwCounterLimb0 => config.rw_counter.limbs[0],
-            Self::RwCounterLimb1 => config.rw_counter.limbs[1],
-            Self::TagBit0 => config.tag.bits[0],
-            Self::TagBit1 => config.tag.bits[1],
-            Self::TagBit2 => config.tag.bits[2],
-            Self::TagBit3 => config.tag.bits[3],
->>>>>>> 2aa9875d
         }
     }
 }
@@ -110,7 +100,6 @@
 fn degree() {
     let mut meta = ConstraintSystem::<Fr>::default();
     StateCircuit::<Fr, N_ROWS>::configure(&mut meta);
-<<<<<<< HEAD
     assert_eq!(meta.degree(), 9);
 }
 
@@ -139,9 +128,6 @@
         format!("{:?}", keygen_vk(&params, &no_rows).unwrap()),
         format!("{:?}", keygen_vk(&params, &one_row).unwrap())
     );
-=======
-    assert_eq!(meta.degree(), 16);
->>>>>>> 2aa9875d
 }
 
 #[test]
@@ -425,17 +411,7 @@
         tx_id: 4,
         committed_value: U256::from(5),
     }];
-<<<<<<< HEAD
     let overrides = HashMap::from([((AdviceColumn::StorageKey, 0), Fr::from(10))]);
-=======
-    let overrides = HashMap::from([
-        ((AdviceColumn::StorageKey, 0), Fr::from(10)),
-        (
-            (AdviceColumn::StorageKeyChangeInverse, 0),
-            Fr::from(10).invert().unwrap(),
-        ),
-    ]);
->>>>>>> 2aa9875d
 
     let result = verify_with_overrides(rows, overrides);
 
@@ -458,13 +434,6 @@
         ((AdviceColumn::StorageKey, 0), Fr::from(256)),
         ((AdviceColumn::StorageKeyByte0, 0), Fr::from(256)),
         ((AdviceColumn::StorageKeyByte1, 0), Fr::zero()),
-<<<<<<< HEAD
-=======
-        (
-            (AdviceColumn::StorageKeyChangeInverse, 0),
-            Fr::from(256).invert().unwrap(),
-        ),
->>>>>>> 2aa9875d
     ]);
 
     let result = verify_with_overrides(rows, overrides);
