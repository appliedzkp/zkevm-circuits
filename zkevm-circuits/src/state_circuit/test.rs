pub use super::{StateCircuit, StateCircuitConfig};
use crate::state_circuit::StateCircuitConfigArgs;
use crate::table::{MptTable, RwTable};
use crate::util::{Challenges, SubCircuitConfig};
use crate::{
    // table::{AccountFieldTag, CallContextFieldTag, RwTableTag, TxLogFieldTag, TxReceiptFieldTag},
    util::SubCircuit,
    witness::{MptUpdates, Rw, RwMap},
};
<<<<<<< HEAD
use bus_mapping::operation::{MemoryOp, Operation, OperationContainer, StackOp, StorageOp};
// use eth_types::{Address, Field, ToAddress, Word, U256};
use eth_types::Field;
use halo2_proofs::circuit::{Layouter, SimpleFloorPlanner};
use halo2_proofs::plonk::Error;
=======
use bus_mapping::operation::{
    MemoryOp, Operation, OperationContainer, RWCounter, StackOp, StorageOp, RW,
};
use eth_types::{
    address,
    evm_types::{MemoryAddress, StackAddress},
    Address, Field, ToAddress, Word, U256,
};
use gadgets::binary_number::AsBits;
use halo2_proofs::arithmetic::Field as Halo2Field;
use halo2_proofs::poly::kzg::commitment::ParamsKZG;
>>>>>>> a6267835
use halo2_proofs::{
    dev::{MockProver, VerifyFailure},
    halo2curves::bn256::Fr,
    plonk::{Advice, Circuit, Column, ConstraintSystem},
};
use std::collections::HashMap;

const N_ROWS: usize = 1 << 16;

impl<F: Field> Circuit<F> for StateCircuit<F>
where
    F: Field,
{
    type Config = (StateCircuitConfig<F>, Challenges);
    type FloorPlanner = SimpleFloorPlanner;

    fn without_witnesses(&self) -> Self {
        Self::default()
    }

    fn configure(meta: &mut ConstraintSystem<F>) -> Self::Config {
        let rw_table = RwTable::construct(meta);
        let mpt_table = MptTable::construct(meta);
        let challenges = Challenges::construct(meta);

        let config = {
            let challenges = challenges.exprs(meta);
            StateCircuitConfig::new(
                meta,
                StateCircuitConfigArgs {
                    rw_table,
                    mpt_table,
                    challenges,
                },
            )
        };

        (config, challenges)
    }

    fn synthesize(
        &self,
        (config, challenges): Self::Config,
        mut layouter: impl Layouter<F>,
    ) -> Result<(), Error> {
        let challenges = challenges.values(&mut layouter);
        config
            .mpt_table
            .load(&mut layouter, &self.updates, challenges.evm_word())?;
        self.synthesize_sub(&config, &challenges, &mut layouter)
    }
}

#[derive(Hash, Eq, PartialEq, Clone, Debug)]
pub(crate) enum AdviceColumn {
    IsWrite,
    Address,
    AddressLimb0,
    AddressLimb1,
    StorageKey,
    StorageKeyByte0,
    StorageKeyByte1,
    Value,
    RwCounter,
    RwCounterLimb0,
    RwCounterLimb1,
    Tag,
    TagBit0,
    TagBit1,
    TagBit2,
    TagBit3,
    LimbIndexBit0,
    // most significant bit
    LimbIndexBit1,
    LimbIndexBit2,
    LimbIndexBit3,
    LimbIndexBit4,
    // least significant bit
    InitialValue,
    IsZero, // committed_value and value are 0
    // NonEmptyWitness is the BatchedIsZero chip witness that contains the
    // inverse of the non-zero value if any in [committed_value, value]
    NonEmptyWitness,
}

impl AdviceColumn {
    pub(crate) fn value<F: Field>(&self, config: &StateCircuitConfig<F>) -> Column<Advice> {
        match self {
            Self::IsWrite => config.rw_table.is_write,
            Self::Address => config.rw_table.address,
            Self::AddressLimb0 => config.sort_keys.address.limbs[0],
            Self::AddressLimb1 => config.sort_keys.address.limbs[1],
            Self::StorageKey => config.rw_table.storage_key,
            Self::StorageKeyByte0 => config.sort_keys.storage_key.bytes[0],
            Self::StorageKeyByte1 => config.sort_keys.storage_key.bytes[1],
            Self::Value => config.rw_table.value,
            Self::RwCounter => config.rw_table.rw_counter,
            Self::RwCounterLimb0 => config.sort_keys.rw_counter.limbs[0],
            Self::RwCounterLimb1 => config.sort_keys.rw_counter.limbs[1],
            Self::Tag => config.rw_table.tag,
            Self::TagBit0 => config.sort_keys.tag.bits[0],
            Self::TagBit1 => config.sort_keys.tag.bits[1],
            Self::TagBit2 => config.sort_keys.tag.bits[2],
            Self::TagBit3 => config.sort_keys.tag.bits[3],
            Self::LimbIndexBit0 => config.lexicographic_ordering.first_different_limb.bits[0],
            Self::LimbIndexBit1 => config.lexicographic_ordering.first_different_limb.bits[1],
            Self::LimbIndexBit2 => config.lexicographic_ordering.first_different_limb.bits[2],
            Self::LimbIndexBit3 => config.lexicographic_ordering.first_different_limb.bits[3],
            Self::LimbIndexBit4 => config.lexicographic_ordering.first_different_limb.bits[4],
            Self::InitialValue => config.initial_value,
            Self::IsZero => config.is_non_exist.is_zero,
            Self::NonEmptyWitness => config.is_non_exist.nonempty_witness,
        }
    }
}

fn test_state_circuit_ok(
    memory_ops: Vec<Operation<MemoryOp>>,
    stack_ops: Vec<Operation<StackOp>>,
    storage_ops: Vec<Operation<StorageOp>>,
) {
    let rw_map = RwMap::from(&OperationContainer {
        memory: memory_ops,
        stack: stack_ops,
        storage: storage_ops,
        ..Default::default()
    });

    let circuit = StateCircuit::<Fr>::new(rw_map, N_ROWS);
    let power_of_randomness = circuit.instance();

    let prover = MockProver::<Fr>::run(19, &circuit, power_of_randomness).unwrap();
    let verify_result = prover.verify();
    assert_eq!(verify_result, Ok(()));
}

#[test]
fn degree() {
    let mut meta = ConstraintSystem::<Fr>::default();
    StateCircuit::<Fr>::configure(&mut meta);
    assert_eq!(meta.degree(), 9);
}

#[test]
fn verifying_key_independent_of_rw_length() {
    use bus_mapping::operation::{RWCounter, RW};
    use eth_types::evm_types::MemoryAddress;
    use halo2_proofs::halo2curves::bn256::Bn256;
    use halo2_proofs::plonk::keygen_vk;
    use halo2_proofs::poly::kzg::commitment::ParamsKZG;
    use rand::SeedableRng;

    let params = ParamsKZG::<Bn256>::setup(17, rand_chacha::ChaCha20Rng::seed_from_u64(2));

    let no_rows = StateCircuit::<Fr>::new(RwMap::default(), N_ROWS);
    let one_row = StateCircuit::<Fr>::new(
        RwMap::from(&OperationContainer {
            memory: vec![Operation::new(
                RWCounter::from(1),
                RW::WRITE,
                MemoryOp::new(1, MemoryAddress::from(0), 32),
            )],
            ..Default::default()
        }),
        N_ROWS,
    );

    // halo2::plonk::VerifyingKey doesn't derive Eq, so we check for equality using
    // its debug string.
    assert_eq!(
        format!("{:?}", keygen_vk(&params, &no_rows).unwrap()),
        format!("{:?}", keygen_vk(&params, &one_row).unwrap())
    );
}

#[test]
fn state_circuit_simple_2() {
    use bus_mapping::operation::{RWCounter, RW};
    use eth_types::evm_types::{MemoryAddress, StackAddress};
    use eth_types::{ToAddress, Word, U256};

    let memory_op_0 = Operation::new(
        RWCounter::from(12),
        RW::WRITE,
        MemoryOp::new(1, MemoryAddress::from(0), 32),
    );
    let memory_op_1 = Operation::new(
        RWCounter::from(24),
        RW::READ,
        MemoryOp::new(1, MemoryAddress::from(0), 32),
    );

    let memory_op_2 = Operation::new(
        RWCounter::from(17),
        RW::WRITE,
        MemoryOp::new(1, MemoryAddress::from(1), 32),
    );
    let memory_op_3 = Operation::new(
        RWCounter::from(87),
        RW::READ,
        MemoryOp::new(1, MemoryAddress::from(1), 32),
    );

    let stack_op_0 = Operation::new(
        RWCounter::from(17),
        RW::WRITE,
        StackOp::new(1, StackAddress::from(1), Word::from(32)),
    );
    let stack_op_1 = Operation::new(
        RWCounter::from(87),
        RW::READ,
        StackOp::new(1, StackAddress::from(1), Word::from(32)),
    );

    let storage_op_0 = Operation::new(
        RWCounter::from(0),
        RW::WRITE,
        StorageOp::new(
            U256::from(100).to_address(),
            Word::from(0x40),
            Word::from(32),
            Word::zero(),
            1usize,
            Word::zero(),
        ),
    );
    let storage_op_1 = Operation::new(
        RWCounter::from(18),
        RW::WRITE,
        StorageOp::new(
            U256::from(100).to_address(),
            Word::from(0x40),
            Word::from(32),
            Word::from(32),
            1usize,
            Word::zero(),
        ),
    );
    let storage_op_2 = Operation::new(
        RWCounter::from(19),
        RW::WRITE,
        StorageOp::new(
            U256::from(100).to_address(),
            Word::from(0x40),
            Word::from(32),
            Word::from(32),
            1usize,
            Word::zero(),
        ),
    );

    test_state_circuit_ok(
        vec![memory_op_0, memory_op_1, memory_op_2, memory_op_3],
        vec![stack_op_0, stack_op_1],
        vec![storage_op_0, storage_op_1, storage_op_2],
    );
}

#[test]
fn state_circuit_simple_6() {
    use bus_mapping::operation::{RWCounter, RW};
    use eth_types::evm_types::MemoryAddress;
    use eth_types::{ToAddress, Word, U256};

    let memory_op_0 = Operation::new(
        RWCounter::from(12),
        RW::WRITE,
        MemoryOp::new(1, MemoryAddress::from(0), 32),
    );
    let memory_op_1 = Operation::new(
        RWCounter::from(13),
        RW::READ,
        MemoryOp::new(1, MemoryAddress::from(0), 32),
    );
    let storage_op_2 = Operation::new(
        RWCounter::from(19),
        RW::WRITE,
        StorageOp::new(
            U256::from(100).to_address(),
            Word::from(0x40),
            Word::from(32),
            Word::from(32),
            1usize,
            Word::from(32),
        ),
    );
    test_state_circuit_ok(vec![memory_op_0, memory_op_1], vec![], vec![storage_op_2]);
}

#[test]
fn lexicographic_ordering_test_1() {
    use bus_mapping::operation::{RWCounter, RW};
    use eth_types::evm_types::MemoryAddress;
    use eth_types::{ToAddress, Word, U256};

    let memory_op = Operation::new(
        RWCounter::from(12),
        RW::WRITE,
        MemoryOp::new(1, MemoryAddress::from(0), 32),
    );
    let storage_op = Operation::new(
        RWCounter::from(19),
        RW::WRITE,
        StorageOp::new(
            U256::from(100).to_address(),
            Word::from(0x40),
            Word::from(32),
            Word::from(32),
            1usize,
            Word::from(32),
        ),
    );
    test_state_circuit_ok(vec![memory_op], vec![], vec![storage_op]);
}

#[test]
fn lexicographic_ordering_test_2() {
    use bus_mapping::operation::{RWCounter, RW};
    use eth_types::evm_types::MemoryAddress;

    let memory_op_0 = Operation::new(
        RWCounter::from(12),
        RW::WRITE,
        MemoryOp::new(1, MemoryAddress::from(0), 32),
    );
    let memory_op_1 = Operation::new(
        RWCounter::from(13),
        RW::WRITE,
        MemoryOp::new(1, MemoryAddress::from(0), 32),
    );
    test_state_circuit_ok(vec![memory_op_0, memory_op_1], vec![], vec![]);
}

#[test]
fn first_access_for_stack_is_write() {
    use eth_types::U256;

    let rows = vec![
        Rw::Stack {
            rw_counter: 24,
            is_write: true,
            call_id: 1,
            stack_pointer: 1022,
            value: U256::from(394500u64),
        },
        Rw::Stack {
            rw_counter: 25,
            is_write: false,
            call_id: 1,
            stack_pointer: 1022,
            value: U256::from(394500u64),
        },
    ];

    assert_eq!(verify(rows), Ok(()));
}

#[test]
fn diff_1_problem_repro() {
    use crate::table::AccountFieldTag;
    use eth_types::{Address, U256};

    let rows = vec![
        Rw::Account {
            rw_counter: 1,
            is_write: true,
            account_address: Address::default(),
            field_tag: AccountFieldTag::CodeHash,
            value: U256::zero(),
            value_prev: U256::zero(),
        },
        Rw::Account {
            rw_counter: 2,
            is_write: true,
            account_address: Address::default(),
            field_tag: AccountFieldTag::CodeHash,
            value: U256::zero(),
            value_prev: U256::zero(),
        },
    ];

    assert_eq!(verify(rows), Ok(()));
}

#[test]
fn storage_key_rlc() {
    use eth_types::{Address, U256};

    let rows = vec![Rw::AccountStorage {
        rw_counter: 1,
        is_write: false,
        account_address: Address::default(),
        storage_key: U256::from(256),
        value: U256::from(300),
        value_prev: U256::from(300),
        tx_id: 4,
        committed_value: U256::from(300),
    }];
    assert_eq!(verify(rows), Ok(()));
}

#[test]
fn tx_log_ok() {
    use crate::table::TxLogFieldTag;
    use eth_types::U256;

    let rows = vec![
        Rw::Stack {
            rw_counter: 1,
            is_write: true,
            call_id: 1,
            stack_pointer: 1023,
            value: U256::from(394500u64),
        },
        Rw::TxLog {
            rw_counter: 2,
            is_write: true,
            tx_id: 1,
            log_id: 1,
            field_tag: TxLogFieldTag::Address,
            index: 0usize,
            value: U256::one(),
        },
        Rw::TxLog {
            rw_counter: 3,
            is_write: true,
            tx_id: 1,
            log_id: 1,
            field_tag: TxLogFieldTag::Topic,
            index: 0usize,
            value: U256::one(),
        },
        Rw::TxLog {
            rw_counter: 4,
            is_write: true,
            tx_id: 1,
            log_id: 1,
            field_tag: TxLogFieldTag::Topic,
            index: 1usize,
            value: U256::from(2u64),
        },
        Rw::TxLog {
            rw_counter: 5,
            is_write: true,
            tx_id: 1,
            log_id: 1,
            field_tag: TxLogFieldTag::Data,
            index: 0usize,
            value: U256::from(3u64),
        },
        Rw::TxLog {
            rw_counter: 6,
            is_write: true,
            tx_id: 1,
            log_id: 1,
            field_tag: TxLogFieldTag::Data,
            index: 1usize,
            value: U256::from(3u64),
        },
    ];

    assert_eq!(verify(rows), Ok(()));
}

#[test]
fn tx_log_bad() {
    use crate::table::TxLogFieldTag;
    use eth_types::U256;

    // is_write is false
    let rows = vec![Rw::TxLog {
        rw_counter: 2,
        is_write: false,
        tx_id: 1,
        log_id: 1,
        field_tag: TxLogFieldTag::Address,
        index: 0usize,
        value: U256::zero(),
    }];

    assert_error_matches(verify(rows), "is_write is always true for TxLog");
}

#[test]
fn address_limb_mismatch() {
    use crate::table::AccountFieldTag;
    use eth_types::{address, U256};

    let rows = vec![Rw::Account {
        rw_counter: 1,
        is_write: false,
        account_address: address!("0x000000000000000000000000000000000cafe002"),
        field_tag: AccountFieldTag::CodeHash,
        value: U256::zero(),
        value_prev: U256::zero(),
    }];
    let overrides = HashMap::from([((AdviceColumn::AddressLimb0, 0), Fr::zero())]);

    let result = verify_with_overrides(rows, overrides);

    assert_error_matches(result, "mpi value matches claimed limbs");
}

#[test]
fn address_limb_out_of_range() {
    use crate::table::AccountFieldTag;
    use eth_types::{address, U256};

    let rows = vec![Rw::Account {
        rw_counter: 1,
        is_write: false,
        account_address: address!("0x0000000000000000000000000000000000010000"),
        field_tag: AccountFieldTag::CodeHash,
        value: U256::zero(),
        value_prev: U256::zero(),
    }];
    let overrides = HashMap::from([
        ((AdviceColumn::AddressLimb0, 0), Fr::from(1 << 16)),
        ((AdviceColumn::AddressLimb1, 0), Fr::zero()),
    ]);

    let result = verify_with_overrides(rows, overrides);

    assert_error_matches(result, "mpi limb fits into u16");
}

#[test]
fn storage_key_mismatch() {
    use eth_types::{Address, U256};

    let rows = vec![Rw::AccountStorage {
        rw_counter: 1,
        is_write: false,
        account_address: Address::default(),
        storage_key: U256::from(6),
        value: U256::from(34),
        value_prev: U256::from(34),
        tx_id: 4,
        committed_value: U256::from(34),
    }];
    let overrides = HashMap::from([((AdviceColumn::StorageKeyByte1, 0), Fr::one())]);

    let result = verify_with_overrides(rows, overrides);

    assert_error_matches(result, "rlc encoded value matches bytes");
}

#[test]
fn storage_key_byte_out_of_range() {
    use eth_types::{Address, U256};

    let rows = vec![Rw::AccountStorage {
        rw_counter: 1,
        is_write: false,
        account_address: Address::default(),
        storage_key: U256::from(256),
        value: U256::from(500),
        value_prev: U256::from(500),
        tx_id: 4,
        committed_value: U256::from(500),
    }];
    let overrides = HashMap::from([
        ((AdviceColumn::StorageKeyByte0, 0), Fr::from(0xcafeu64)),
        ((AdviceColumn::StorageKeyByte1, 0), Fr::zero()),
    ]);

    // This will trigger two errors: an RLC encoding error and the "fit into u8", we
    // remove the first one
    let result = verify_with_overrides(rows, overrides).map_err(|mut err| {
        err.remove(0);
        err
    });

    assert_error_matches(result, "rlc bytes fit into u8");
}

#[test]
fn is_write_nonbinary() {
    use crate::table::CallContextFieldTag;
    use eth_types::U256;

    let rows = vec![Rw::CallContext {
        rw_counter: 1,
        is_write: false,
        call_id: 0,
        field_tag: CallContextFieldTag::TxId,
        value: U256::zero(),
    }];
    let overrides = HashMap::from([((AdviceColumn::IsWrite, 0), Fr::from(4))]);

    let result = verify_with_overrides(rows, overrides);

    assert_error_matches(result, "is_write is boolean");
}

#[test]
fn nonlexicographic_order_tag() {
    use crate::table::CallContextFieldTag;
    use eth_types::U256;

    let first = Rw::Memory {
        rw_counter: 1,
        is_write: true,
        call_id: 1,
        memory_address: 10,
        byte: 12,
    };
    let second = Rw::CallContext {
        rw_counter: 2,
        is_write: false,
        call_id: 1,
        field_tag: CallContextFieldTag::IsSuccess,
        value: U256::zero(),
    };

    assert_eq!(verify(vec![first, second]), Ok(()));
    assert_error_matches(verify(vec![second, first]), "limb_difference fits into u16");
}

#[test]
fn nonlexicographic_order_field_tag() {
    use crate::table::CallContextFieldTag;
    use eth_types::U256;

    let first = Rw::CallContext {
        rw_counter: 5,
        is_write: true,
        call_id: 0,
        field_tag: CallContextFieldTag::RwCounterEndOfReversion,
        value: U256::from(100),
    };
    let second = Rw::CallContext {
        rw_counter: 2,
        is_write: true,
        call_id: 0,
        field_tag: CallContextFieldTag::CallerId,
        value: U256::from(200),
    };

    assert_eq!(verify(vec![first, second]), Ok(()));
    assert_error_matches(verify(vec![second, first]), "limb_difference fits into u16");
}

#[test]
fn nonlexicographic_order_id() {
    use crate::table::CallContextFieldTag;
    use eth_types::U256;

    let first = Rw::CallContext {
        rw_counter: 1,
        is_write: true,
        call_id: 0,
        field_tag: CallContextFieldTag::RwCounterEndOfReversion,
        value: U256::from(100),
    };
    let second = Rw::CallContext {
        rw_counter: 2,
        is_write: true,
        call_id: 1,
        field_tag: CallContextFieldTag::RwCounterEndOfReversion,
        value: U256::from(200),
    };

    assert_eq!(verify(vec![first, second]), Ok(()));
    assert_error_matches(verify(vec![second, first]), "limb_difference fits into u16");
}

#[test]
fn nonlexicographic_order_address() {
    use crate::table::AccountFieldTag;
    use eth_types::{address, U256};

    let first = Rw::Account {
        rw_counter: 50,
        is_write: true,
        account_address: address!("0x1000000000000000000000000000000000000000"),
        field_tag: AccountFieldTag::CodeHash,
        value: U256::zero(),
        value_prev: U256::zero(),
    };
    let second = Rw::Account {
        rw_counter: 30,
        is_write: true,
        account_address: address!("0x2000000000000000000000000000000000000000"),
        field_tag: AccountFieldTag::CodeHash,
        value: U256::one(),
        value_prev: U256::one(),
    };

    assert_eq!(verify(vec![first, second]), Ok(()));
    assert_error_matches(verify(vec![second, first]), "limb_difference fits into u16");
}

#[test]
fn nonlexicographic_order_storage_key_upper() {
    use eth_types::{Address, U256};

    let first = Rw::AccountStorage {
        rw_counter: 1,
        is_write: false,
        account_address: Address::default(),
        storage_key: U256::zero(),
        value: U256::from(800),
        value_prev: U256::from(800),
        tx_id: 4,
        committed_value: U256::from(800),
    };
    let second = Rw::AccountStorage {
        rw_counter: 1,
        is_write: false,
        account_address: Address::default(),
        storage_key: U256::MAX - U256::one(),
        value: U256::from(300),
        value_prev: U256::from(300),
        tx_id: 4,
        committed_value: U256::from(300),
    };

    assert_eq!(verify(vec![first, second]), Ok(()));
    assert_error_matches(verify(vec![second, first]), "limb_difference fits into u16");
}

#[test]
fn nonlexicographic_order_storage_key_lower() {
    use eth_types::{Address, U256};

    let first = Rw::AccountStorage {
        rw_counter: 1,
        is_write: false,
        account_address: Address::default(),
        storage_key: U256::zero(),
        value: U256::from(200),
        value_prev: U256::from(200),
        tx_id: 4,
        committed_value: U256::from(200),
    };
    let second = Rw::AccountStorage {
        rw_counter: 1,
        is_write: false,
        account_address: Address::default(),
        storage_key: U256::one(),
        value: U256::from(200),
        value_prev: U256::from(200),
        tx_id: 4,
        committed_value: U256::from(200),
    };

    assert_eq!(verify(vec![first, second]), Ok(()));
    assert_error_matches(verify(vec![second, first]), "limb_difference fits into u16");
}

#[test]
fn nonlexicographic_order_rw_counter() {
    use crate::table::CallContextFieldTag;
    use eth_types::U256;

    let first = Rw::CallContext {
        rw_counter: 1,
        is_write: false,
        call_id: 1,
        field_tag: CallContextFieldTag::IsSuccess,
        value: U256::zero(),
    };
    let second = Rw::CallContext {
        rw_counter: 2,
        is_write: false,
        call_id: 1,
        field_tag: CallContextFieldTag::IsSuccess,
        value: U256::zero(),
    };

    assert_eq!(verify(vec![first, second]), Ok(()));
    assert_error_matches(verify(vec![second, first]), "limb_difference fits into u16");
}

#[test]
fn lexicographic_ordering_previous_limb_differences_nonzero() {
    use crate::table::AccountFieldTag;
    use eth_types::{address, Word};

    let rows = vec![
        Rw::TxRefund {
            rw_counter: 1,
            is_write: true,
            tx_id: 23,
            value: 20,
            value_prev: 0,
        },
        Rw::Account {
            rw_counter: 2,
            is_write: true,
            account_address: address!("0x0000000000000000000000000000000000000001"),
            field_tag: AccountFieldTag::Nonce,
            value: Word::zero(),
            value_prev: Word::zero(),
        },
    ];

    // overriding first_different_limb to be in AddressLimb0 instead of Tag. The
    // limb difference between the two rows here is still 1, so no additional
    // overrides are needed.
    let overrides = HashMap::from([
        ((AdviceColumn::LimbIndexBit1, 1), Fr::one()),
        ((AdviceColumn::LimbIndexBit2, 1), Fr::one()),
    ]);

    let result = verify_with_overrides(rows, overrides);

    assert_error_matches(
        result,
        "limb differences before first_different_limb are all 0",
    );
}

#[test]
fn read_inconsistency() {
    let rows = vec![
        Rw::Memory {
            rw_counter: 10,
            is_write: false,
            call_id: 1,
            memory_address: 10,
            byte: 0,
        },
        Rw::Memory {
            rw_counter: 40,
            is_write: false,
            call_id: 1,
            memory_address: 10,
            byte: 200,
        },
    ];

    assert_error_matches(verify(rows), "non-first access reads don't change value");
}

#[test]
fn all_padding() {
    assert_eq!(
        prover(vec![], HashMap::new()).verify_at_rows(0..100, 0..100),
        Ok(())
    );
}

#[test]
fn skipped_start_rw_counter() {
    let overrides = HashMap::from([
        (
            (AdviceColumn::RwCounter, -1),
            // The original assignment is 1 << 16.
            Fr::from((1 << 16) + 1),
        ),
        ((AdviceColumn::RwCounterLimb0, -1), Fr::one()),
    ]);

    let result = prover(vec![], overrides).verify_at_rows(N_ROWS - 1..N_ROWS, N_ROWS - 1..N_ROWS);
    assert_error_matches(result, "rw_counter increases by 1 for every non-first row");
}

#[test]
fn invalid_memory_address() {
    let rows = vec![Rw::Memory {
        rw_counter: 1,
        is_write: true,
        call_id: 1,
        memory_address: 1u64 << 32,
        byte: 12,
    }];

    assert_error_matches(verify(rows), "memory address fits into 2 limbs");
}

#[test]
fn bad_initial_memory_value() {
    let rows = vec![Rw::Memory {
        rw_counter: 1,
        is_write: false,
        call_id: 1,
        memory_address: 10,
        byte: 0,
    }];

    let v = Fr::from(200);
    let overrides = HashMap::from([
        ((AdviceColumn::IsWrite, 0), Fr::from(1)),
        ((AdviceColumn::Value, 0), v),
        ((AdviceColumn::IsZero, 0), Fr::zero()),
        ((AdviceColumn::NonEmptyWitness, 0), v.invert().unwrap()),
        ((AdviceColumn::InitialValue, 0), v),
    ]);

    let result = verify_with_overrides(rows, overrides);

    assert_error_matches(result, "initial Memory value is 0");
}

#[test]
fn invalid_memory_value() {
    let rows = vec![Rw::Memory {
        rw_counter: 1,
        is_write: true,
        call_id: 1,
        memory_address: 10,
        byte: 1,
    }];
    let v = Fr::from(256);
    let overrides = HashMap::from([
        ((AdviceColumn::Value, 0), v),
        ((AdviceColumn::NonEmptyWitness, 0), v.invert().unwrap()),
    ]);

    let result = verify_with_overrides(rows, overrides);

    assert_error_matches(result, "memory value is a byte");
}

#[test]
fn stack_read_before_write() {
    use eth_types::U256;

    let rows = vec![Rw::Stack {
        rw_counter: 9,
        is_write: false,
        call_id: 3,
        stack_pointer: 200,
        value: U256::zero(),
    }];

    assert_error_matches(verify(rows), "first access to new stack address is a write");
}

#[test]
fn invalid_stack_address() {
    use eth_types::U256;

    let rows = vec![Rw::Stack {
        rw_counter: 9,
        is_write: true,
        call_id: 3,
        stack_pointer: 3000,
        value: U256::from(10),
    }];

    assert_error_matches(verify(rows), "stack address fits into 10 bits");
}

#[test]
fn invalid_stack_address_change() {
    use eth_types::U256;

    let rows = vec![
        Rw::Stack {
            rw_counter: 9,
            is_write: true,
            call_id: 3,
            stack_pointer: 100,
            value: U256::from(10),
        },
        Rw::Stack {
            rw_counter: 13,
            is_write: true,
            call_id: 3,
            stack_pointer: 102,
            value: U256::from(20),
        },
    ];

    assert_error_matches(
        verify(rows),
        "if previous row is also Stack with unchanged call id, address change is 0 or 1",
    );
}

#[test]
fn invalid_tags() {
    use crate::table::RwTableTag;
    use gadgets::binary_number::AsBits;
    use std::collections::BTreeSet;
    use strum::IntoEnumIterator;

    let first_row_offset = -isize::try_from(N_ROWS).unwrap();
    let tags: BTreeSet<usize> = RwTableTag::iter().map(|x| x as usize).collect();
    for i in 0..16 {
        if tags.contains(&i) {
            continue;
        }
        let bits: [Fr; 4] = i
            .as_bits()
            .map(|bit| if bit { Fr::one() } else { Fr::zero() });
        let overrides = HashMap::from([
            ((AdviceColumn::TagBit0, first_row_offset), bits[0]),
            ((AdviceColumn::TagBit1, first_row_offset), bits[1]),
            ((AdviceColumn::TagBit2, first_row_offset), bits[2]),
            ((AdviceColumn::TagBit3, first_row_offset), bits[3]),
            ((AdviceColumn::Tag, first_row_offset), Fr::from(i as u64)),
        ]);

        let result = prover(vec![], overrides).verify_at_rows(0..1, 0..1);

        assert_error_matches(result, "binary number value in range");
    }
}

#[test]
fn bad_initial_stack_value() {
    use eth_types::Word;

    let rows = vec![Rw::Stack {
        rw_counter: 1,
        is_write: true,
        call_id: 1,
        stack_pointer: 10,
        value: Word::from(10),
    }];

    let overrides = HashMap::from([((AdviceColumn::InitialValue, 0), Fr::from(10))]);

    assert_error_matches(
        verify_with_overrides(rows, overrides),
        "initial Stack value is 0",
    );
}

#[test]
fn bad_initial_tx_access_list_account_value() {
    use eth_types::address;

    let rows = vec![Rw::TxAccessListAccount {
        rw_counter: 1,
        is_write: true,
        tx_id: 1,
        account_address: address!("0x0000000000000000000000000000000004356002"),
        is_warm: true,
        is_warm_prev: false,
    }];

    let overrides = HashMap::from([((AdviceColumn::InitialValue, 0), Fr::from(1))]);

    assert_error_matches(
        verify_with_overrides(rows, overrides),
        "initial TxAccessListAccount value is false",
    );
}

#[test]
fn bad_initial_tx_refund_value() {
    let rows = vec![Rw::TxRefund {
        rw_counter: 1,
        is_write: false,
        tx_id: 1,
        value: 0,
        value_prev: 0,
    }];
    let v = Fr::from(10);
    let overrides = HashMap::from([
        ((AdviceColumn::IsWrite, 0), Fr::from(1)),
        ((AdviceColumn::Value, 0), v),
        ((AdviceColumn::IsZero, 0), Fr::zero()),
        ((AdviceColumn::NonEmptyWitness, 0), v.invert().unwrap()),
        ((AdviceColumn::InitialValue, 0), v),
    ]);

    assert_error_matches(
        verify_with_overrides(rows, overrides),
        "initial TxRefund value is 0",
    );
}

#[test]
fn bad_initial_tx_log_value() {
    use crate::table::TxLogFieldTag;
    use eth_types::U256;

    let rows = vec![Rw::TxLog {
        rw_counter: 1,
        is_write: true,
        tx_id: 800,
        log_id: 4,
        field_tag: TxLogFieldTag::Topic,
        index: 2,
        value: U256::from(300),
    }];

    let overrides = HashMap::from([((AdviceColumn::InitialValue, 0), Fr::from(10))]);

    assert_error_matches(
        verify_with_overrides(rows, overrides),
        "initial TxLog value is 0",
    );
}

#[test]
#[ignore = "TxReceipt constraints not yet implemented"]
fn bad_initial_tx_receipt_value() {
    use crate::table::TxReceiptFieldTag;

    let rows = vec![Rw::TxReceipt {
        rw_counter: 1,
        is_write: false,
        tx_id: 3421,
        field_tag: TxReceiptFieldTag::CumulativeGasUsed,
        value: 0,
    }];

    let overrides = HashMap::from([
        ((AdviceColumn::Value, 0), Fr::from(1900)),
        ((AdviceColumn::InitialValue, 0), Fr::from(1900)),
    ]);

    assert_error_matches(
        verify_with_overrides(rows, overrides),
        "initial TxReceipt value is 0",
    );
}

fn prover(rows: Vec<Rw>, overrides: HashMap<(AdviceColumn, isize), Fr>) -> MockProver<Fr> {
    let updates = MptUpdates::mock_from(&rows);
    let circuit = StateCircuit::<Fr> {
        rows,
        updates,
        overrides,
        n_rows: N_ROWS,
        _marker: std::marker::PhantomData::default(),
    };
    let power_of_randomness = circuit.instance();

    MockProver::<Fr>::run(17, &circuit, power_of_randomness).unwrap()
}

fn verify(rows: Vec<Rw>) -> Result<(), Vec<VerifyFailure>> {
    let used_rows = rows.len();
    prover(rows, HashMap::new())
        .verify_at_rows(N_ROWS - used_rows..N_ROWS, N_ROWS - used_rows..N_ROWS)
}

fn verify_with_overrides(
    rows: Vec<Rw>,
    overrides: HashMap<(AdviceColumn, isize), Fr>,
) -> Result<(), Vec<VerifyFailure>> {
    // Sanity check that the original RwTable without overrides is valid.
    assert_eq!(verify(rows.clone()), Ok(()));

    let n_active_rows = rows.len();
    prover(rows, overrides).verify_at_rows(
        N_ROWS - n_active_rows..N_ROWS,
        N_ROWS - n_active_rows..N_ROWS,
    )
}

fn assert_error_matches(result: Result<(), Vec<VerifyFailure>>, name: &str) {
    let errors = result.expect_err("result is not an error");
    assert_eq!(errors.len(), 1, "{:?}", errors);
    match &errors[0] {
        VerifyFailure::ConstraintNotSatisfied { constraint, .. } => {
            // fields of halo2_proofs::dev::metadata::Constraint aren't public, so we have
            // to match off of its format string.
            let constraint = format!("{}", constraint);
            if !constraint.contains(name) {
                panic!("{} does not contain {}", constraint, name);
            }
        }
        VerifyFailure::Lookup {
            name: lookup_name, ..
        } => {
            assert_eq!(lookup_name, &name)
        }
        VerifyFailure::CellNotAssigned { .. } => panic!(),
        VerifyFailure::ConstraintPoisoned { .. } => panic!(),
        VerifyFailure::Permutation { .. } => panic!(),
    }
}<|MERGE_RESOLUTION|>--- conflicted
+++ resolved
@@ -3,33 +3,16 @@
 use crate::table::{MptTable, RwTable};
 use crate::util::{Challenges, SubCircuitConfig};
 use crate::{
-    // table::{AccountFieldTag, CallContextFieldTag, RwTableTag, TxLogFieldTag, TxReceiptFieldTag},
     util::SubCircuit,
     witness::{MptUpdates, Rw, RwMap},
 };
-<<<<<<< HEAD
 use bus_mapping::operation::{MemoryOp, Operation, OperationContainer, StackOp, StorageOp};
-// use eth_types::{Address, Field, ToAddress, Word, U256};
 use eth_types::Field;
-use halo2_proofs::circuit::{Layouter, SimpleFloorPlanner};
-use halo2_proofs::plonk::Error;
-=======
-use bus_mapping::operation::{
-    MemoryOp, Operation, OperationContainer, RWCounter, StackOp, StorageOp, RW,
-};
-use eth_types::{
-    address,
-    evm_types::{MemoryAddress, StackAddress},
-    Address, Field, ToAddress, Word, U256,
-};
-use gadgets::binary_number::AsBits;
-use halo2_proofs::arithmetic::Field as Halo2Field;
-use halo2_proofs::poly::kzg::commitment::ParamsKZG;
->>>>>>> a6267835
 use halo2_proofs::{
     dev::{MockProver, VerifyFailure},
     halo2curves::bn256::Fr,
-    plonk::{Advice, Circuit, Column, ConstraintSystem},
+    circuit::{Layouter, SimpleFloorPlanner}
+    plonk::{Advice, Circuit, Column, ConstraintSystem, Error},
 };
 use std::collections::HashMap;
 
@@ -97,13 +80,11 @@
     TagBit1,
     TagBit2,
     TagBit3,
-    LimbIndexBit0,
-    // most significant bit
+    LimbIndexBit0, // most significant bit
     LimbIndexBit1,
     LimbIndexBit2,
     LimbIndexBit3,
-    LimbIndexBit4,
-    // least significant bit
+    LimbIndexBit4, // least significant bit
     InitialValue,
     IsZero, // committed_value and value are 0
     // NonEmptyWitness is the BatchedIsZero chip witness that contains the
@@ -900,6 +881,8 @@
 
 #[test]
 fn bad_initial_memory_value() {
+    use halo2_proofs::arithmetic::Field;
+
     let rows = vec![Rw::Memory {
         rw_counter: 1,
         is_write: false,
@@ -924,6 +907,8 @@
 
 #[test]
 fn invalid_memory_value() {
+    use halo2_proofs::arithmetic::Field;
+
     let rows = vec![Rw::Memory {
         rw_counter: 1,
         is_write: true,
@@ -1072,6 +1057,8 @@
 
 #[test]
 fn bad_initial_tx_refund_value() {
+    use halo2_proofs::arithmetic::Field;
+
     let rows = vec![Rw::TxRefund {
         rw_counter: 1,
         is_write: false,
