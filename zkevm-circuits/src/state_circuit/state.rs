use crate::{
    evm_circuit::util::RandomLinearCombination,
    gadget::{
        is_zero::{IsZeroChip, IsZeroConfig, IsZeroInstruction},
        monotone::{MonotoneChip, MonotoneConfig},
        Variable,
    },
};
<<<<<<< HEAD
=======
use bus_mapping::eth_types::ToLittleEndian;
use bus_mapping::eth_types::ToScalar;
>>>>>>> efb92cad
use bus_mapping::operation::{MemoryOp, Operation, StackOp, StorageOp};
use eth_types::ToScalar;
use halo2::{
    circuit::{Layouter, Region, SimpleFloorPlanner},
    plonk::{
        Advice, Circuit, Column, ConstraintSystem, Error, Expression, Fixed,
        VirtualCells,
    },
    poly::Rotation,
};

use pairing::arithmetic::FieldExt;

/*
Example state table:

| q_target | address | global_counter | value | flag | padding | storage_key | value_prev |
-------------------------------------------------------------------------------------------
|    1     |    0    |       0        |  0    |   1  |    0    |             |            |   // init row (write value 0)
|    2     |    0    |       12       |  12   |   1  |    0    |             |            |
|    2     |    0    |       24       |  12   |   0  |    0    |             |            |
|    2     |    1    |       0        |  0    |   1  |    0    |             |            |   // init row (write value 0)
|    2     |    1    |       2        |  12   |   0  |    0    |             |            |
|    2     |         |                |       |      |    1    |             |            |   // padding
|    2     |         |                |       |      |    1    |             |            |   // padding
|    1     |    0    |       3        |  4    |   1  |    0    |             |            |
|    3     |    0    |       17       |  32   |   1  |    0    |             |            |
|    3     |    0    |       89       |  32   |   0  |    0    |             |            |
|    3     |    1    |       48       |  32   |   1  |    0    |             |            |
|    3     |    1    |       49       |  32   |   0  |    0    |             |            |
|    3     |         |                |       |      |    1    |             |            |   // padding
|    1     |    1    |       55       |  32   |   1  |    0    |      5      |     0      |   // first storage op at the new address has to be write
|    4     |    1    |       56       |  33   |   1  |    0    |      8      |     32     |
|    4     |         |                |       |      |    1    |             |            |   // padding
*/

// q_target:
// 1 - first row of either target (Note: only the first row, not all init rows)
// 2 - memory
// 3 - stack
// 4 - storage

// address presents memory address, stack pointer, and account address for
// memory, stack, and storage ops respectively two columns are not displayed:
// address_diff and storage_key_diff (needed to check whether the address or
// storage_key changed) storage_key and value_prev are needed for storage ops
// only padding specifies whether the row is just a padding to fill all the rows
// that are intended for a particular target

/*
Example bus mapping:
// TODO: this is going to change

| target | address | global_counter | value | storage_key | value_prev | flag |
-------------------------------------------------------------------------------
|    2   |    0    |       12       |  12   |             |            |  1   |
|    2   |    0    |       24       |  12   |             |            |  0   |
|    2   |    1    |       2        |  12   |             |            |  0   |
|    1   |    0    |       3        |  4    |             |            |  1   |
|    3   |    0    |       17       |  32   |             |            |  1   |
|    3   |    0    |       89       |  32   |             |            |  0   |
|    3   |    1    |       48       |  32   |             |            |  1   |
|    3   |    1    |       49       |  32   |             |            |  0   |
*/

/// A mapping derived from witnessed memory operations.
/// TODO: The complete version of this mapping will involve storage, stack,
/// and opcode details as well.
#[derive(Clone, Debug)]
pub(crate) struct BusMapping<F: FieldExt> {
    global_counter: Variable<usize, F>,
    target: Variable<usize, F>,
    flag: Variable<bool, F>,
    address: Variable<F, F>,
    value: Variable<F, F>,
    storage_key: Variable<F, F>,
    value_prev: Variable<F, F>,
}

#[derive(Clone, Debug)]
pub struct Config<
    F: FieldExt,
    // When SANITY_CHECK is true, max_address/global_counter/stack_address are
    // required to be in the range of
    // MEMORY_ADDRESS_MAX/GLOBAL_COUNTER_MAX/STACK_ADDRESS_MAX during circuit
    // synthesis
    const SANITY_CHECK: bool,
    const GLOBAL_COUNTER_MAX: usize,
    const MEMORY_ROWS_MAX: usize,
    const MEMORY_ADDRESS_MAX: usize,
    const STACK_ROWS_MAX: usize,
    const STACK_ADDRESS_MAX: usize,
    const STORAGE_ROWS_MAX: usize,
> {
    q_target: Column<Fixed>,
    address: Column<Advice>, /* used for memory address, stack pointer, and
                              * account address (for storage) */
    address_diff_inv: Column<Advice>,
    global_counter: Column<Advice>,
    value: Column<Advice>,
    flag: Column<Advice>,
    padding: Column<Advice>,
    storage_key: Column<Advice>,
    storage_key_diff_inv: Column<Advice>,
    value_prev: Column<Advice>,
    global_counter_table: Column<Fixed>,
    memory_address_table_zero: Column<Fixed>,
    stack_address_table_zero: Column<Fixed>,
    memory_value_table: Column<Fixed>,
    address_diff_is_zero: IsZeroConfig<F>,
    address_monotone: MonotoneConfig,
    padding_monotone: MonotoneConfig,
    storage_key_diff_is_zero: IsZeroConfig<F>,
}

impl<
        F: FieldExt,
        const SANITY_CHECK: bool,
        const GLOBAL_COUNTER_MAX: usize,
        const MEMORY_ROWS_MAX: usize,
        const MEMORY_ADDRESS_MAX: usize,
        const STACK_ROWS_MAX: usize,
        const STACK_ADDRESS_MAX: usize,
        const STORAGE_ROWS_MAX: usize,
    >
    Config<
        F,
        SANITY_CHECK,
        GLOBAL_COUNTER_MAX,
        MEMORY_ROWS_MAX,
        MEMORY_ADDRESS_MAX,
        STACK_ROWS_MAX,
        STACK_ADDRESS_MAX,
        STORAGE_ROWS_MAX,
    >
{
    /// Set up custom gates and lookup arguments for this configuration.
    pub(crate) fn configure(meta: &mut ConstraintSystem<F>) -> Self {
        let q_target = meta.fixed_column();
        let address = meta.advice_column();
        let address_diff_inv = meta.advice_column();
        let global_counter = meta.advice_column();
        let value = meta.advice_column();
        let flag = meta.advice_column();
        let padding = meta.advice_column();
        let storage_key = meta.advice_column();
        let storage_key_diff_inv = meta.advice_column();
        let value_prev = meta.advice_column();
        let global_counter_table = meta.fixed_column();
        let memory_address_table_zero = meta.fixed_column();
        let stack_address_table_zero = meta.fixed_column();
        let memory_value_table = meta.fixed_column();

        let one = Expression::Constant(F::one());
        let two = Expression::Constant(F::from(2));
        let three = Expression::Constant(F::from(3));
        let four = Expression::Constant(F::from(4));

        let q_memory_first = |meta: &mut VirtualCells<F>| {
            // For first memory row it holds q_target_cur = 1 and q_target_next
            // = 2.
            let q_target_cur = meta.query_fixed(q_target, Rotation::cur());
            let q_target_next = meta.query_fixed(q_target, Rotation::next());
            // q_target_cur must be 1
            // q_target_next must be 2

            q_target_cur.clone()
                * (two.clone() - q_target_cur.clone())
                * (three.clone() - q_target_cur.clone())
                * (four.clone() - q_target_cur)
                * (q_target_next.clone() - one.clone())
                * (three.clone() - q_target_next.clone())
                * (four.clone() - q_target_next)
        };

        let q_memory_first_norm = |meta: &mut VirtualCells<F>| {
            let e = q_memory_first(meta);
            // q_memory_first is 12 when q_target_cur is 1 and q_target_next is
            // 2, we use 1/12 to normalize the value
            let inv = F::from(12_u64).invert().unwrap();
            let i = Expression::Constant(inv);

            e * i
        };

        let q_memory_not_first = |meta: &mut VirtualCells<F>| {
            let q_target = meta.query_fixed(q_target, Rotation::cur());

            q_target.clone()
                * (q_target.clone() - one.clone())
                * (three.clone() - q_target.clone())
                * (four.clone() - q_target)
        };

        let q_memory_not_first_norm = |meta: &mut VirtualCells<F>| {
            let e = q_memory_not_first(meta);
            // q_memory_not_first is 4 when target is 2, we use 1/4 to normalize
            // the value
            let inv = F::from(4_u64).invert().unwrap();
            let i = Expression::Constant(inv);

            e * i
        };

        let q_stack_first = |meta: &mut VirtualCells<F>| {
            let q_target_cur = meta.query_fixed(q_target, Rotation::cur());
            let q_target_next = meta.query_fixed(q_target, Rotation::next());
            q_target_cur.clone()
                * (two.clone() - q_target_cur.clone())
                * (three.clone() - q_target_cur.clone())
                * (four.clone() - q_target_cur)
                * (q_target_next.clone() - one.clone())
                * (q_target_next.clone() - two.clone())
                * (four.clone() - q_target_next)
        };

        let q_stack_first_norm = |meta: &mut VirtualCells<F>| {
            let e = q_stack_first(meta);
            // q_stack_first is 12, we use 1/12 to normalize the value
            let inv = F::from(12_u64).invert().unwrap();
            let i = Expression::Constant(inv);

            e * i
        };

        let q_stack_not_first = |meta: &mut VirtualCells<F>| {
            let q_target = meta.query_fixed(q_target, Rotation::cur());

            q_target.clone()
                * (q_target.clone() - one.clone())
                * (q_target.clone() - two.clone())
                * (four.clone() - q_target)
        };

        let q_stack_not_first_norm = |meta: &mut VirtualCells<F>| {
            let e = q_stack_not_first(meta);
            // q_stack_not_first is 6 when target is 3, we use 1/6 to normalize
            // the value
            let inv = F::from(6_u64).invert().unwrap();
            let i = Expression::Constant(inv);

            e * i
        };

        let q_storage_not_first = |meta: &mut VirtualCells<F>| {
            let q_target = meta.query_fixed(q_target, Rotation::cur());
            q_target.clone()
                * (q_target.clone() - one.clone())
                * (q_target.clone() - two.clone())
                * (q_target - three.clone())
        };

        let q_storage_not_first_norm = |meta: &mut VirtualCells<F>| {
            let e = q_storage_not_first(meta);
            // q_storage_not_first is 24 when target is 4, we use 1/24 to
            // normalize the value
            let inv = F::from(24_u64).invert().unwrap();
            let i = Expression::Constant(inv);

            e * i
        };

        let address_diff_is_zero = IsZeroChip::configure(
            meta,
            |meta| {
                let padding = meta.query_advice(padding, Rotation::cur());
                let is_not_padding = one.clone() - padding;
                let q_target = meta.query_fixed(q_target, Rotation::cur());
                let q_not_first = q_target.clone() * (q_target - one.clone());

                q_not_first * is_not_padding
            },
            |meta| {
                let address_cur = meta.query_advice(address, Rotation::cur());
                let address_prev = meta.query_advice(address, Rotation::prev());
                address_cur - address_prev
            },
            address_diff_inv,
        );

        // Only one monotone gadget is used for memory and stack (with
        // MEMORY_ADDRESS_MAX as it is bigger)
        let address_monotone =
            MonotoneChip::<F, MEMORY_ADDRESS_MAX, true, false>::configure(
                meta,
                |meta| {
                    let padding = meta.query_advice(padding, Rotation::cur());
                    let is_not_padding = one.clone() - padding;
                    // Since q_memory_not_first and q_stack_non_first are
                    // mutually exclusive, q_not_first is binary.
                    let q_not_first = q_memory_not_first_norm(meta)
                        + q_stack_not_first_norm(meta);

                    q_not_first * is_not_padding
                },
                address,
            );

        // Padding monotonicity could be checked using gates (as padding only
        // takes values 0 and 1), but it's much slower than using a
        // lookup.
        let padding_monotone = MonotoneChip::<F, 1, true, false>::configure(
            meta,
            |meta| q_memory_not_first_norm(meta) + q_stack_not_first_norm(meta),
            padding,
        );

        // A gate for the first row (does not need Rotation::prev).
        meta.create_gate("First memory row operation", |meta| {
            let value = meta.query_advice(value, Rotation::cur());
            let flag = meta.query_advice(flag, Rotation::cur());
            let global_counter =
                meta.query_advice(global_counter, Rotation::cur());
            let q_memory_first = q_memory_first(meta);

            //
            //      - values[0] == [0]
            //      - flags[0] == 1
            //      - global_counters[0] == 0

            vec![
                q_memory_first.clone() * value,
                q_memory_first.clone() * (one.clone() - flag),
                q_memory_first * global_counter,
            ]
        });

        meta.create_gate("Memory operation + padding", |meta| {
            // If address_cur != address_prev, this is an `init`. We must
            // constrain:
            //      - values[0] == [0]
            //      - flags[0] == 1
            //      - global_counters[0] == 0
            let q_memory_not_first = q_memory_not_first(meta);
            let address_diff = {
                let address_prev = meta.query_advice(address, Rotation::prev());
                let address_cur = meta.query_advice(address, Rotation::cur());
                address_cur - address_prev
            };

            let value_cur = meta.query_advice(value, Rotation::cur());
            let flag = meta.query_advice(flag, Rotation::cur());
            let global_counter =
                meta.query_advice(global_counter, Rotation::cur());

            // flag == 0 or 1
            // (flag) * (1 - flag)
            let bool_check_flag = flag.clone() * (one.clone() - flag.clone());

            // If flag == 0 (read), and global_counter != 0, value_prev ==
            // value_cur
            let value_prev = meta.query_advice(value, Rotation::prev());
            let q_read = one.clone() - flag;

            let q_target = meta.query_fixed(q_target, Rotation::cur());
            let padding = meta.query_advice(padding, Rotation::cur());
            let bool_check_padding = padding.clone() * (one.clone() - padding);

            vec![
                q_memory_not_first.clone()
                    * address_diff.clone()
                    * value_cur.clone(), // when address changes, the write value is 0
                q_memory_not_first.clone()
                    * address_diff.clone()
                    * q_read.clone(), // when address changes, the flag is 1 (write)
                q_memory_not_first.clone() * address_diff * global_counter, // when address changes, global_counter is 0
                q_memory_not_first.clone() * bool_check_flag, // flag is either 0 or 1
                q_memory_not_first * q_read * (value_cur - value_prev), // when reading, the value is the same as at the previous op
                // Note that this last constraint needs to hold only when address doesn't change,
                // but we don't need to check this as the first operation at the address always
                // has to be write - that means q_read is 1 only when
                // the address and storage key don't change.
                q_target * bool_check_padding, // padding is 0 or 1
            ]
        });

        // We don't require first stack op to be write as this is enforced by
        // evm circuit.

        meta.create_gate("Stack operation", |meta| {
            let q_stack_not_first = q_stack_not_first(meta);
            let value_cur = meta.query_advice(value, Rotation::cur());
            let flag = meta.query_advice(flag, Rotation::cur());

            // flag == 0 or 1
            // (flag) * (1 - flag)
            let bool_check_flag = flag.clone() * (one.clone() - flag.clone());

            // If flag == 0 (read), and global_counter != 0, value_prev == value_cur
            let value_prev = meta.query_advice(value, Rotation::prev());
            let q_read = one.clone() - flag;
            // when addresses changes, we don't require the operation is write as this is enforced by evm circuit

            vec![
                q_stack_not_first.clone() * bool_check_flag, // flag is either 0 or 1
                q_stack_not_first * q_read * (value_cur - value_prev), // when reading, the value is the same as at the previous op
            ]
        });

        // global_counter monotonicity is checked for memory and stack when
        // address_cur == address_prev. (Recall that operations are
        // ordered first by address, and then by global_counter.)
        meta.lookup_any(|meta| {
            let global_counter_table =
                meta.query_fixed(global_counter_table, Rotation::cur());
            let global_counter_prev =
                meta.query_advice(global_counter, Rotation::prev());
            let global_counter =
                meta.query_advice(global_counter, Rotation::cur());
            let padding = meta.query_advice(padding, Rotation::cur());
            let is_not_padding = one.clone() - padding;
            let q_not_first =
                q_memory_not_first_norm(meta) + q_stack_not_first_norm(meta);

            vec![(
                q_not_first
                    * is_not_padding
                    * address_diff_is_zero.clone().is_zero_expression
                    * (global_counter - global_counter_prev - one.clone()), // - 1 because it needs to be strictly monotone
                global_counter_table,
            )]
        });

        // Memory address is in the allowed range.
        meta.lookup_any(|meta| {
            let q_memory =
                q_memory_first_norm(meta) + q_memory_not_first_norm(meta);
            let address_cur = meta.query_advice(address, Rotation::cur());
            let memory_address_table_zero =
                meta.query_fixed(memory_address_table_zero, Rotation::cur());

            vec![(q_memory * address_cur, memory_address_table_zero)]
        });

        // Stack address is in the allowed range.
        meta.lookup_any(|meta| {
            let q_stack =
                q_stack_first_norm(meta) + q_stack_not_first_norm(meta);
            let address_cur = meta.query_advice(address, Rotation::cur());
            let stack_address_table_zero =
                meta.query_fixed(stack_address_table_zero, Rotation::cur());

            vec![(q_stack * address_cur, stack_address_table_zero)]
        });

        // global_counter is in the allowed range:
        meta.lookup_any(|meta| {
            let global_counter =
                meta.query_advice(global_counter, Rotation::cur());
            let global_counter_table =
                meta.query_fixed(global_counter_table, Rotation::cur());

            vec![(global_counter, global_counter_table)]
        });

        // Memory value (for non-first rows) is in the allowed range.
        // Memory first row value doesn't need to be checked - it is checked
        // above where memory init row value has to be 0.
        meta.lookup_any(|meta| {
            let q_memory_not_first = q_memory_not_first_norm(meta);
            let value = meta.query_advice(value, Rotation::cur());
            let memory_value_table =
                meta.query_fixed(memory_value_table, Rotation::cur());

            vec![(q_memory_not_first * value, memory_value_table)]
        });

        let storage_key_diff_is_zero = IsZeroChip::configure(
            meta,
            |meta| {
                let padding = meta.query_advice(padding, Rotation::cur());
                let is_not_padding = one.clone() - padding;

                let q_target = meta.query_fixed(q_target, Rotation::cur());
                let q_not_first = q_target.clone() * (q_target - one.clone());

                q_not_first * is_not_padding
            },
            |meta| {
                let storage_key_cur =
                    meta.query_advice(storage_key, Rotation::cur());
                let storage_key_prev =
                    meta.query_advice(storage_key, Rotation::prev());
                storage_key_cur - storage_key_prev
            },
            storage_key_diff_inv,
        );

        meta.create_gate("First storage row operation", |meta| {
            let q_target_cur = meta.query_fixed(q_target, Rotation::cur());
            let q_target_next = meta.query_fixed(q_target, Rotation::next());
            let q_storage_first = q_target_cur.clone()
                * (two.clone() - q_target_cur.clone())
                * (three.clone() - q_target_cur.clone())
                * (four.clone() - q_target_cur)
                * (q_target_next.clone() - one.clone())
                * (q_target_next.clone() - two.clone())
                * (q_target_next - three.clone());

            let flag = meta.query_advice(flag, Rotation::cur());
            let q_read = one.clone() - flag;

            vec![
                q_storage_first * q_read, /* first storage op has to be
                                           * write (flag = 1) */
            ]
        });

        meta.create_gate("Storage operation", |meta| {
            let q_storage_not_first = q_storage_not_first(meta);
            let address_diff = {
                let address_prev = meta.query_advice(address, Rotation::prev());
                let address_cur = meta.query_advice(address, Rotation::cur());
                address_cur - address_prev
            };

            let storage_key_diff = {
                let storage_key_prev =
                    meta.query_advice(storage_key, Rotation::prev());
                let storage_key_cur =
                    meta.query_advice(storage_key, Rotation::cur());
                storage_key_cur - storage_key_prev
            };

            let value_cur = meta.query_advice(value, Rotation::cur());
            let value_prev_cur = meta.query_advice(value_prev, Rotation::cur());
            let value_prev_prev =
                meta.query_advice(value_prev, Rotation::prev());
            let flag = meta.query_advice(flag, Rotation::cur());

            // flag == 0 or 1
            // (flag) * (1 - flag)
            let bool_check_flag = flag.clone() * (one.clone() - flag.clone());

            // If flag == 0 (read), and global_counter != 0, value_prev == value_cur
            let value_previous = meta.query_advice(value, Rotation::prev());
            let q_read = one.clone() - flag.clone();

            let padding = meta.query_advice(padding, Rotation::cur());
            let is_not_padding = one.clone() - padding;

            vec![
                q_storage_not_first.clone() * address_diff * q_read.clone(), // when address changes, the flag is 1 (write)
                q_storage_not_first.clone() * storage_key_diff * q_read.clone(), // when storage_key_diff changes, the flag is 1 (write)
                q_storage_not_first.clone() * bool_check_flag, // flag is either 0 or 1
                q_storage_not_first.clone()
                    * q_read.clone()
                    * (value_cur - value_previous.clone()), // when reading, the value is the same as at the previous op
                // Note that this last constraint needs to hold only when address and storage key don't change,
                // but we don't need to check this as the first operation at new address and
                // new storage key always has to be write - that means q_read is 1 only when
                // the address and storage key doesn't change.
                is_not_padding.clone()
                    * flag
                    * q_storage_not_first.clone()
                    * address_diff_is_zero.clone().is_zero_expression
                    * storage_key_diff_is_zero.clone().is_zero_expression
                    * (value_prev_cur.clone() - value_previous),
                is_not_padding
                    * q_read
                    * q_storage_not_first
                    * address_diff_is_zero.clone().is_zero_expression
                    * storage_key_diff_is_zero.clone().is_zero_expression
                    * (value_prev_cur - value_prev_prev),
            ]
        });

        // global_counter monotonicity is checked for storage when address_cur
        // == address_prev and storage_key_cur = storage_key_prev.
        // (Recall that storage operations are ordered first by account address,
        // then by storage_key, and finally by global_counter.)

        meta.lookup_any(|meta| {
            let global_counter_table =
                meta.query_fixed(global_counter_table, Rotation::cur());
            let global_counter_prev =
                meta.query_advice(global_counter, Rotation::prev());
            let global_counter =
                meta.query_advice(global_counter, Rotation::cur());
            let padding = meta.query_advice(padding, Rotation::cur());
            let is_not_padding = one.clone() - padding;
            let q_storage_not_first = q_storage_not_first_norm(meta);

            vec![(
                q_storage_not_first
                    * is_not_padding
                    * address_diff_is_zero.clone().is_zero_expression
                    * storage_key_diff_is_zero.clone().is_zero_expression
                    * (global_counter - global_counter_prev - one.clone()), // - 1 because it needs to be strictly monotone
                global_counter_table,
            )]
        });

        // TODO: monotone address for storage

        Config {
            q_target,
            address,
            address_diff_inv,
            global_counter,
            value,
            flag,
            padding,
            storage_key,
            storage_key_diff_inv,
            value_prev,
            global_counter_table,
            memory_address_table_zero,
            stack_address_table_zero,
            memory_value_table,
            address_diff_is_zero,
            address_monotone,
            padding_monotone,
            storage_key_diff_is_zero,
        }
    }

    /// Load lookup table / other fixed constants for this configuration.
    pub(crate) fn load(
        &self,
        layouter: &mut impl Layouter<F>,
    ) -> Result<(), Error> {
        layouter
            .assign_region(
                || "global counter table",
                |mut region| {
                    for idx in 0..=GLOBAL_COUNTER_MAX {
                        region.assign_fixed(
                            || "global counter table",
                            self.global_counter_table,
                            idx,
                            || Ok(F::from(idx as u64)),
                        )?;
                    }
                    Ok(())
                },
            )
            .ok();

        layouter
            .assign_region(
                || "memory value table",
                |mut region| {
                    for idx in 0..=255 {
                        region.assign_fixed(
                            || "memory value table",
                            self.memory_value_table,
                            idx,
                            || Ok(F::from(idx as u64)),
                        )?;
                    }
                    Ok(())
                },
            )
            .ok();

        layouter
            .assign_region(
                || "memory address table with zero",
                |mut region| {
                    for idx in 0..=MEMORY_ADDRESS_MAX {
                        region.assign_fixed(
                            || "address table with zero",
                            self.memory_address_table_zero,
                            idx,
                            || Ok(F::from(idx as u64)),
                        )?;
                    }
                    Ok(())
                },
            )
            .ok();

        layouter.assign_region(
            || "stack address table with zero",
            |mut region| {
                for idx in 0..=STACK_ADDRESS_MAX {
                    region.assign_fixed(
                        || "stack address table with zero",
                        self.stack_address_table_zero,
                        idx,
                        || Ok(F::from(idx as u64)),
                    )?;
                }
                Ok(())
            },
        )
    }

    fn assign_memory_ops(
        &self,
        region: &mut Region<F>,
        _randomness: F,
        ops: Vec<Operation<MemoryOp>>,
        address_diff_is_zero_chip: &IsZeroChip<F>,
    ) -> Result<Vec<BusMapping<F>>, Error> {
        let mut init_rows_num = 0;
        for (index, oper) in ops.iter().enumerate() {
            let op = oper.op();
            if index > 0 {
                if op.address() != ops[index - 1].op().address() {
                    init_rows_num += 1;
                }
            } else {
                init_rows_num += 1;
            }
        }

        if ops.len() + init_rows_num > MEMORY_ROWS_MAX {
            panic!("too many memory operations");
        }

        let mut bus_mappings: Vec<BusMapping<F>> = Vec::new();

        let mut address_prev = F::zero();
        let mut offset = 0;
        for (index, oper) in ops.iter().enumerate() {
            let op = oper.op();
            let address = F::from_bytes(&op.address().to_le_bytes()).unwrap();
            if SANITY_CHECK && address > F::from(MEMORY_ADDRESS_MAX as u64) {
                panic!(
                    "memory address out of range {:?} > {}",
                    address, MEMORY_ADDRESS_MAX
                );
            }
            let rwc = usize::from(oper.rwc());
            // value of memory op is of type u8, so random_linear_combine is not
            // needed here.
            let val = F::from(op.value() as u64);
            let mut target = 1;
            if index > 0 {
                target = 2;
            }

            // memory ops have init row
            if index == 0 || address != address_prev {
                self.init(region, offset, address, target)?;
                address_diff_is_zero_chip.assign(
                    region,
                    offset,
                    Some(address - address_prev),
                )?;
                target = 2;
                offset += 1;
            }

            let bus_mapping = self.assign_op(
                region,
                offset,
                address,
                rwc,
                val,
                op.rw().is_write(),
                target,
                F::zero(),
                F::zero(),
            )?;
            bus_mappings.push(bus_mapping);

            address_prev = address;
            offset += 1;
        }

        self.pad_rows(region, offset, 0, MEMORY_ROWS_MAX, 2)?;

        Ok(bus_mappings)
    }

    fn assign_stack_ops(
        &self,
        region: &mut Region<F>,
        randomness: F,
        ops: Vec<Operation<StackOp>>,
        address_diff_is_zero_chip: &IsZeroChip<F>,
    ) -> Result<Vec<BusMapping<F>>, Error> {
        if ops.len() > STACK_ROWS_MAX {
            panic!("too many stack operations");
        }
        let mut bus_mappings: Vec<BusMapping<F>> = Vec::new();

        let mut address_prev = F::zero();
        let mut offset = MEMORY_ROWS_MAX;
        for (index, oper) in ops.iter().enumerate() {
            let op = oper.op();
            if SANITY_CHECK && usize::from(*op.address()) > STACK_ADDRESS_MAX {
                panic!("stack address out of range");
            }
            let address = F::from(usize::from(*op.address()) as u64);
            let rwc = usize::from(oper.rwc());
            let val = RandomLinearCombination::random_linear_combine(
                op.value().to_le_bytes(),
                randomness,
            );
            let mut target = 1;
            if index > 0 {
                target = 3;
            }

            let bus_mapping = self.assign_op(
                region,
                offset,
                address,
                rwc,
                val,
                op.rw().is_write(),
                target,
                F::zero(),
                F::zero(),
            )?;
            bus_mappings.push(bus_mapping);

            address_diff_is_zero_chip.assign(
                region,
                offset,
                Some(address - address_prev),
            )?;

            address_prev = address;
            offset += 1;
        }

        self.pad_rows(region, offset, MEMORY_ROWS_MAX, STACK_ROWS_MAX, 3)?;

        Ok(bus_mappings)
    }

    fn assign_storage_ops(
        &self,
        region: &mut Region<F>,
        randomness: F,
        ops: Vec<Operation<StorageOp>>,
        address_diff_is_zero_chip: &IsZeroChip<F>,
        storage_key_diff_is_zero_chip: &IsZeroChip<F>,
    ) -> Result<Vec<BusMapping<F>>, Error> {
        if ops.len() > STORAGE_ROWS_MAX {
            panic!("too many storage operations");
        }
        let mut bus_mappings: Vec<BusMapping<F>> = Vec::new();

        let mut address_prev = F::zero();
        let mut storage_key_prev = F::zero();
        let mut offset = MEMORY_ROWS_MAX + STACK_ROWS_MAX;
        for (index, oper) in ops.iter().enumerate() {
            let op = oper.op();
            let rwc = usize::from(oper.rwc());

            // address in 160bits, so it can be put into F.
            // random_linear_combine is not needed here.
            let address = op.address().to_scalar().unwrap();

            let val = RandomLinearCombination::random_linear_combine(
                op.value().to_le_bytes(),
                randomness,
            );
            let val_prev = RandomLinearCombination::random_linear_combine(
                op.value_prev().to_le_bytes(),
                randomness,
            );
            let storage_key = RandomLinearCombination::random_linear_combine(
                op.key().to_le_bytes(),
                randomness,
            );

            let mut target = 1;
            if index > 0 {
                target = 4;
            }

            let bus_mapping = self.assign_op(
                region,
                offset,
                address,
                rwc,
                val,
                op.rw().is_write(),
                target,
                storage_key,
                val_prev,
            )?;
            bus_mappings.push(bus_mapping);

            address_diff_is_zero_chip.assign(
                region,
                offset,
                Some(address - address_prev),
            )?;

            storage_key_diff_is_zero_chip.assign(
                region,
                offset,
                Some(storage_key - storage_key_prev),
            )?;

            address_prev = address;
            storage_key_prev = storage_key;
            offset += 1;
        }

        self.pad_rows(
            region,
            offset,
            MEMORY_ROWS_MAX + STACK_ROWS_MAX,
            STORAGE_ROWS_MAX,
            4,
        )?;

        Ok(bus_mappings)
    }

    fn pad_rows(
        &self,
        region: &mut Region<F>,
        offset: usize,
        start_offset: usize,
        max_rows: usize,
        target: usize,
    ) -> Result<(), Error> {
        // We pad all remaining rows to avoid the check at the first unused row.
        // Without padding, (address_cur - address_prev) would not be zero at
        // the first unused row and some checks would be triggered.

        for i in offset..start_offset + max_rows {
            if i == start_offset {
                region.assign_fixed(
                    || "target",
                    self.q_target,
                    i,
                    || Ok(F::one()),
                )?;
            } else {
                region.assign_fixed(
                    || "target",
                    self.q_target,
                    i,
                    || Ok(F::from(target as u64)),
                )?;
            }
            region.assign_advice(
                || "padding",
                self.padding,
                i,
                || Ok(F::one()),
            )?;
            region.assign_advice(|| "memory", self.flag, i, || Ok(F::one()))?;
        }

        Ok(())
    }

    /// Assign cells.
    pub(crate) fn assign(
        &self,
        mut layouter: impl Layouter<F>,
        randomness: F,
        memory_ops: Vec<Operation<MemoryOp>>,
        stack_ops: Vec<Operation<StackOp>>,
        storage_ops: Vec<Operation<StorageOp>>,
    ) -> Result<Vec<BusMapping<F>>, Error> {
        let mut bus_mappings: Vec<BusMapping<F>> = Vec::new();

        let address_diff_is_zero_chip =
            IsZeroChip::construct(self.address_diff_is_zero.clone());

        let memory_address_monotone_chip =
            MonotoneChip::<F, MEMORY_ADDRESS_MAX, true, false>::construct(
                self.address_monotone.clone(),
            );
        memory_address_monotone_chip.load(&mut layouter)?;

        let padding_monotone_chip =
            MonotoneChip::<F, 1, true, false>::construct(
                self.padding_monotone.clone(),
            );
        padding_monotone_chip.load(&mut layouter)?;

        let storage_key_diff_is_zero_chip =
            IsZeroChip::construct(self.storage_key_diff_is_zero.clone());

        layouter.assign_region(
            || "State operations",
            |mut region| {
                let memory_mappings = self.assign_memory_ops(
                    &mut region,
                    randomness,
                    memory_ops.clone(),
                    &address_diff_is_zero_chip,
                );
                bus_mappings.extend(memory_mappings.unwrap());

                let stack_mappings = self.assign_stack_ops(
                    &mut region,
                    randomness,
                    stack_ops.clone(),
                    &address_diff_is_zero_chip,
                );
                bus_mappings.extend(stack_mappings.unwrap());

                let storage_mappings = self.assign_storage_ops(
                    &mut region,
                    randomness,
                    storage_ops.clone(),
                    &address_diff_is_zero_chip,
                    &storage_key_diff_is_zero_chip,
                );
                bus_mappings.extend(storage_mappings.unwrap());

                Ok(bus_mappings.clone())
            },
        )
    }

    /// Initialise first row for a new operation.
    fn init(
        &self,
        region: &mut Region<'_, F>,
        offset: usize,
        address: F,
        target: usize,
    ) -> Result<(), Error> {
        region.assign_advice(
            || "init address",
            self.address,
            offset,
            || Ok(address),
        )?;

        region.assign_advice(
            || "init global counter",
            self.global_counter,
            offset,
            || Ok(F::zero()),
        )?;

        region.assign_advice(
            || "init value",
            self.value,
            offset,
            || Ok(F::zero()),
        )?;

        region.assign_advice(
            || "init memory",
            self.flag,
            offset,
            || Ok(F::one()),
        )?;

        region.assign_fixed(
            || "target",
            self.q_target,
            offset,
            || Ok(F::from(target as u64)),
        )?;

        Ok(())
    }

    #[allow(clippy::too_many_arguments)]
    fn assign_op(
        &self,
        region: &mut Region<'_, F>,
        offset: usize,
        address: F,
        global_counter: usize,
        value: F,
        flag: bool,
        target: usize,
        storage_key: F,
        value_prev: F,
    ) -> Result<BusMapping<F>, Error> {
        let address = {
            let cell = region.assign_advice(
                || "address",
                self.address,
                offset,
                || Ok(address),
            )?;
            Variable::<F, F> {
                cell,
                field_elem: Some(address),
                value: Some(address),
            }
        };

        if SANITY_CHECK && global_counter > GLOBAL_COUNTER_MAX {
            panic!("global_counter out of range");
        }
        let global_counter = {
            let field_elem = F::from(global_counter as u64);

            let cell = region.assign_advice(
                || "global counter",
                self.global_counter,
                offset,
                || Ok(field_elem),
            )?;

            Variable::<usize, F> {
                cell,
                field_elem: Some(field_elem),
                value: Some(global_counter),
            }
        };

        let value = {
            let cell = region.assign_advice(
                || "value",
                self.value,
                offset,
                || Ok(value),
            )?;

            Variable::<F, F> {
                cell,
                field_elem: Some(value),
                value: Some(value),
            }
        };

        let storage_key = {
            let cell = region.assign_advice(
                || "storage key",
                self.storage_key,
                offset,
                || Ok(storage_key),
            )?;

            Variable::<F, F> {
                cell,
                field_elem: Some(storage_key),
                value: Some(storage_key),
            }
        };

        let value_prev = {
            let cell = region.assign_advice(
                || "value prev",
                self.value_prev,
                offset,
                || Ok(value_prev),
            )?;

            Variable::<F, F> {
                cell,
                field_elem: Some(value_prev),
                value: Some(value_prev),
            }
        };

        let flag = {
            let field_elem = F::from(flag as u64);
            let cell = region.assign_advice(
                || "flag",
                self.flag,
                offset,
                || Ok(field_elem),
            )?;

            Variable::<bool, F> {
                cell,
                field_elem: Some(field_elem),
                value: Some(flag),
            }
        };

        let target = {
            let value = Some(target);
            let field_elem = Some(F::from(target as u64));
            let cell = region.assign_fixed(
                || "target",
                self.q_target,
                offset,
                || Ok(F::from(target as u64)),
            )?;
            Variable::<usize, F> {
                cell,
                field_elem,
                value,
            }
        };

        Ok(BusMapping {
            global_counter,
            target,
            flag,
            address,
            value,
            storage_key,
            value_prev,
        })
    }
}

/// State Circuit struct.
#[derive(Default)]
pub struct StateCircuit<
    F: FieldExt,
    const SANITY_CHECK: bool,
    const GLOBAL_COUNTER_MAX: usize,
    const MEMORY_ROWS_MAX: usize,
    const MEMORY_ADDRESS_MAX: usize,
    const STACK_ROWS_MAX: usize,
    const STACK_ADDRESS_MAX: usize,
    const STORAGE_ROWS_MAX: usize,
> {
    /// randomness used in linear combination
    pub randomness: F,
    /// Memory Operations
    pub memory_ops: Vec<Operation<MemoryOp>>,
    /// Stack Operations
    pub stack_ops: Vec<Operation<StackOp>>,
    /// Storage Operations
    pub storage_ops: Vec<Operation<StorageOp>>,
}

impl<
        F: FieldExt,
        const SANITY_CHECK: bool,
        const GLOBAL_COUNTER_MAX: usize,
        const MEMORY_ROWS_MAX: usize,
        const MEMORY_ADDRESS_MAX: usize,
        const STACK_ROWS_MAX: usize,
        const STACK_ADDRESS_MAX: usize,
        const STORAGE_ROWS_MAX: usize,
    >
    StateCircuit<
        F,
        SANITY_CHECK,
        GLOBAL_COUNTER_MAX,
        MEMORY_ROWS_MAX,
        MEMORY_ADDRESS_MAX,
        STACK_ROWS_MAX,
        STACK_ADDRESS_MAX,
        STORAGE_ROWS_MAX,
    >
{
    /// Use memory_ops, stack_ops, storage_ops to build a StateCircuit instance.
    pub fn new(
        randomness: F,
        memory_ops: Vec<Operation<MemoryOp>>,
        stack_ops: Vec<Operation<StackOp>>,
        storage_ops: Vec<Operation<StorageOp>>,
    ) -> Self {
        Self {
            randomness,
            memory_ops,
            stack_ops,
            storage_ops,
        }
    }
}

impl<
        F: FieldExt,
        const SANITY_CHECK: bool,
        const GLOBAL_COUNTER_MAX: usize,
        const MEMORY_ROWS_MAX: usize,
        const MEMORY_ADDRESS_MAX: usize,
        const STACK_ROWS_MAX: usize,
        const STACK_ADDRESS_MAX: usize,
        const STORAGE_ROWS_MAX: usize,
    > Circuit<F>
    for StateCircuit<
        F,
        SANITY_CHECK,
        GLOBAL_COUNTER_MAX,
        MEMORY_ROWS_MAX,
        MEMORY_ADDRESS_MAX,
        STACK_ROWS_MAX,
        STACK_ADDRESS_MAX,
        STORAGE_ROWS_MAX,
    >
{
    type Config = Config<
        F,
        SANITY_CHECK,
        GLOBAL_COUNTER_MAX,
        MEMORY_ROWS_MAX,
        MEMORY_ADDRESS_MAX,
        STACK_ROWS_MAX,
        STACK_ADDRESS_MAX,
        STORAGE_ROWS_MAX,
    >;
    type FloorPlanner = SimpleFloorPlanner;

    fn without_witnesses(&self) -> Self {
        Self::default()
    }

    fn configure(meta: &mut ConstraintSystem<F>) -> Self::Config {
        Config::configure(meta)
    }

    fn synthesize(
        &self,
        config: Self::Config,
        mut layouter: impl Layouter<F>,
    ) -> Result<(), Error> {
        config.load(&mut layouter)?;
        config.assign(
            layouter,
            self.randomness,
            self.memory_ops.clone(),
            self.stack_ops.clone(),
            self.storage_ops.clone(),
        )?;

        Ok(())
    }
}
#[cfg(test)]
mod tests {
    use super::*;
    use bus_mapping::bytecode;
    use bus_mapping::mock;
<<<<<<< HEAD
    use bus_mapping::operation::{
        MemoryOp, Operation, RWCounter, StackOp, StorageOp, RW,
    };
    use eth_types::evm_types::{MemoryAddress, StackAddress};
    use eth_types::{address, Word};
=======

    use bus_mapping::operation::{MemoryOp, Operation, StackOp, StorageOp, RW};
    use halo2::arithmetic::BaseExt;
>>>>>>> efb92cad
    use halo2::dev::{
        MockProver, VerifyFailure::ConstraintNotSatisfied,
        VerifyFailure::Lookup,
    };
<<<<<<< HEAD
    use pairing::bn256::Fr as Fp;
=======

    use pairing::bn256::Fr;
>>>>>>> efb92cad

    macro_rules! test_state_circuit {
        ($k:expr, $global_counter_max:expr, $memory_rows_max:expr, $memory_address_max:expr, $stack_rows_max:expr, $stack_address_max:expr, $storage_rows_max:expr, $memory_ops:expr, $stack_ops:expr, $storage_ops:expr, $result:expr) => {{
            let circuit = StateCircuit::<
                Fr,
                true,
                $global_counter_max,
                $memory_rows_max,
                $memory_address_max,
                $stack_rows_max,
                $stack_address_max,
                $storage_rows_max,
            > {
                randomness: Fr::rand(),
                memory_ops: $memory_ops,
                stack_ops: $stack_ops,
                storage_ops: $storage_ops,
            };

            let prover = MockProver::<Fr>::run($k, &circuit, vec![]).unwrap();
            assert_eq!(prover.verify(), $result);
        }};
    }

    macro_rules! test_state_circuit_error {
        ($k:expr, $global_counter_max:expr, $memory_rows_max:expr, $memory_address_max:expr, $stack_rows_max:expr, $stack_address_max:expr, $storage_rows_max:expr, $memory_ops:expr, $stack_ops:expr, $storage_ops:expr) => {{
            let circuit = StateCircuit::<
                Fr,
                false,
                $global_counter_max,
                $memory_rows_max,
                $memory_address_max,
                $stack_rows_max,
                $stack_address_max,
                $storage_rows_max,
            > {
                randomness: Fr::rand(),
                memory_ops: $memory_ops,
                stack_ops: $stack_ops,
                storage_ops: $storage_ops,
            };

            let prover = MockProver::<Fr>::run($k, &circuit, vec![]).unwrap();
            assert!(prover.verify().is_err());
        }};
    }

    fn constraint_not_satisfied(
        row: usize,
        gate_index: usize,
        gate_name: &'static str,
        index: usize,
    ) -> halo2::dev::VerifyFailure {
        ConstraintNotSatisfied {
            constraint: ((gate_index, gate_name).into(), index, "").into(),
            row,
            cell_values: vec![],
        }
    }

    fn lookup_fail(
        row: usize,
        lookup_index: usize,
    ) -> halo2::dev::VerifyFailure {
        Lookup { lookup_index, row }
    }

    #[test]
    fn state_circuit() {
        let memory_op_0 = Operation::new(
            RWCounter::from(12),
            MemoryOp::new(RW::WRITE, 1, MemoryAddress::from(0), 32),
        );
        let memory_op_1 = Operation::new(
            RWCounter::from(24),
            MemoryOp::new(RW::READ, 1, MemoryAddress::from(0), 32),
        );

        let memory_op_2 = Operation::new(
            RWCounter::from(17),
            MemoryOp::new(RW::WRITE, 1, MemoryAddress::from(1), 32),
        );
        let memory_op_3 = Operation::new(
            RWCounter::from(87),
            MemoryOp::new(RW::READ, 1, MemoryAddress::from(1), 32),
        );

        let stack_op_0 = Operation::new(
            RWCounter::from(17),
            StackOp::new(RW::WRITE, 1, StackAddress::from(1), Word::from(32)),
        );
        let stack_op_1 = Operation::new(
            RWCounter::from(87),
            StackOp::new(RW::READ, 1, StackAddress::from(1), Word::from(32)),
        );

        let storage_op_0 = Operation::new(
            RWCounter::from(17),
            StorageOp::new(
                RW::WRITE,
                address!("0x0000000000000000000000000000000000000001"),
                Word::from(0x40),
                Word::from(32),
                Word::from(0),
            ),
        );
        let storage_op_1 = Operation::new(
            RWCounter::from(18),
            StorageOp::new(
                RW::WRITE,
                address!("0x0000000000000000000000000000000000000001"),
                Word::from(0x40),
                Word::from(32),
                Word::from(32),
            ),
        );
        let storage_op_2 = Operation::new(
            RWCounter::from(19),
            StorageOp::new(
                RW::WRITE,
                address!("0x0000000000000000000000000000000000000001"),
                Word::from(0x40),
                Word::from(32),
                Word::from(32),
            ),
        );

        test_state_circuit!(
            14,
            2000,
            100,
            2,
            100,
            1023,
            1000,
            vec![memory_op_0, memory_op_1, memory_op_2, memory_op_3],
            vec![stack_op_0, stack_op_1],
            vec![storage_op_0, storage_op_1, storage_op_2],
            Ok(())
        );
    }

    #[test]
    fn no_stack_padding() {
        let memory_op_0 = Operation::new(
            RWCounter::from(12),
            MemoryOp::new(RW::WRITE, 1, MemoryAddress::from(0), 32),
        );
        let memory_op_1 = Operation::new(
            RWCounter::from(24),
            MemoryOp::new(RW::READ, 1, MemoryAddress::from(0), 32),
        );

        let memory_op_2 = Operation::new(
            RWCounter::from(17),
            MemoryOp::new(RW::WRITE, 1, MemoryAddress::from(1), 32),
        );
        let memory_op_3 = Operation::new(
            RWCounter::from(87),
            MemoryOp::new(RW::READ, 1, MemoryAddress::from(1), 32),
        );

        let stack_op_0 = Operation::new(
            RWCounter::from(17),
            StackOp::new(RW::WRITE, 1, StackAddress::from(1), Word::from(32)),
        );
        let stack_op_1 = Operation::new(
            RWCounter::from(87),
            StackOp::new(RW::READ, 1, StackAddress::from(1), Word::from(32)),
        );

        const STACK_ROWS_MAX: usize = 2;
        test_state_circuit!(
            14,
            2000,
            100,
            STACK_ROWS_MAX,
            100,
            1023,
            1000,
            vec![memory_op_0, memory_op_1, memory_op_2, memory_op_3],
            vec![stack_op_0, stack_op_1],
            vec![],
            Ok(())
        );
    }

    #[test]
    fn same_address_read() {
        let memory_op_0 = Operation::new(
            RWCounter::from(12),
            MemoryOp::new(RW::WRITE, 1, MemoryAddress::from(0), 31),
        );
        let memory_op_1 = Operation::new(
            RWCounter::from(24),
            MemoryOp::new(
                RW::READ,
                1,
                MemoryAddress::from(0),
                32,
                /* This should fail as it not the same value as in previous
                 * write op */
            ),
        );

        let stack_op_0 = Operation::new(
            RWCounter::from(19),
            StackOp::new(RW::WRITE, 1, StackAddress::from(0), Word::from(12)),
        );
        let stack_op_1 = Operation::new(
            RWCounter::from(28),
            StackOp::new(
                RW::READ,
                1,
                StackAddress::from(0),
                Word::from(13),
                /* This should fail as it not the same value as in previous
                 * write op */
            ),
        );

        const MEMORY_ROWS_MAX: usize = 7;
        test_state_circuit_error!(
            14,
            2000,
            MEMORY_ROWS_MAX,
            1000,
            100,
            1023,
            1000,
            vec![memory_op_0, memory_op_1],
            vec![stack_op_0, stack_op_1],
            vec![]
        );
    }

    #[test]
    fn first_write() {
        let stack_op_0 = Operation::new(
            RWCounter::from(28),
            StackOp::new(RW::READ, 1, StackAddress::from(0), Word::from(13)),
        );

        let storage_op_0 = Operation::new(
            RWCounter::from(17),
            StorageOp::new(
                RW::READ, /* Fails because the first storage op needs to be
                           * write. */
                address!("0x0000000000000000000000000000000000000002"),
                Word::from(0x40),
                Word::from(32),
                Word::from(0),
            ),
        );
        let storage_op_1 = Operation::new(
            RWCounter::from(18),
            StorageOp::new(
                RW::READ, /* Fails because when storage key changes, the op
                           * needs to be write. */
                address!("0x0000000000000000000000000000000000000002"),
                Word::from(0x41),
                Word::from(32),
                Word::from(0),
            ),
        );

        let storage_op_2 = Operation::new(
            RWCounter::from(19),
            StorageOp::new(
                RW::READ, /* Fails because when address changes, the op
                           * needs to be write. */
                address!("0x0000000000000000000000000000000000000003"),
                Word::from(0x40),
                /* Intentionally different storage key as the last one in the previous ops to
                have two conditions met. */
                Word::from(32),
                Word::from(0),
            ),
        );

        const MEMORY_ROWS_MAX: usize = 2;
        const STORAGE_ROWS_MAX: usize = 2;
        test_state_circuit_error!(
            14,
            2000,
            MEMORY_ROWS_MAX,
            1000,
            STORAGE_ROWS_MAX,
            1023,
            1000,
            vec![],
            vec![stack_op_0],
            vec![storage_op_0, storage_op_1, storage_op_2]
        );
    }

    #[test]
    fn max_values() {
        let memory_op_0 = Operation::new(
            RWCounter::from(12),
            MemoryOp::new(
                RW::WRITE,
                1,
                MemoryAddress::from(MEMORY_ADDRESS_MAX),
                32,
            ),
        );
        let memory_op_1 = Operation::new(
            RWCounter::from(GLOBAL_COUNTER_MAX),
            MemoryOp::new(
                RW::READ,
                1,
                MemoryAddress::from(MEMORY_ADDRESS_MAX),
                32,
            ),
        );
        let memory_op_2 = Operation::new(
            RWCounter::from(GLOBAL_COUNTER_MAX + 1),
            MemoryOp::new(
                RW::WRITE,
                1,
                MemoryAddress::from(MEMORY_ADDRESS_MAX),
                32,
            ),
        );

        let memory_op_3 = Operation::new(
            RWCounter::from(12),
            MemoryOp::new(
                RW::WRITE,
                1,
                MemoryAddress::from(MEMORY_ADDRESS_MAX + 1),
                32,
            ),
        );
        let memory_op_4 = Operation::new(
            RWCounter::from(24),
            MemoryOp::new(
                RW::READ,
                1,
                MemoryAddress::from(MEMORY_ADDRESS_MAX + 1),
                32,
            ),
        );

        let stack_op_0 = Operation::new(
            RWCounter::from(12),
            StackOp::new(
                RW::WRITE,
                1,
                StackAddress::from(STACK_ADDRESS_MAX),
                Word::from(12),
            ),
        );
        let stack_op_1 = Operation::new(
            RWCounter::from(24),
            StackOp::new(
                RW::READ,
                1,
                StackAddress::from(STACK_ADDRESS_MAX),
                Word::from(12),
            ),
        );

        let stack_op_2 = Operation::new(
            RWCounter::from(17),
            StackOp::new(
                RW::WRITE,
                1,
                StackAddress::from(STACK_ADDRESS_MAX + 1),
                Word::from(12),
            ),
        );
        let stack_op_3 = Operation::new(
            RWCounter::from(GLOBAL_COUNTER_MAX + 1),
            StackOp::new(
                RW::WRITE,
                1,
                StackAddress::from(STACK_ADDRESS_MAX + 1),
                Word::from(12),
            ),
        );

        // Small MEMORY_MAX_ROWS is set to avoid having padded rows (all padded
        // rows would fail because of the address they would have - the
        // address of the last unused row)
        const MEMORY_ROWS_MAX: usize = 7;
        const STACK_ROWS_MAX: usize = 7;
        const STORAGE_ROWS_MAX: usize = 7;
        const GLOBAL_COUNTER_MAX: usize = 60000;
        const MEMORY_ADDRESS_MAX: usize = 100;
        const STACK_ADDRESS_MAX: usize = 1023;

        test_state_circuit_error!(
            16,
            GLOBAL_COUNTER_MAX,
            MEMORY_ROWS_MAX,
            MEMORY_ADDRESS_MAX,
            STACK_ROWS_MAX,
            STACK_ADDRESS_MAX,
            STORAGE_ROWS_MAX,
            vec![
                memory_op_0,
                memory_op_1,
                memory_op_2,
                memory_op_3,
                memory_op_4
            ],
            vec![stack_op_0, stack_op_1, stack_op_2, stack_op_3],
            vec![]
        );
    }

    #[test]
    fn max_values_first_row() {
        // first row of a target needs to be checked for address to be in range
        // too
        let memory_op_0 = Operation::new(
            RWCounter::from(12),
            MemoryOp::new(
                RW::WRITE,
                1,
                MemoryAddress::from(MEMORY_ADDRESS_MAX + 1),
                // This address is not in the allowed range
                32,
            ),
        );

        let stack_op_0 = Operation::new(
            RWCounter::from(12),
            StackOp::new(
                RW::WRITE,
                1,
                StackAddress::from(STACK_ADDRESS_MAX + 1),
                Word::from(12),
            ),
        );
        let stack_op_1 = Operation::new(
            RWCounter::from(24),
            StackOp::new(
                RW::READ,
                1,
                StackAddress::from(STACK_ADDRESS_MAX + 1),
                Word::from(12),
            ),
        );

        // Small MEMORY_MAX_ROWS is set to avoid having padded rows (all padded
        // rows would fail because of the address they would have - the
        // address of the last unused row)
        const MEMORY_ROWS_MAX: usize = 2;
        const STACK_ROWS_MAX: usize = 2;
        const STORAGE_ROWS_MAX: usize = 2;
        const GLOBAL_COUNTER_MAX: usize = 60000;
        const MEMORY_ADDRESS_MAX: usize = 100;
        const STACK_ADDRESS_MAX: usize = 1023;

        test_state_circuit_error!(
            16,
            GLOBAL_COUNTER_MAX,
            MEMORY_ROWS_MAX,
            MEMORY_ADDRESS_MAX,
            STACK_ROWS_MAX,
            STACK_ADDRESS_MAX,
            STORAGE_ROWS_MAX,
            vec![memory_op_0],
            vec![stack_op_0, stack_op_1],
            vec![]
        );
    }

    #[test]
    fn non_monotone_global_counter() {
        let memory_op_0 = Operation::new(
            RWCounter::from(1352),
            MemoryOp::new(RW::WRITE, 1, MemoryAddress::from(0), 32),
        );
        let memory_op_1 = Operation::new(
            RWCounter::from(1255),
            MemoryOp::new(RW::READ, 1, MemoryAddress::from(0), 32),
        );

        // fails because it needs to be strictly monotone
        let memory_op_2 = Operation::new(
            RWCounter::from(1255),
            MemoryOp::new(RW::WRITE, 1, MemoryAddress::from(0), 32),
        );

        let stack_op_0 = Operation::new(
            RWCounter::from(228),
            StackOp::new(RW::WRITE, 1, StackAddress::from(1), Word::from(12)),
        );
        let stack_op_1 = Operation::new(
            RWCounter::from(217),
            StackOp::new(RW::READ, 1, StackAddress::from(1), Word::from(12)),
        );
        let stack_op_2 = Operation::new(
            RWCounter::from(217),
            StackOp::new(RW::READ, 1, StackAddress::from(1), Word::from(12)),
        );

        let storage_op_0 = Operation::new(
            RWCounter::from(301),
            StorageOp::new(
                RW::WRITE,
                address!("0x0000000000000000000000000000000000000001"),
                Word::from(0x40),
                Word::from(32),
                Word::from(0),
            ),
        );
        let storage_op_1 = Operation::new(
            RWCounter::from(302),
            StorageOp::new(
                RW::READ,
                address!("0x0000000000000000000000000000000000000001"),
                Word::from(0x40),
                Word::from(32),
                Word::from(0),
            ),
        );
        let storage_op_2 = Operation::new(
            RWCounter::from(302),
            StorageOp::new(
                RW::READ,
                /*fails because the address and
                 * storage key are the same as in
                 * the previous row */
                address!("0x0000000000000000000000000000000000000001"),
                Word::from(0x40),
                Word::from(32),
                Word::from(0),
            ),
        );
        let storage_op_3 = Operation::new(
            RWCounter::from(297),
            StorageOp::new(
                RW::WRITE,
                // Global counter goes down, but it doesn't fail because
                // the storage key is not the same as in the previous row.
                address!("0x0000000000000000000000000000000000000001"),
                Word::from(0x41),
                Word::from(32),
                Word::from(32),
            ),
        );

        let storage_op_4 = Operation::new(
            RWCounter::from(296),
            StorageOp::new(
                RW::WRITE,
                // Global counter goes down, but it doesn't fail because the
                // address is not the same as in the previous row (while the
                // storage key is).
                address!("0x0000000000000000000000000000000000000002"),
                Word::from(0x41),
                Word::from(32),
                Word::from(0),
            ),
        );

        const MEMORY_ROWS_MAX: usize = 100;
        const STACK_ROWS_MAX: usize = 100;
        test_state_circuit_error!(
            15,
            10000,
            MEMORY_ROWS_MAX,
            10000,
            STACK_ROWS_MAX,
            1023,
            1000,
            vec![memory_op_0, memory_op_1, memory_op_2],
            vec![stack_op_0, stack_op_1, stack_op_2],
            vec![
                storage_op_0,
                storage_op_1,
                storage_op_2,
                storage_op_3,
                storage_op_4
            ]
        );
    }

    #[test]
    fn non_monotone_address() {
        let memory_op_0 = Operation::new(
            RWCounter::from(1352),
            MemoryOp::new(RW::WRITE, 1, MemoryAddress::from(0), 32),
        );
        let memory_op_1 = Operation::new(
            RWCounter::from(1255),
            MemoryOp::new(RW::WRITE, 1, MemoryAddress::from(1), 32),
        );

        // fails because it's not monotone
        let memory_op_2 = Operation::new(
            RWCounter::from(1255),
            MemoryOp::new(RW::WRITE, 1, MemoryAddress::from(0), 32),
        );

        let stack_op_0 = Operation::new(
            RWCounter::from(228),
            StackOp::new(RW::WRITE, 1, StackAddress::from(0), Word::from(12)),
        );
        let stack_op_1 = Operation::new(
            RWCounter::from(229),
            StackOp::new(RW::WRITE, 1, StackAddress::from(1), Word::from(12)),
        );
        let stack_op_2 = Operation::new(
            RWCounter::from(230),
            StackOp::new(
                RW::WRITE,
                1,
                StackAddress::from(0), /* this fails because the
                                        * address is not
                                        * monotone */
                Word::from(12),
            ),
        );

        const MEMORY_ROWS_MAX: usize = 10;
        test_state_circuit_error!(
            14,
            10000,
            MEMORY_ROWS_MAX,
            10000,
            10,
            1023,
            1000,
            vec![memory_op_0, memory_op_1, memory_op_2],
            vec![stack_op_0, stack_op_1, stack_op_2],
            vec![]
        );
    }

    #[test]
    fn storage() {
        let storage_op_0 = Operation::new(
            RWCounter::from(18),
            StorageOp::new(
                RW::WRITE,
                address!("0x0000000000000000000000000000000000000001"),
                Word::from(0x40),
                Word::from(32),
                Word::from(0),
            ),
        );
        let storage_op_1 = Operation::new(
            RWCounter::from(19),
            StorageOp::new(
                RW::READ,
                address!("0x0000000000000000000000000000000000000001"),
                Word::from(0x40),
                Word::from(33), /* Fails because it is READ op
                                 * and not the same
                                 * value as in the previous
                                 * row. */
                Word::from(0),
            ),
        );
        let storage_op_2 = Operation::new(
            RWCounter::from(20),
            StorageOp::new(
                RW::WRITE,
                address!("0x0000000000000000000000000000000000000001"),
                Word::from(0x40),
                Word::from(32),
                Word::from(0), /* Fails because not the same
                                * as value in the previous row - note: this
                                * is WRITE. */
            ),
        );
        let storage_op_3 = Operation::new(
            RWCounter::from(21),
            StorageOp::new(
                RW::READ,
                address!("0x0000000000000000000000000000000000000001"),
                Word::from(0x40),
                Word::from(32),
                Word::from(1), /* Fails because not the same
                                * as value_prev in the previous row - note:
                                * this is READ. */
            ),
        );

        const MEMORY_ROWS_MAX: usize = 2;
        const STORAGE_ROWS_MAX: usize = 2;
        test_state_circuit_error!(
            14,
            2000,
            MEMORY_ROWS_MAX,
            1000,
            STORAGE_ROWS_MAX,
            1023,
            1000,
            vec![],
            vec![],
            vec![storage_op_0, storage_op_1, storage_op_2, storage_op_3]
        );
    }

    #[test]
    fn trace() {
        let bytecode = bytecode! {
            PUSH1(0x80)
            PUSH1(0x40)
            MSTORE
            #[start]
            PUSH1(0x40)
            MLOAD
            STOP
        };
        let block =
            mock::BlockData::new_single_tx_trace_code_at_start(&bytecode)
                .unwrap();
        let mut builder = block.new_circuit_input_builder();
        builder.handle_tx(&block.eth_tx, &block.geth_trace).unwrap();

        let stack_ops = builder.block.container.sorted_stack();

        test_state_circuit!(
            14,
            2000,
            100,
            2,
            100,
            1023,
            1000,
            vec![],
            stack_ops,
            vec![],
            Ok(())
        );
    }
}<|MERGE_RESOLUTION|>--- conflicted
+++ resolved
@@ -6,13 +6,8 @@
         Variable,
     },
 };
-<<<<<<< HEAD
-=======
-use bus_mapping::eth_types::ToLittleEndian;
-use bus_mapping::eth_types::ToScalar;
->>>>>>> efb92cad
 use bus_mapping::operation::{MemoryOp, Operation, StackOp, StorageOp};
-use eth_types::ToScalar;
+use eth_types::{ToLittleEndian, ToScalar};
 use halo2::{
     circuit::{Layouter, Region, SimpleFloorPlanner},
     plonk::{
@@ -1326,27 +1321,17 @@
     use super::*;
     use bus_mapping::bytecode;
     use bus_mapping::mock;
-<<<<<<< HEAD
     use bus_mapping::operation::{
         MemoryOp, Operation, RWCounter, StackOp, StorageOp, RW,
     };
     use eth_types::evm_types::{MemoryAddress, StackAddress};
     use eth_types::{address, Word};
-=======
-
-    use bus_mapping::operation::{MemoryOp, Operation, StackOp, StorageOp, RW};
     use halo2::arithmetic::BaseExt;
->>>>>>> efb92cad
     use halo2::dev::{
         MockProver, VerifyFailure::ConstraintNotSatisfied,
         VerifyFailure::Lookup,
     };
-<<<<<<< HEAD
-    use pairing::bn256::Fr as Fp;
-=======
-
     use pairing::bn256::Fr;
->>>>>>> efb92cad
 
     macro_rules! test_state_circuit {
         ($k:expr, $global_counter_max:expr, $memory_rows_max:expr, $memory_address_max:expr, $stack_rows_max:expr, $stack_address_max:expr, $storage_rows_max:expr, $memory_ops:expr, $stack_ops:expr, $storage_ops:expr, $result:expr) => {{
