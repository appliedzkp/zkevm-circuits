use crate::{
    evm_circuit::util::RandomLinearCombination,
    gadget::{
        is_zero::{IsZeroChip, IsZeroConfig, IsZeroInstruction},
        monotone::{MonotoneChip, MonotoneConfig},
        Variable,
    },
};
use bus_mapping::operation::{MemoryOp, Operation, StackOp, StorageOp};
use eth_types::{ToLittleEndian, ToScalar};
use halo2::{
    circuit::{Layouter, Region, SimpleFloorPlanner},
    plonk::{Advice, Circuit, Column, ConstraintSystem, Error, Expression, Fixed, VirtualCells},
    poly::Rotation,
};

use pairing::arithmetic::FieldExt;

/*
Example state table:

| q_target | address | global_counter | value | flag | padding | storage_key | value_prev |
-------------------------------------------------------------------------------------------
|    1     |    0    |       0        |  0    |   1  |    0    |             |            |   // init row (write value 0)
|    2     |    0    |       12       |  12   |   1  |    0    |             |            |
|    2     |    0    |       24       |  12   |   0  |    0    |             |            |
|    2     |    1    |       0        |  0    |   1  |    0    |             |            |   // init row (write value 0)
|    2     |    1    |       2        |  12   |   0  |    0    |             |            |
|    2     |         |                |       |      |    1    |             |            |   // padding
|    2     |         |                |       |      |    1    |             |            |   // padding
|    1     |    0    |       3        |  4    |   1  |    0    |             |            |
|    3     |    0    |       17       |  32   |   1  |    0    |             |            |
|    3     |    0    |       89       |  32   |   0  |    0    |             |            |
|    3     |    1    |       48       |  32   |   1  |    0    |             |            |
|    3     |    1    |       49       |  32   |   0  |    0    |             |            |
|    3     |         |                |       |      |    1    |             |            |   // padding
|    1     |    1    |       55       |  32   |   1  |    0    |      5      |     0      |   // first storage op at the new address has to be write
|    4     |    1    |       56       |  33   |   1  |    0    |      8      |     32     |
|    4     |         |                |       |      |    1    |             |            |   // padding
*/

// q_target:
// 1 - first row of either target (Note: only the first row, not all init rows)
// 2 - memory
// 3 - stack
// 4 - storage

// address presents memory address, stack pointer, and account address for
// memory, stack, and storage ops respectively two columns are not displayed:
// address_diff and storage_key_diff (needed to check whether the address or
// storage_key changed) storage_key and value_prev are needed for storage ops
// only padding specifies whether the row is just a padding to fill all the rows
// that are intended for a particular target

/*
Example bus mapping:
// TODO: this is going to change

| target | address | global_counter | value | storage_key | value_prev | flag |
-------------------------------------------------------------------------------
|    2   |    0    |       12       |  12   |             |            |  1   |
|    2   |    0    |       24       |  12   |             |            |  0   |
|    2   |    1    |       2        |  12   |             |            |  0   |
|    1   |    0    |       3        |  4    |             |            |  1   |
|    3   |    0    |       17       |  32   |             |            |  1   |
|    3   |    0    |       89       |  32   |             |            |  0   |
|    3   |    1    |       48       |  32   |             |            |  1   |
|    3   |    1    |       49       |  32   |             |            |  0   |
*/

/// A mapping derived from witnessed memory operations.
/// TODO: The complete version of this mapping will involve storage, stack,
/// and opcode details as well.
#[derive(Clone, Debug)]
pub(crate) struct BusMapping<F: FieldExt> {
    global_counter: Variable<usize, F>,
    target: Variable<usize, F>,
    flag: Variable<bool, F>,
    address: Variable<F, F>,
    value: Variable<F, F>,
    storage_key: Variable<F, F>,
    value_prev: Variable<F, F>,
}

#[derive(Clone, Debug)]
pub struct Config<
    F: FieldExt,
    // When SANITY_CHECK is true, max_address/global_counter/stack_address are
    // required to be in the range of
    // MEMORY_ADDRESS_MAX/GLOBAL_COUNTER_MAX/STACK_ADDRESS_MAX during circuit
    // synthesis
    const SANITY_CHECK: bool,
    const GLOBAL_COUNTER_MAX: usize,
    const MEMORY_ROWS_MAX: usize,
    const MEMORY_ADDRESS_MAX: usize,
    const STACK_ROWS_MAX: usize,
    const STACK_ADDRESS_MAX: usize,
    const STORAGE_ROWS_MAX: usize,
> {
    q_target: Column<Fixed>,
    address: Column<Advice>, /* used for memory address, stack pointer, and
                              * account address (for storage) */
    address_diff_inv: Column<Advice>,
    global_counter: Column<Advice>,
    value: Column<Advice>,
    flag: Column<Advice>,
    padding: Column<Advice>,
    storage_key: Column<Advice>,
    storage_key_diff_inv: Column<Advice>,
    value_prev: Column<Advice>,
    global_counter_table: Column<Fixed>,
    memory_address_table_zero: Column<Fixed>,
    stack_address_table_zero: Column<Fixed>,
    memory_value_table: Column<Fixed>,
    address_diff_is_zero: IsZeroConfig<F>,
    address_monotone: MonotoneConfig,
    padding_monotone: MonotoneConfig,
    storage_key_diff_is_zero: IsZeroConfig<F>,
}

impl<
        F: FieldExt,
        const SANITY_CHECK: bool,
        const GLOBAL_COUNTER_MAX: usize,
        const MEMORY_ROWS_MAX: usize,
        const MEMORY_ADDRESS_MAX: usize,
        const STACK_ROWS_MAX: usize,
        const STACK_ADDRESS_MAX: usize,
        const STORAGE_ROWS_MAX: usize,
    >
    Config<
        F,
        SANITY_CHECK,
        GLOBAL_COUNTER_MAX,
        MEMORY_ROWS_MAX,
        MEMORY_ADDRESS_MAX,
        STACK_ROWS_MAX,
        STACK_ADDRESS_MAX,
        STORAGE_ROWS_MAX,
    >
{
    /// Set up custom gates and lookup arguments for this configuration.
    pub(crate) fn configure(meta: &mut ConstraintSystem<F>) -> Self {
        let q_target = meta.fixed_column();
        let address = meta.advice_column();
        let address_diff_inv = meta.advice_column();
        let global_counter = meta.advice_column();
        let value = meta.advice_column();
        let flag = meta.advice_column();
        let padding = meta.advice_column();
        let storage_key = meta.advice_column();
        let storage_key_diff_inv = meta.advice_column();
        let value_prev = meta.advice_column();
        let global_counter_table = meta.fixed_column();
        let memory_address_table_zero = meta.fixed_column();
        let stack_address_table_zero = meta.fixed_column();
        let memory_value_table = meta.fixed_column();

        let one = Expression::Constant(F::one());
        let two = Expression::Constant(F::from(2));
        let three = Expression::Constant(F::from(3));
        let four = Expression::Constant(F::from(4));

        let q_memory_first = |meta: &mut VirtualCells<F>| {
            // For first memory row it holds q_target_cur = 1 and q_target_next
            // = 2.
            let q_target_cur = meta.query_fixed(q_target, Rotation::cur());
            let q_target_next = meta.query_fixed(q_target, Rotation::next());
            // q_target_cur must be 1
            // q_target_next must be 2

            q_target_cur.clone()
                * (two.clone() - q_target_cur.clone())
                * (three.clone() - q_target_cur.clone())
                * (four.clone() - q_target_cur)
                * (q_target_next.clone() - one.clone())
                * (three.clone() - q_target_next.clone())
                * (four.clone() - q_target_next)
        };

        let q_memory_first_norm = |meta: &mut VirtualCells<F>| {
            let e = q_memory_first(meta);
            // q_memory_first is 12 when q_target_cur is 1 and q_target_next is
            // 2, we use 1/12 to normalize the value
            let inv = F::from(12_u64).invert().unwrap();
            let i = Expression::Constant(inv);

            e * i
        };

        let q_memory_not_first = |meta: &mut VirtualCells<F>| {
            let q_target = meta.query_fixed(q_target, Rotation::cur());

            q_target.clone()
                * (q_target.clone() - one.clone())
                * (three.clone() - q_target.clone())
                * (four.clone() - q_target)
        };

        let q_memory_not_first_norm = |meta: &mut VirtualCells<F>| {
            let e = q_memory_not_first(meta);
            // q_memory_not_first is 4 when target is 2, we use 1/4 to normalize
            // the value
            let inv = F::from(4_u64).invert().unwrap();
            let i = Expression::Constant(inv);

            e * i
        };

        let q_stack_first = |meta: &mut VirtualCells<F>| {
            let q_target_cur = meta.query_fixed(q_target, Rotation::cur());
            let q_target_next = meta.query_fixed(q_target, Rotation::next());
            q_target_cur.clone()
                * (two.clone() - q_target_cur.clone())
                * (three.clone() - q_target_cur.clone())
                * (four.clone() - q_target_cur)
                * (q_target_next.clone() - one.clone())
                * (q_target_next.clone() - two.clone())
                * (four.clone() - q_target_next)
        };

        let q_stack_first_norm = |meta: &mut VirtualCells<F>| {
            let e = q_stack_first(meta);
            // q_stack_first is 12, we use 1/12 to normalize the value
            let inv = F::from(12_u64).invert().unwrap();
            let i = Expression::Constant(inv);

            e * i
        };

        let q_stack_not_first = |meta: &mut VirtualCells<F>| {
            let q_target = meta.query_fixed(q_target, Rotation::cur());

            q_target.clone()
                * (q_target.clone() - one.clone())
                * (q_target.clone() - two.clone())
                * (four.clone() - q_target)
        };

        let q_stack_not_first_norm = |meta: &mut VirtualCells<F>| {
            let e = q_stack_not_first(meta);
            // q_stack_not_first is 6 when target is 3, we use 1/6 to normalize
            // the value
            let inv = F::from(6_u64).invert().unwrap();
            let i = Expression::Constant(inv);

            e * i
        };

        let q_storage_not_first = |meta: &mut VirtualCells<F>| {
            let q_target = meta.query_fixed(q_target, Rotation::cur());
            q_target.clone()
                * (q_target.clone() - one.clone())
                * (q_target.clone() - two.clone())
                * (q_target - three.clone())
        };

        let q_storage_not_first_norm = |meta: &mut VirtualCells<F>| {
            let e = q_storage_not_first(meta);
            // q_storage_not_first is 24 when target is 4, we use 1/24 to
            // normalize the value
            let inv = F::from(24_u64).invert().unwrap();
            let i = Expression::Constant(inv);

            e * i
        };

        let address_diff_is_zero = IsZeroChip::configure(
            meta,
            |meta| {
                let padding = meta.query_advice(padding, Rotation::cur());
                let is_not_padding = one.clone() - padding;
                let q_target = meta.query_fixed(q_target, Rotation::cur());
                let q_not_first = q_target.clone() * (q_target - one.clone());

                q_not_first * is_not_padding
            },
            |meta| {
                let address_cur = meta.query_advice(address, Rotation::cur());
                let address_prev = meta.query_advice(address, Rotation::prev());
                address_cur - address_prev
            },
            address_diff_inv,
        );

        // Only one monotone gadget is used for memory and stack (with
        // MEMORY_ADDRESS_MAX as it is bigger)
        let address_monotone = MonotoneChip::<F, MEMORY_ADDRESS_MAX, true, false>::configure(
            meta,
            |meta| {
                let padding = meta.query_advice(padding, Rotation::cur());
                let is_not_padding = one.clone() - padding;
                // Since q_memory_not_first and q_stack_non_first are
                // mutually exclusive, q_not_first is binary.
                let q_not_first = q_memory_not_first_norm(meta) + q_stack_not_first_norm(meta);

                q_not_first * is_not_padding
            },
            address,
        );

        // Padding monotonicity could be checked using gates (as padding only
        // takes values 0 and 1), but it's much slower than using a
        // lookup.
        let padding_monotone = MonotoneChip::<F, 1, true, false>::configure(
            meta,
            |meta| q_memory_not_first_norm(meta) + q_stack_not_first_norm(meta),
            padding,
        );

        // A gate for the first row (does not need Rotation::prev).
        meta.create_gate("First memory row operation", |meta| {
            let value = meta.query_advice(value, Rotation::cur());
            let flag = meta.query_advice(flag, Rotation::cur());
            let global_counter = meta.query_advice(global_counter, Rotation::cur());
            let q_memory_first = q_memory_first(meta);

            //
            //      - values[0] == [0]
            //      - flags[0] == 1
            //      - global_counters[0] == 0

            vec![
                q_memory_first.clone() * value,
                q_memory_first.clone() * (one.clone() - flag),
                q_memory_first * global_counter,
            ]
        });

        meta.create_gate("Memory operation + padding", |meta| {
            // If address_cur != address_prev, this is an `init`. We must
            // constrain:
            //      - values[0] == [0]
            //      - flags[0] == 1
            //      - global_counters[0] == 0
            let q_memory_not_first = q_memory_not_first(meta);
            let address_diff = {
                let address_prev = meta.query_advice(address, Rotation::prev());
                let address_cur = meta.query_advice(address, Rotation::cur());
                address_cur - address_prev
            };

            let value_cur = meta.query_advice(value, Rotation::cur());
            let flag = meta.query_advice(flag, Rotation::cur());
            let global_counter =
                meta.query_advice(global_counter, Rotation::cur());

            // flag == 0 or 1
            // (flag) * (1 - flag)
            let bool_check_flag = flag.clone() * (one.clone() - flag.clone());

            // If flag == 0 (read), and global_counter != 0, value_prev ==
            // value_cur
            let value_prev = meta.query_advice(value, Rotation::prev());
            let q_read = one.clone() - flag;

            let q_target = meta.query_fixed(q_target, Rotation::cur());
            let padding = meta.query_advice(padding, Rotation::cur());
            let bool_check_padding = padding.clone() * (one.clone() - padding);

            vec![
                q_memory_not_first.clone()
                    * address_diff.clone()
                    * value_cur.clone(), // when address changes, the write value is 0
                q_memory_not_first.clone()
                    * address_diff.clone()
                    * q_read.clone(), // when address changes, the flag is 1 (write)
                q_memory_not_first.clone() * address_diff * global_counter, // when address changes, global_counter is 0
                q_memory_not_first.clone() * bool_check_flag, // flag is either 0 or 1
                q_memory_not_first * q_read * (value_cur - value_prev), // when reading, the value is the same as at the previous op
                // Note that this last constraint needs to hold only when address doesn't change,
                // but we don't need to check this as the first operation at the address always
                // has to be write - that means q_read is 1 only when
                // the address and storage key don't change.
                q_target * bool_check_padding, // padding is 0 or 1
            ]
        });

        // We don't require first stack op to be write as this is enforced by
        // evm circuit.

        meta.create_gate("Stack operation", |meta| {
            let q_stack_not_first = q_stack_not_first(meta);
            let value_cur = meta.query_advice(value, Rotation::cur());
            let flag = meta.query_advice(flag, Rotation::cur());

            // flag == 0 or 1
            // (flag) * (1 - flag)
            let bool_check_flag = flag.clone() * (one.clone() - flag.clone());

            // If flag == 0 (read), and global_counter != 0, value_prev == value_cur
            let value_prev = meta.query_advice(value, Rotation::prev());
            let q_read = one.clone() - flag;
            // when addresses changes, we don't require the operation is write as this is
            // enforced by evm circuit

            vec![
                q_stack_not_first.clone() * bool_check_flag, // flag is either 0 or 1
                q_stack_not_first * q_read * (value_cur - value_prev), /* when reading, the
                                                              * value is the same as
                                                              * at the previous op */
            ]
        });

        // global_counter monotonicity is checked for memory and stack when
        // address_cur == address_prev. (Recall that operations are
        // ordered first by address, and then by global_counter.)
        meta.lookup_any(|meta| {
            let global_counter_table =
                meta.query_fixed(global_counter_table, Rotation::cur());
            let global_counter_prev =
                meta.query_advice(global_counter, Rotation::prev());
            let global_counter =
                meta.query_advice(global_counter, Rotation::cur());
            let padding = meta.query_advice(padding, Rotation::cur());
            let is_not_padding = one.clone() - padding;
            let q_not_first =
                q_memory_not_first_norm(meta) + q_stack_not_first_norm(meta);

            vec![(
                q_not_first
                    * is_not_padding
                    * address_diff_is_zero.clone().is_zero_expression
                    * (global_counter - global_counter_prev - one.clone()), // - 1 because it needs to be strictly monotone
                global_counter_table,
            )]
        });

        // Memory address is in the allowed range.
        meta.lookup_any(|meta| {
            let q_memory = q_memory_first_norm(meta) + q_memory_not_first_norm(meta);
            let address_cur = meta.query_advice(address, Rotation::cur());
            let memory_address_table_zero =
                meta.query_fixed(memory_address_table_zero, Rotation::cur());

            vec![(q_memory * address_cur, memory_address_table_zero)]
        });

        // Stack address is in the allowed range.
        meta.lookup_any(|meta| {
            let q_stack = q_stack_first_norm(meta) + q_stack_not_first_norm(meta);
            let address_cur = meta.query_advice(address, Rotation::cur());
            let stack_address_table_zero =
                meta.query_fixed(stack_address_table_zero, Rotation::cur());

            vec![(q_stack * address_cur, stack_address_table_zero)]
        });

        // global_counter is in the allowed range:
        meta.lookup_any(|meta| {
            let global_counter = meta.query_advice(global_counter, Rotation::cur());
            let global_counter_table = meta.query_fixed(global_counter_table, Rotation::cur());

            vec![(global_counter, global_counter_table)]
        });

        // Memory value (for non-first rows) is in the allowed range.
        // Memory first row value doesn't need to be checked - it is checked
        // above where memory init row value has to be 0.
        meta.lookup_any(|meta| {
            let q_memory_not_first = q_memory_not_first_norm(meta);
            let value = meta.query_advice(value, Rotation::cur());
            let memory_value_table = meta.query_fixed(memory_value_table, Rotation::cur());

            vec![(q_memory_not_first * value, memory_value_table)]
        });

        let storage_key_diff_is_zero = IsZeroChip::configure(
            meta,
            |meta| {
                let padding = meta.query_advice(padding, Rotation::cur());
                let is_not_padding = one.clone() - padding;

                let q_target = meta.query_fixed(q_target, Rotation::cur());
                let q_not_first = q_target.clone() * (q_target - one.clone());

                q_not_first * is_not_padding
            },
            |meta| {
                let storage_key_cur = meta.query_advice(storage_key, Rotation::cur());
                let storage_key_prev = meta.query_advice(storage_key, Rotation::prev());
                storage_key_cur - storage_key_prev
            },
            storage_key_diff_inv,
        );

        meta.create_gate("First storage row operation", |meta| {
            let q_target_cur = meta.query_fixed(q_target, Rotation::cur());
            let q_target_next = meta.query_fixed(q_target, Rotation::next());
            let q_storage_first = q_target_cur.clone()
                * (two.clone() - q_target_cur.clone())
                * (three.clone() - q_target_cur.clone())
                * (four.clone() - q_target_cur)
                * (q_target_next.clone() - one.clone())
                * (q_target_next.clone() - two.clone())
                * (q_target_next - three.clone());

            let flag = meta.query_advice(flag, Rotation::cur());
            let q_read = one.clone() - flag;

            vec![
                q_storage_first * q_read, /* first storage op has to be
                                           * write (flag = 1) */
            ]
        });

        meta.create_gate("Storage operation", |meta| {
            let q_storage_not_first = q_storage_not_first(meta);
            let address_diff = {
                let address_prev = meta.query_advice(address, Rotation::prev());
                let address_cur = meta.query_advice(address, Rotation::cur());
                address_cur - address_prev
            };

            let storage_key_diff = {
                let storage_key_prev =
                    meta.query_advice(storage_key, Rotation::prev());
                let storage_key_cur =
                    meta.query_advice(storage_key, Rotation::cur());
                storage_key_cur - storage_key_prev
            };

            let value_cur = meta.query_advice(value, Rotation::cur());
            let value_prev_cur = meta.query_advice(value_prev, Rotation::cur());
            let value_prev_prev =
                meta.query_advice(value_prev, Rotation::prev());
            let flag = meta.query_advice(flag, Rotation::cur());

            // flag == 0 or 1
            // (flag) * (1 - flag)
            let bool_check_flag = flag.clone() * (one.clone() - flag.clone());

            // If flag == 0 (read), and global_counter != 0, value_prev == value_cur
            let value_previous = meta.query_advice(value, Rotation::prev());
            let q_read = one.clone() - flag.clone();

            let padding = meta.query_advice(padding, Rotation::cur());
            let is_not_padding = one.clone() - padding;

            vec![
                q_storage_not_first.clone() * address_diff * q_read.clone(), // when address changes, the flag is 1 (write)
                q_storage_not_first.clone() * storage_key_diff * q_read.clone(), // when storage_key_diff changes, the flag is 1 (write)
                q_storage_not_first.clone() * bool_check_flag, // flag is either 0 or 1
                q_storage_not_first.clone()
                    * q_read.clone()
                    * (value_cur - value_previous.clone()), // when reading, the value is the same as at the previous op
                // Note that this last constraint needs to hold only when address and storage key don't change,
                // but we don't need to check this as the first operation at new address and
                // new storage key always has to be write - that means q_read is 1 only when
                // the address and storage key doesn't change.
                is_not_padding.clone()
                    * flag
                    * q_storage_not_first.clone()
                    * address_diff_is_zero.clone().is_zero_expression
                    * storage_key_diff_is_zero.clone().is_zero_expression
                    * (value_prev_cur.clone() - value_previous),
                is_not_padding
                    * q_read
                    * q_storage_not_first
                    * address_diff_is_zero.clone().is_zero_expression
                    * storage_key_diff_is_zero.clone().is_zero_expression
                    * (value_prev_cur - value_prev_prev),
            ]
        });

        // global_counter monotonicity is checked for storage when address_cur
        // == address_prev and storage_key_cur = storage_key_prev.
        // (Recall that storage operations are ordered first by account address,
        // then by storage_key, and finally by global_counter.)

        meta.lookup_any(|meta| {
            let global_counter_table =
                meta.query_fixed(global_counter_table, Rotation::cur());
            let global_counter_prev =
                meta.query_advice(global_counter, Rotation::prev());
            let global_counter =
                meta.query_advice(global_counter, Rotation::cur());
            let padding = meta.query_advice(padding, Rotation::cur());
            let is_not_padding = one.clone() - padding;
            let q_storage_not_first = q_storage_not_first_norm(meta);

            vec![(
                q_storage_not_first
                    * is_not_padding
                    * address_diff_is_zero.clone().is_zero_expression
                    * storage_key_diff_is_zero.clone().is_zero_expression
                    * (global_counter - global_counter_prev - one.clone()), // - 1 because it needs to be strictly monotone
                global_counter_table,
            )]
        });

        // TODO: monotone address for storage

        Config {
            q_target,
            address,
            address_diff_inv,
            global_counter,
            value,
            flag,
            padding,
            storage_key,
            storage_key_diff_inv,
            value_prev,
            global_counter_table,
            memory_address_table_zero,
            stack_address_table_zero,
            memory_value_table,
            address_diff_is_zero,
            address_monotone,
            padding_monotone,
            storage_key_diff_is_zero,
        }
    }

    /// Load lookup table / other fixed constants for this configuration.
    pub(crate) fn load(&self, layouter: &mut impl Layouter<F>) -> Result<(), Error> {
        layouter
            .assign_region(
                || "global counter table",
                |mut region| {
                    for idx in 0..=GLOBAL_COUNTER_MAX {
                        region.assign_fixed(
                            || "global counter table",
                            self.global_counter_table,
                            idx,
                            || Ok(F::from(idx as u64)),
                        )?;
                    }
                    Ok(())
                },
            )
            .ok();

        layouter
            .assign_region(
                || "memory value table",
                |mut region| {
                    for idx in 0..=255 {
                        region.assign_fixed(
                            || "memory value table",
                            self.memory_value_table,
                            idx,
                            || Ok(F::from(idx as u64)),
                        )?;
                    }
                    Ok(())
                },
            )
            .ok();

        layouter
            .assign_region(
                || "memory address table with zero",
                |mut region| {
                    for idx in 0..=MEMORY_ADDRESS_MAX {
                        region.assign_fixed(
                            || "address table with zero",
                            self.memory_address_table_zero,
                            idx,
                            || Ok(F::from(idx as u64)),
                        )?;
                    }
                    Ok(())
                },
            )
            .ok();

        layouter.assign_region(
            || "stack address table with zero",
            |mut region| {
                for idx in 0..=STACK_ADDRESS_MAX {
                    region.assign_fixed(
                        || "stack address table with zero",
                        self.stack_address_table_zero,
                        idx,
                        || Ok(F::from(idx as u64)),
                    )?;
                }
                Ok(())
            },
        )
    }

    fn assign_memory_ops(
        &self,
        region: &mut Region<F>,
        _randomness: F,
        ops: Vec<Operation<MemoryOp>>,
        address_diff_is_zero_chip: &IsZeroChip<F>,
    ) -> Result<Vec<BusMapping<F>>, Error> {
        let mut init_rows_num = 0;
        for (index, oper) in ops.iter().enumerate() {
            let op = oper.op();
            if index > 0 {
                if op.address() != ops[index - 1].op().address() {
                    init_rows_num += 1;
                }
            } else {
                init_rows_num += 1;
            }
        }

        if ops.len() + init_rows_num > MEMORY_ROWS_MAX {
            panic!("too many memory operations");
        }

        let mut bus_mappings: Vec<BusMapping<F>> = Vec::new();

        let mut address_prev = F::zero();
        let mut offset = 0;
        for (index, oper) in ops.iter().enumerate() {
            let op = oper.op();
            let address = F::from_bytes(&op.address().to_le_bytes()).unwrap();
            if SANITY_CHECK && address > F::from(MEMORY_ADDRESS_MAX as u64) {
                panic!(
                    "memory address out of range {:?} > {}",
                    address, MEMORY_ADDRESS_MAX
                );
            }
            let rwc = usize::from(oper.rwc());
            // value of memory op is of type u8, so random_linear_combine is not
            // needed here.
            let val = F::from(op.value() as u64);
            let mut target = 1;
            if index > 0 {
                target = 2;
            }

            // memory ops have init row
            if index == 0 || address != address_prev {
                self.init(region, offset, address, target)?;
                address_diff_is_zero_chip.assign(region, offset, Some(address - address_prev))?;
                target = 2;
                offset += 1;
            }

            let bus_mapping = self.assign_op(
                region,
                offset,
                address,
                rwc,
                val,
                op.rw().is_write(),
                target,
                F::zero(),
                F::zero(),
            )?;
            bus_mappings.push(bus_mapping);

            address_prev = address;
            offset += 1;
        }

        self.pad_rows(region, offset, 0, MEMORY_ROWS_MAX, 2)?;

        Ok(bus_mappings)
    }

    fn assign_stack_ops(
        &self,
        region: &mut Region<F>,
        randomness: F,
        ops: Vec<Operation<StackOp>>,
        address_diff_is_zero_chip: &IsZeroChip<F>,
    ) -> Result<Vec<BusMapping<F>>, Error> {
        if ops.len() > STACK_ROWS_MAX {
            panic!("too many stack operations");
        }
        let mut bus_mappings: Vec<BusMapping<F>> = Vec::new();

        let mut address_prev = F::zero();
        let mut offset = MEMORY_ROWS_MAX;
        for (index, oper) in ops.iter().enumerate() {
            let op = oper.op();
            if SANITY_CHECK && usize::from(*op.address()) > STACK_ADDRESS_MAX {
                panic!("stack address out of range");
            }
            let address = F::from(usize::from(*op.address()) as u64);
            let rwc = usize::from(oper.rwc());
            let val = RandomLinearCombination::random_linear_combine(
                op.value().to_le_bytes(),
                randomness,
            );
            let mut target = 1;
            if index > 0 {
                target = 3;
            }

            let bus_mapping = self.assign_op(
                region,
                offset,
                address,
                rwc,
                val,
                op.rw().is_write(),
                target,
                F::zero(),
                F::zero(),
            )?;
            bus_mappings.push(bus_mapping);

            address_diff_is_zero_chip.assign(region, offset, Some(address - address_prev))?;

            address_prev = address;
            offset += 1;
        }

        self.pad_rows(region, offset, MEMORY_ROWS_MAX, STACK_ROWS_MAX, 3)?;

        Ok(bus_mappings)
    }

    fn assign_storage_ops(
        &self,
        region: &mut Region<F>,
        randomness: F,
        ops: Vec<Operation<StorageOp>>,
        address_diff_is_zero_chip: &IsZeroChip<F>,
        storage_key_diff_is_zero_chip: &IsZeroChip<F>,
    ) -> Result<Vec<BusMapping<F>>, Error> {
        if ops.len() > STORAGE_ROWS_MAX {
            panic!("too many storage operations");
        }
        let mut bus_mappings: Vec<BusMapping<F>> = Vec::new();

        let mut address_prev = F::zero();
        let mut storage_key_prev = F::zero();
        let mut offset = MEMORY_ROWS_MAX + STACK_ROWS_MAX;
        for (index, oper) in ops.iter().enumerate() {
            let op = oper.op();
            let rwc = usize::from(oper.rwc());

            // address in 160bits, so it can be put into F.
            // random_linear_combine is not needed here.
            let address = op.address().to_scalar().unwrap();

            let val = RandomLinearCombination::random_linear_combine(
                op.value().to_le_bytes(),
                randomness,
            );
            let val_prev = RandomLinearCombination::random_linear_combine(
                op.value_prev().to_le_bytes(),
                randomness,
            );
            let storage_key =
                RandomLinearCombination::random_linear_combine(op.key().to_le_bytes(), randomness);

            let mut target = 1;
            if index > 0 {
                target = 4;
            }

            let bus_mapping = self.assign_op(
                region,
                offset,
                address,
                rwc,
                val,
                op.rw().is_write(),
                target,
                storage_key,
                val_prev,
            )?;
            bus_mappings.push(bus_mapping);

            address_diff_is_zero_chip.assign(region, offset, Some(address - address_prev))?;

            storage_key_diff_is_zero_chip.assign(
                region,
                offset,
                Some(storage_key - storage_key_prev),
            )?;

            address_prev = address;
            storage_key_prev = storage_key;
            offset += 1;
        }

        self.pad_rows(
            region,
            offset,
            MEMORY_ROWS_MAX + STACK_ROWS_MAX,
            STORAGE_ROWS_MAX,
            4,
        )?;

        Ok(bus_mappings)
    }

    fn pad_rows(
        &self,
        region: &mut Region<F>,
        offset: usize,
        start_offset: usize,
        max_rows: usize,
        target: usize,
    ) -> Result<(), Error> {
        // We pad all remaining rows to avoid the check at the first unused row.
        // Without padding, (address_cur - address_prev) would not be zero at
        // the first unused row and some checks would be triggered.

        for i in offset..start_offset + max_rows {
            if i == start_offset {
                region.assign_fixed(|| "target", self.q_target, i, || Ok(F::one()))?;
            } else {
                region.assign_fixed(
                    || "target",
                    self.q_target,
                    i,
                    || Ok(F::from(target as u64)),
                )?;
            }
            region.assign_advice(|| "padding", self.padding, i, || Ok(F::one()))?;
            region.assign_advice(|| "memory", self.flag, i, || Ok(F::one()))?;
        }

        Ok(())
    }

    /// Assign cells.
    pub(crate) fn assign(
        &self,
        mut layouter: impl Layouter<F>,
        randomness: F,
        memory_ops: Vec<Operation<MemoryOp>>,
        stack_ops: Vec<Operation<StackOp>>,
        storage_ops: Vec<Operation<StorageOp>>,
    ) -> Result<Vec<BusMapping<F>>, Error> {
        let mut bus_mappings: Vec<BusMapping<F>> = Vec::new();

        let address_diff_is_zero_chip = IsZeroChip::construct(self.address_diff_is_zero.clone());

        let memory_address_monotone_chip =
            MonotoneChip::<F, MEMORY_ADDRESS_MAX, true, false>::construct(
                self.address_monotone.clone(),
            );
        memory_address_monotone_chip.load(&mut layouter)?;

        let padding_monotone_chip =
            MonotoneChip::<F, 1, true, false>::construct(self.padding_monotone.clone());
        padding_monotone_chip.load(&mut layouter)?;

        let storage_key_diff_is_zero_chip =
            IsZeroChip::construct(self.storage_key_diff_is_zero.clone());

        layouter.assign_region(
            || "State operations",
            |mut region| {
                let memory_mappings = self.assign_memory_ops(
                    &mut region,
                    randomness,
                    memory_ops.clone(),
                    &address_diff_is_zero_chip,
                );
                bus_mappings.extend(memory_mappings.unwrap());

                let stack_mappings = self.assign_stack_ops(
                    &mut region,
                    randomness,
                    stack_ops.clone(),
                    &address_diff_is_zero_chip,
                );
                bus_mappings.extend(stack_mappings.unwrap());

                let storage_mappings = self.assign_storage_ops(
                    &mut region,
                    randomness,
                    storage_ops.clone(),
                    &address_diff_is_zero_chip,
                    &storage_key_diff_is_zero_chip,
                );
                bus_mappings.extend(storage_mappings.unwrap());

                Ok(bus_mappings.clone())
            },
        )
    }

    /// Initialise first row for a new operation.
    fn init(
        &self,
        region: &mut Region<'_, F>,
        offset: usize,
        address: F,
        target: usize,
    ) -> Result<(), Error> {
        region.assign_advice(|| "init address", self.address, offset, || Ok(address))?;

        region.assign_advice(
            || "init global counter",
            self.global_counter,
            offset,
            || Ok(F::zero()),
        )?;

        region.assign_advice(|| "init value", self.value, offset, || Ok(F::zero()))?;

        region.assign_advice(|| "init memory", self.flag, offset, || Ok(F::one()))?;

        region.assign_fixed(
            || "target",
            self.q_target,
            offset,
            || Ok(F::from(target as u64)),
        )?;

        Ok(())
    }

    #[allow(clippy::too_many_arguments)]
    fn assign_op(
        &self,
        region: &mut Region<'_, F>,
        offset: usize,
        address: F,
        global_counter: usize,
        value: F,
        flag: bool,
        target: usize,
        storage_key: F,
        value_prev: F,
    ) -> Result<BusMapping<F>, Error> {
        let address = {
            let cell = region.assign_advice(|| "address", self.address, offset, || Ok(address))?;
            Variable::<F, F> {
                cell,
                field_elem: Some(address),
                value: Some(address),
            }
        };

        if SANITY_CHECK && global_counter > GLOBAL_COUNTER_MAX {
            panic!("global_counter out of range");
        }
        let global_counter = {
            let field_elem = F::from(global_counter as u64);

            let cell = region.assign_advice(
                || "global counter",
                self.global_counter,
                offset,
                || Ok(field_elem),
            )?;

            Variable::<usize, F> {
                cell,
                field_elem: Some(field_elem),
                value: Some(global_counter),
            }
        };

        let value = {
            let cell = region.assign_advice(|| "value", self.value, offset, || Ok(value))?;

            Variable::<F, F> {
                cell,
                field_elem: Some(value),
                value: Some(value),
            }
        };

        let storage_key = {
            let cell = region.assign_advice(
                || "storage key",
                self.storage_key,
                offset,
                || Ok(storage_key),
            )?;

            Variable::<F, F> {
                cell,
                field_elem: Some(storage_key),
                value: Some(storage_key),
            }
        };

        let value_prev = {
            let cell = region.assign_advice(
                || "value prev",
                self.value_prev,
                offset,
                || Ok(value_prev),
            )?;

            Variable::<F, F> {
                cell,
                field_elem: Some(value_prev),
                value: Some(value_prev),
            }
        };

        let flag = {
            let field_elem = F::from(flag as u64);
            let cell = region.assign_advice(|| "flag", self.flag, offset, || Ok(field_elem))?;

            Variable::<bool, F> {
                cell,
                field_elem: Some(field_elem),
                value: Some(flag),
            }
        };

        let target = {
            let value = Some(target);
            let field_elem = Some(F::from(target as u64));
            let cell = region.assign_fixed(
                || "target",
                self.q_target,
                offset,
                || Ok(F::from(target as u64)),
            )?;
            Variable::<usize, F> {
                cell,
                field_elem,
                value,
            }
        };

        Ok(BusMapping {
            global_counter,
            target,
            flag,
            address,
            value,
            storage_key,
            value_prev,
        })
    }
}

/// State Circuit struct.
#[derive(Default)]
pub struct StateCircuit<
    F: FieldExt,
    const SANITY_CHECK: bool,
    const GLOBAL_COUNTER_MAX: usize,
    const MEMORY_ROWS_MAX: usize,
    const MEMORY_ADDRESS_MAX: usize,
    const STACK_ROWS_MAX: usize,
    const STACK_ADDRESS_MAX: usize,
    const STORAGE_ROWS_MAX: usize,
> {
    /// randomness used in linear combination
    pub randomness: F,
    /// Memory Operations
    pub memory_ops: Vec<Operation<MemoryOp>>,
    /// Stack Operations
    pub stack_ops: Vec<Operation<StackOp>>,
    /// Storage Operations
    pub storage_ops: Vec<Operation<StorageOp>>,
}

impl<
        F: FieldExt,
        const SANITY_CHECK: bool,
        const GLOBAL_COUNTER_MAX: usize,
        const MEMORY_ROWS_MAX: usize,
        const MEMORY_ADDRESS_MAX: usize,
        const STACK_ROWS_MAX: usize,
        const STACK_ADDRESS_MAX: usize,
        const STORAGE_ROWS_MAX: usize,
    >
    StateCircuit<
        F,
        SANITY_CHECK,
        GLOBAL_COUNTER_MAX,
        MEMORY_ROWS_MAX,
        MEMORY_ADDRESS_MAX,
        STACK_ROWS_MAX,
        STACK_ADDRESS_MAX,
        STORAGE_ROWS_MAX,
    >
{
    /// Use memory_ops, stack_ops, storage_ops to build a StateCircuit instance.
    pub fn new(
        randomness: F,
        memory_ops: Vec<Operation<MemoryOp>>,
        stack_ops: Vec<Operation<StackOp>>,
        storage_ops: Vec<Operation<StorageOp>>,
    ) -> Self {
        Self {
            randomness,
            memory_ops,
            stack_ops,
            storage_ops,
        }
    }
}

impl<
        F: FieldExt,
        const SANITY_CHECK: bool,
        const GLOBAL_COUNTER_MAX: usize,
        const MEMORY_ROWS_MAX: usize,
        const MEMORY_ADDRESS_MAX: usize,
        const STACK_ROWS_MAX: usize,
        const STACK_ADDRESS_MAX: usize,
        const STORAGE_ROWS_MAX: usize,
    > Circuit<F>
    for StateCircuit<
        F,
        SANITY_CHECK,
        GLOBAL_COUNTER_MAX,
        MEMORY_ROWS_MAX,
        MEMORY_ADDRESS_MAX,
        STACK_ROWS_MAX,
        STACK_ADDRESS_MAX,
        STORAGE_ROWS_MAX,
    >
{
    type Config = Config<
        F,
        SANITY_CHECK,
        GLOBAL_COUNTER_MAX,
        MEMORY_ROWS_MAX,
        MEMORY_ADDRESS_MAX,
        STACK_ROWS_MAX,
        STACK_ADDRESS_MAX,
        STORAGE_ROWS_MAX,
    >;
    type FloorPlanner = SimpleFloorPlanner;

    fn without_witnesses(&self) -> Self {
        Self::default()
    }

    fn configure(meta: &mut ConstraintSystem<F>) -> Self::Config {
        Config::configure(meta)
    }

    fn synthesize(
        &self,
        config: Self::Config,
        mut layouter: impl Layouter<F>,
    ) -> Result<(), Error> {
        config.load(&mut layouter)?;
        config.assign(
            layouter,
            self.randomness,
            self.memory_ops.clone(),
            self.stack_ops.clone(),
            self.storage_ops.clone(),
        )?;

        Ok(())
    }
}
#[cfg(test)]
mod tests {
    use super::*;
    use bus_mapping::bytecode;
    use bus_mapping::mock;
<<<<<<< HEAD
    use bus_mapping::operation::{
        MemoryOp, Operation, RWCounter, StackOp, StorageOp, RW,
    };
    use eth_types::evm_types::{Gas, MemoryAddress, StackAddress};
    use eth_types::geth_types::MOCK_GAS;
=======
    use bus_mapping::operation::{MemoryOp, Operation, RWCounter, StackOp, StorageOp, RW};
    use eth_types::evm_types::{MemoryAddress, StackAddress};
>>>>>>> d0c04afd
    use eth_types::{address, Word};
    use halo2::arithmetic::BaseExt;
    use halo2::dev::{MockProver, VerifyFailure::ConstraintNotSatisfied, VerifyFailure::Lookup};
    use pairing::bn256::Fr;

    macro_rules! test_state_circuit {
        ($k:expr, $global_counter_max:expr, $memory_rows_max:expr, $memory_address_max:expr, $stack_rows_max:expr, $stack_address_max:expr, $storage_rows_max:expr, $memory_ops:expr, $stack_ops:expr, $storage_ops:expr, $result:expr) => {{
            let circuit = StateCircuit::<
                Fr,
                true,
                $global_counter_max,
                $memory_rows_max,
                $memory_address_max,
                $stack_rows_max,
                $stack_address_max,
                $storage_rows_max,
            > {
                randomness: Fr::rand(),
                memory_ops: $memory_ops,
                stack_ops: $stack_ops,
                storage_ops: $storage_ops,
            };

            let prover = MockProver::<Fr>::run($k, &circuit, vec![]).unwrap();
            assert_eq!(prover.verify(), $result);
        }};
    }

    macro_rules! test_state_circuit_error {
        ($k:expr, $global_counter_max:expr, $memory_rows_max:expr, $memory_address_max:expr, $stack_rows_max:expr, $stack_address_max:expr, $storage_rows_max:expr, $memory_ops:expr, $stack_ops:expr, $storage_ops:expr) => {{
            let circuit = StateCircuit::<
                Fr,
                false,
                $global_counter_max,
                $memory_rows_max,
                $memory_address_max,
                $stack_rows_max,
                $stack_address_max,
                $storage_rows_max,
            > {
                randomness: Fr::rand(),
                memory_ops: $memory_ops,
                stack_ops: $stack_ops,
                storage_ops: $storage_ops,
            };

            let prover = MockProver::<Fr>::run($k, &circuit, vec![]).unwrap();
            assert!(prover.verify().is_err());
        }};
    }

    fn constraint_not_satisfied(
        row: usize,
        gate_index: usize,
        gate_name: &'static str,
        index: usize,
    ) -> halo2::dev::VerifyFailure {
        ConstraintNotSatisfied {
            constraint: ((gate_index, gate_name).into(), index, "").into(),
            row,
            cell_values: vec![],
        }
    }

    fn lookup_fail(row: usize, lookup_index: usize) -> halo2::dev::VerifyFailure {
        Lookup { lookup_index, row }
    }

    #[test]
    fn state_circuit() {
        let memory_op_0 = Operation::new(
            RWCounter::from(12),
            MemoryOp::new(RW::WRITE, 1, MemoryAddress::from(0), 32),
        );
        let memory_op_1 = Operation::new(
            RWCounter::from(24),
            MemoryOp::new(RW::READ, 1, MemoryAddress::from(0), 32),
        );

        let memory_op_2 = Operation::new(
            RWCounter::from(17),
            MemoryOp::new(RW::WRITE, 1, MemoryAddress::from(1), 32),
        );
        let memory_op_3 = Operation::new(
            RWCounter::from(87),
            MemoryOp::new(RW::READ, 1, MemoryAddress::from(1), 32),
        );

        let stack_op_0 = Operation::new(
            RWCounter::from(17),
            StackOp::new(RW::WRITE, 1, StackAddress::from(1), Word::from(32)),
        );
        let stack_op_1 = Operation::new(
            RWCounter::from(87),
            StackOp::new(RW::READ, 1, StackAddress::from(1), Word::from(32)),
        );

        let storage_op_0 = Operation::new(
            RWCounter::from(17),
            StorageOp::new(
                RW::WRITE,
                address!("0x0000000000000000000000000000000000000001"),
                Word::from(0x40),
                Word::from(32),
                Word::from(0),
            ),
        );
        let storage_op_1 = Operation::new(
            RWCounter::from(18),
            StorageOp::new(
                RW::WRITE,
                address!("0x0000000000000000000000000000000000000001"),
                Word::from(0x40),
                Word::from(32),
                Word::from(32),
            ),
        );
        let storage_op_2 = Operation::new(
            RWCounter::from(19),
            StorageOp::new(
                RW::WRITE,
                address!("0x0000000000000000000000000000000000000001"),
                Word::from(0x40),
                Word::from(32),
                Word::from(32),
            ),
        );

        test_state_circuit!(
            14,
            2000,
            100,
            2,
            100,
            1023,
            1000,
            vec![memory_op_0, memory_op_1, memory_op_2, memory_op_3],
            vec![stack_op_0, stack_op_1],
            vec![storage_op_0, storage_op_1, storage_op_2],
            Ok(())
        );
    }

    #[test]
    fn no_stack_padding() {
        let memory_op_0 = Operation::new(
            RWCounter::from(12),
            MemoryOp::new(RW::WRITE, 1, MemoryAddress::from(0), 32),
        );
        let memory_op_1 = Operation::new(
            RWCounter::from(24),
            MemoryOp::new(RW::READ, 1, MemoryAddress::from(0), 32),
        );

        let memory_op_2 = Operation::new(
            RWCounter::from(17),
            MemoryOp::new(RW::WRITE, 1, MemoryAddress::from(1), 32),
        );
        let memory_op_3 = Operation::new(
            RWCounter::from(87),
            MemoryOp::new(RW::READ, 1, MemoryAddress::from(1), 32),
        );

        let stack_op_0 = Operation::new(
            RWCounter::from(17),
            StackOp::new(RW::WRITE, 1, StackAddress::from(1), Word::from(32)),
        );
        let stack_op_1 = Operation::new(
            RWCounter::from(87),
            StackOp::new(RW::READ, 1, StackAddress::from(1), Word::from(32)),
        );

        const STACK_ROWS_MAX: usize = 2;
        test_state_circuit!(
            14,
            2000,
            100,
            STACK_ROWS_MAX,
            100,
            1023,
            1000,
            vec![memory_op_0, memory_op_1, memory_op_2, memory_op_3],
            vec![stack_op_0, stack_op_1],
            vec![],
            Ok(())
        );
    }

    #[test]
    fn same_address_read() {
        let memory_op_0 = Operation::new(
            RWCounter::from(12),
            MemoryOp::new(RW::WRITE, 1, MemoryAddress::from(0), 31),
        );
        let memory_op_1 = Operation::new(
            RWCounter::from(24),
            MemoryOp::new(
                RW::READ,
                1,
                MemoryAddress::from(0),
                32,
                /* This should fail as it not the same value as in previous
                 * write op */
            ),
        );

        let stack_op_0 = Operation::new(
            RWCounter::from(19),
            StackOp::new(RW::WRITE, 1, StackAddress::from(0), Word::from(12)),
        );
        let stack_op_1 = Operation::new(
            RWCounter::from(28),
            StackOp::new(
                RW::READ,
                1,
                StackAddress::from(0),
                Word::from(13),
                /* This should fail as it not the same value as in previous
                 * write op */
            ),
        );

        const MEMORY_ROWS_MAX: usize = 7;
        test_state_circuit_error!(
            14,
            2000,
            MEMORY_ROWS_MAX,
            1000,
            100,
            1023,
            1000,
            vec![memory_op_0, memory_op_1],
            vec![stack_op_0, stack_op_1],
            vec![]
        );
    }

    #[test]
    fn first_write() {
        let stack_op_0 = Operation::new(
            RWCounter::from(28),
            StackOp::new(RW::READ, 1, StackAddress::from(0), Word::from(13)),
        );

        let storage_op_0 = Operation::new(
            RWCounter::from(17),
            StorageOp::new(
                RW::READ, /* Fails because the first storage op needs to be
                           * write. */
                address!("0x0000000000000000000000000000000000000002"),
                Word::from(0x40),
                Word::from(32),
                Word::from(0),
            ),
        );
        let storage_op_1 = Operation::new(
            RWCounter::from(18),
            StorageOp::new(
                RW::READ, /* Fails because when storage key changes, the op
                           * needs to be write. */
                address!("0x0000000000000000000000000000000000000002"),
                Word::from(0x41),
                Word::from(32),
                Word::from(0),
            ),
        );

        let storage_op_2 = Operation::new(
            RWCounter::from(19),
            StorageOp::new(
                RW::READ, /* Fails because when address changes, the op
                           * needs to be write. */
                address!("0x0000000000000000000000000000000000000003"),
                Word::from(0x40),
                /* Intentionally different storage key as the last one in the previous ops to
                have two conditions met. */
                Word::from(32),
                Word::from(0),
            ),
        );

        const MEMORY_ROWS_MAX: usize = 2;
        const STORAGE_ROWS_MAX: usize = 2;
        test_state_circuit_error!(
            14,
            2000,
            MEMORY_ROWS_MAX,
            1000,
            STORAGE_ROWS_MAX,
            1023,
            1000,
            vec![],
            vec![stack_op_0],
            vec![storage_op_0, storage_op_1, storage_op_2]
        );
    }

    #[test]
    fn max_values() {
        let memory_op_0 = Operation::new(
            RWCounter::from(12),
            MemoryOp::new(RW::WRITE, 1, MemoryAddress::from(MEMORY_ADDRESS_MAX), 32),
        );
        let memory_op_1 = Operation::new(
            RWCounter::from(GLOBAL_COUNTER_MAX),
            MemoryOp::new(RW::READ, 1, MemoryAddress::from(MEMORY_ADDRESS_MAX), 32),
        );
        let memory_op_2 = Operation::new(
            RWCounter::from(GLOBAL_COUNTER_MAX + 1),
            MemoryOp::new(RW::WRITE, 1, MemoryAddress::from(MEMORY_ADDRESS_MAX), 32),
        );

        let memory_op_3 = Operation::new(
            RWCounter::from(12),
            MemoryOp::new(
                RW::WRITE,
                1,
                MemoryAddress::from(MEMORY_ADDRESS_MAX + 1),
                32,
            ),
        );
        let memory_op_4 = Operation::new(
            RWCounter::from(24),
            MemoryOp::new(RW::READ, 1, MemoryAddress::from(MEMORY_ADDRESS_MAX + 1), 32),
        );

        let stack_op_0 = Operation::new(
            RWCounter::from(12),
            StackOp::new(
                RW::WRITE,
                1,
                StackAddress::from(STACK_ADDRESS_MAX),
                Word::from(12),
            ),
        );
        let stack_op_1 = Operation::new(
            RWCounter::from(24),
            StackOp::new(
                RW::READ,
                1,
                StackAddress::from(STACK_ADDRESS_MAX),
                Word::from(12),
            ),
        );

        let stack_op_2 = Operation::new(
            RWCounter::from(17),
            StackOp::new(
                RW::WRITE,
                1,
                StackAddress::from(STACK_ADDRESS_MAX + 1),
                Word::from(12),
            ),
        );
        let stack_op_3 = Operation::new(
            RWCounter::from(GLOBAL_COUNTER_MAX + 1),
            StackOp::new(
                RW::WRITE,
                1,
                StackAddress::from(STACK_ADDRESS_MAX + 1),
                Word::from(12),
            ),
        );

        // Small MEMORY_MAX_ROWS is set to avoid having padded rows (all padded
        // rows would fail because of the address they would have - the
        // address of the last unused row)
        const MEMORY_ROWS_MAX: usize = 7;
        const STACK_ROWS_MAX: usize = 7;
        const STORAGE_ROWS_MAX: usize = 7;
        const GLOBAL_COUNTER_MAX: usize = 60000;
        const MEMORY_ADDRESS_MAX: usize = 100;
        const STACK_ADDRESS_MAX: usize = 1023;

        test_state_circuit_error!(
            16,
            GLOBAL_COUNTER_MAX,
            MEMORY_ROWS_MAX,
            MEMORY_ADDRESS_MAX,
            STACK_ROWS_MAX,
            STACK_ADDRESS_MAX,
            STORAGE_ROWS_MAX,
            vec![
                memory_op_0,
                memory_op_1,
                memory_op_2,
                memory_op_3,
                memory_op_4
            ],
            vec![stack_op_0, stack_op_1, stack_op_2, stack_op_3],
            vec![]
        );
    }

    #[test]
    fn max_values_first_row() {
        // first row of a target needs to be checked for address to be in range
        // too
        let memory_op_0 = Operation::new(
            RWCounter::from(12),
            MemoryOp::new(
                RW::WRITE,
                1,
                MemoryAddress::from(MEMORY_ADDRESS_MAX + 1),
                // This address is not in the allowed range
                32,
            ),
        );

        let stack_op_0 = Operation::new(
            RWCounter::from(12),
            StackOp::new(
                RW::WRITE,
                1,
                StackAddress::from(STACK_ADDRESS_MAX + 1),
                Word::from(12),
            ),
        );
        let stack_op_1 = Operation::new(
            RWCounter::from(24),
            StackOp::new(
                RW::READ,
                1,
                StackAddress::from(STACK_ADDRESS_MAX + 1),
                Word::from(12),
            ),
        );

        // Small MEMORY_MAX_ROWS is set to avoid having padded rows (all padded
        // rows would fail because of the address they would have - the
        // address of the last unused row)
        const MEMORY_ROWS_MAX: usize = 2;
        const STACK_ROWS_MAX: usize = 2;
        const STORAGE_ROWS_MAX: usize = 2;
        const GLOBAL_COUNTER_MAX: usize = 60000;
        const MEMORY_ADDRESS_MAX: usize = 100;
        const STACK_ADDRESS_MAX: usize = 1023;

        test_state_circuit_error!(
            16,
            GLOBAL_COUNTER_MAX,
            MEMORY_ROWS_MAX,
            MEMORY_ADDRESS_MAX,
            STACK_ROWS_MAX,
            STACK_ADDRESS_MAX,
            STORAGE_ROWS_MAX,
            vec![memory_op_0],
            vec![stack_op_0, stack_op_1],
            vec![]
        );
    }

    #[test]
    fn non_monotone_global_counter() {
        let memory_op_0 = Operation::new(
            RWCounter::from(1352),
            MemoryOp::new(RW::WRITE, 1, MemoryAddress::from(0), 32),
        );
        let memory_op_1 = Operation::new(
            RWCounter::from(1255),
            MemoryOp::new(RW::READ, 1, MemoryAddress::from(0), 32),
        );

        // fails because it needs to be strictly monotone
        let memory_op_2 = Operation::new(
            RWCounter::from(1255),
            MemoryOp::new(RW::WRITE, 1, MemoryAddress::from(0), 32),
        );

        let stack_op_0 = Operation::new(
            RWCounter::from(228),
            StackOp::new(RW::WRITE, 1, StackAddress::from(1), Word::from(12)),
        );
        let stack_op_1 = Operation::new(
            RWCounter::from(217),
            StackOp::new(RW::READ, 1, StackAddress::from(1), Word::from(12)),
        );
        let stack_op_2 = Operation::new(
            RWCounter::from(217),
            StackOp::new(RW::READ, 1, StackAddress::from(1), Word::from(12)),
        );

        let storage_op_0 = Operation::new(
            RWCounter::from(301),
            StorageOp::new(
                RW::WRITE,
                address!("0x0000000000000000000000000000000000000001"),
                Word::from(0x40),
                Word::from(32),
                Word::from(0),
            ),
        );
        let storage_op_1 = Operation::new(
            RWCounter::from(302),
            StorageOp::new(
                RW::READ,
                address!("0x0000000000000000000000000000000000000001"),
                Word::from(0x40),
                Word::from(32),
                Word::from(0),
            ),
        );
        let storage_op_2 = Operation::new(
            RWCounter::from(302),
            StorageOp::new(
                RW::READ,
                /*fails because the address and
                 * storage key are the same as in
                 * the previous row */
                address!("0x0000000000000000000000000000000000000001"),
                Word::from(0x40),
                Word::from(32),
                Word::from(0),
            ),
        );
        let storage_op_3 = Operation::new(
            RWCounter::from(297),
            StorageOp::new(
                RW::WRITE,
                // Global counter goes down, but it doesn't fail because
                // the storage key is not the same as in the previous row.
                address!("0x0000000000000000000000000000000000000001"),
                Word::from(0x41),
                Word::from(32),
                Word::from(32),
            ),
        );

        let storage_op_4 = Operation::new(
            RWCounter::from(296),
            StorageOp::new(
                RW::WRITE,
                // Global counter goes down, but it doesn't fail because the
                // address is not the same as in the previous row (while the
                // storage key is).
                address!("0x0000000000000000000000000000000000000002"),
                Word::from(0x41),
                Word::from(32),
                Word::from(0),
            ),
        );

        const MEMORY_ROWS_MAX: usize = 100;
        const STACK_ROWS_MAX: usize = 100;
        test_state_circuit_error!(
            15,
            10000,
            MEMORY_ROWS_MAX,
            10000,
            STACK_ROWS_MAX,
            1023,
            1000,
            vec![memory_op_0, memory_op_1, memory_op_2],
            vec![stack_op_0, stack_op_1, stack_op_2],
            vec![
                storage_op_0,
                storage_op_1,
                storage_op_2,
                storage_op_3,
                storage_op_4
            ]
        );
    }

    #[test]
    fn non_monotone_address() {
        let memory_op_0 = Operation::new(
            RWCounter::from(1352),
            MemoryOp::new(RW::WRITE, 1, MemoryAddress::from(0), 32),
        );
        let memory_op_1 = Operation::new(
            RWCounter::from(1255),
            MemoryOp::new(RW::WRITE, 1, MemoryAddress::from(1), 32),
        );

        // fails because it's not monotone
        let memory_op_2 = Operation::new(
            RWCounter::from(1255),
            MemoryOp::new(RW::WRITE, 1, MemoryAddress::from(0), 32),
        );

        let stack_op_0 = Operation::new(
            RWCounter::from(228),
            StackOp::new(RW::WRITE, 1, StackAddress::from(0), Word::from(12)),
        );
        let stack_op_1 = Operation::new(
            RWCounter::from(229),
            StackOp::new(RW::WRITE, 1, StackAddress::from(1), Word::from(12)),
        );
        let stack_op_2 = Operation::new(
            RWCounter::from(230),
            StackOp::new(
                RW::WRITE,
                1,
                StackAddress::from(0), /* this fails because the
                                        * address is not
                                        * monotone */
                Word::from(12),
            ),
        );

        const MEMORY_ROWS_MAX: usize = 10;
        test_state_circuit_error!(
            14,
            10000,
            MEMORY_ROWS_MAX,
            10000,
            10,
            1023,
            1000,
            vec![memory_op_0, memory_op_1, memory_op_2],
            vec![stack_op_0, stack_op_1, stack_op_2],
            vec![]
        );
    }

    #[test]
    fn storage() {
        let storage_op_0 = Operation::new(
            RWCounter::from(18),
            StorageOp::new(
                RW::WRITE,
                address!("0x0000000000000000000000000000000000000001"),
                Word::from(0x40),
                Word::from(32),
                Word::from(0),
            ),
        );
        let storage_op_1 = Operation::new(
            RWCounter::from(19),
            StorageOp::new(
                RW::READ,
                address!("0x0000000000000000000000000000000000000001"),
                Word::from(0x40),
                Word::from(33), /* Fails because it is READ op
                                 * and not the same
                                 * value as in the previous
                                 * row. */
                Word::from(0),
            ),
        );
        let storage_op_2 = Operation::new(
            RWCounter::from(20),
            StorageOp::new(
                RW::WRITE,
                address!("0x0000000000000000000000000000000000000001"),
                Word::from(0x40),
                Word::from(32),
                Word::from(0), /* Fails because not the same
                                * as value in the previous row - note: this
                                * is WRITE. */
            ),
        );
        let storage_op_3 = Operation::new(
            RWCounter::from(21),
            StorageOp::new(
                RW::READ,
                address!("0x0000000000000000000000000000000000000001"),
                Word::from(0x40),
                Word::from(32),
                Word::from(1), /* Fails because not the same
                                * as value_prev in the previous row - note:
                                * this is READ. */
            ),
        );

        const MEMORY_ROWS_MAX: usize = 2;
        const STORAGE_ROWS_MAX: usize = 2;
        test_state_circuit_error!(
            14,
            2000,
            MEMORY_ROWS_MAX,
            1000,
            STORAGE_ROWS_MAX,
            1023,
            1000,
            vec![],
            vec![],
            vec![storage_op_0, storage_op_1, storage_op_2, storage_op_3]
        );
    }

    #[test]
    fn trace() {
        let bytecode = bytecode! {
            PUSH1(0x80)
            PUSH1(0x40)
            MSTORE
            #[start]
            PUSH1(0x40)
            MLOAD
            STOP
        };
<<<<<<< HEAD
        let accounts = [bus_mapping::mock::new_tracer_account(&bytecode)];
        let geth_data =
            external_tracer::create_tx_by_accounts(&accounts, Gas(MOCK_GAS))
                .unwrap();
        let mut block =
            mock::BlockData::new_single_tx_trace(&accounts, geth_data).unwrap();
        block.slice_from_code_start(&bytecode);
=======
        let block = mock::BlockData::new_single_tx_trace_code_at_start(&bytecode).unwrap();
>>>>>>> d0c04afd
        let mut builder = block.new_circuit_input_builder();
        builder.handle_tx(&block.eth_tx, &block.geth_trace).unwrap();

        let stack_ops = builder.block.container.sorted_stack();

        test_state_circuit!(
            14,
            2000,
            100,
            2,
            100,
            1023,
            1000,
            vec![],
            stack_ops,
            vec![],
            Ok(())
        );
    }
}<|MERGE_RESOLUTION|>--- conflicted
+++ resolved
@@ -1251,16 +1251,11 @@
     use super::*;
     use bus_mapping::bytecode;
     use bus_mapping::mock;
-<<<<<<< HEAD
     use bus_mapping::operation::{
         MemoryOp, Operation, RWCounter, StackOp, StorageOp, RW,
     };
     use eth_types::evm_types::{Gas, MemoryAddress, StackAddress};
     use eth_types::geth_types::MOCK_GAS;
-=======
-    use bus_mapping::operation::{MemoryOp, Operation, RWCounter, StackOp, StorageOp, RW};
-    use eth_types::evm_types::{MemoryAddress, StackAddress};
->>>>>>> d0c04afd
     use eth_types::{address, Word};
     use halo2::arithmetic::BaseExt;
     use halo2::dev::{MockProver, VerifyFailure::ConstraintNotSatisfied, VerifyFailure::Lookup};
@@ -1954,7 +1949,6 @@
             MLOAD
             STOP
         };
-<<<<<<< HEAD
         let accounts = [bus_mapping::mock::new_tracer_account(&bytecode)];
         let geth_data =
             external_tracer::create_tx_by_accounts(&accounts, Gas(MOCK_GAS))
@@ -1962,9 +1956,6 @@
         let mut block =
             mock::BlockData::new_single_tx_trace(&accounts, geth_data).unwrap();
         block.slice_from_code_start(&bytecode);
-=======
-        let block = mock::BlockData::new_single_tx_trace_code_at_start(&bytecode).unwrap();
->>>>>>> d0c04afd
         let mut builder = block.new_circuit_input_builder();
         builder.handle_tx(&block.eth_tx, &block.geth_trace).unwrap();
 
