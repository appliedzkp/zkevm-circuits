use crate::gadget::{
    is_zero::{IsZeroChip, IsZeroConfig, IsZeroInstruction},
    monotone::{MonotoneChip, MonotoneConfig},
    Variable,
};
use bus_mapping::operation::{MemoryOp, StackOp, StorageOp};
use halo2::{
    circuit::{Layouter, Region},
    plonk::{
        Advice, Column, ConstraintSystem, Error, Expression, Fixed,
        VirtualCells,
    },
    poly::Rotation,
};
use pasta_curves::arithmetic::FieldExt;

/*
Example state table:

| q_target | address | global_counter | value | flag | padding | storage_key | value_prev |
-------------------------------------------------------------------------------------------
|    1     |    0    |       0        |  0    |   1  |    0    |             |            |   // init row (write value 0)
|    2     |    0    |       12       |  12   |   1  |    0    |             |            |
|    2     |    0    |       24       |  12   |   0  |    0    |             |            |
|    2     |    1    |       0        |  0    |   1  |    0    |             |            |   // init row (write value 0)
|    2     |    1    |       2        |  12   |   0  |    0    |             |            |
|    2     |         |                |       |      |    1    |             |            |   // padding
|    2     |         |                |       |      |    1    |             |            |   // padding
|    1     |    0    |       3        |  4    |   1  |    0    |             |            |   // first stack op at the new address has to be write
|    3     |    0    |       17       |  32   |   1  |    0    |             |            |
|    3     |    0    |       89       |  32   |   0  |    0    |             |            |
|    3     |    1    |       48       |  32   |   1  |    0    |             |            |   // first stack op at the new address has to be write
|    3     |    1    |       49       |  32   |   0  |    0    |             |            |
|    3     |         |                |       |      |    1    |             |            |   // padding
|    1     |    1    |       55       |  32   |   1  |    0    |      5      |     0      |   // first storage op at the new address has to be write
|    4     |    1    |       56       |  33   |   1  |    0    |      8      |     32     |
|    4     |         |                |       |      |    1    |             |            |   // padding
*/

// q_target:
// 1 - first row of either target (Note: only the first row, not all init rows)
// 2 - memory
// 3 - stack
// 4 - storage

// address presents memory address, stack pointer, and account address for
// memory, stack, and storage ops respectively two columns are not displayed:
// address_diff and storage_key_diff (needed to check whether the address or
// storage_key changed) storage_key and value_prev are needed for storage ops
// only padding specifies whether the row is just a padding to fill all the rows
// that are intended for a particular target

/*
Example bus mapping:
// TODO: this is going to change

| target | address | global_counter | value | storage_key | value_prev | flag |
-------------------------------------------------------------------------------
|    2   |    0    |       12       |  12   |             |            |  1   |
|    2   |    0    |       24       |  12   |             |            |  0   |
|    2   |    1    |       2        |  12   |             |            |  0   |
|    1   |    0    |       3        |  4    |             |            |  1   |
|    3   |    0    |       17       |  32   |             |            |  1   |
|    3   |    0    |       89       |  32   |             |            |  0   |
|    3   |    1    |       48       |  32   |             |            |  1   |
|    3   |    1    |       49       |  32   |             |            |  0   |
*/

/// A mapping derived from witnessed memory operations.
/// TODO: The complete version of this mapping will involve storage, stack,
/// and opcode details as well.
#[derive(Clone, Debug)]
pub(crate) struct BusMapping<F: FieldExt> {
    global_counter: Variable<usize, F>,
    target: Variable<usize, F>,
    flag: Variable<bool, F>,
    address: Variable<F, F>,
    value: Variable<F, F>,
    storage_key: Variable<F, F>,
    value_prev: Variable<F, F>,
}

#[derive(Clone, Debug)]
pub(crate) struct Config<
    F: FieldExt,
    const GLOBAL_COUNTER_MAX: usize,
    const MEMORY_ROWS_MAX: usize,
    const MEMORY_ADDRESS_MAX: usize,
    const STACK_ROWS_MAX: usize,
    const STACK_ADDRESS_MAX: usize,
    const STORAGE_ROWS_MAX: usize,
> {
    q_target: Column<Fixed>,
    address: Column<Advice>, /* used for memory address, stack pointer, and
                              * account address (for storage) */
    address_diff_inv: Column<Advice>,
    global_counter: Column<Advice>,
    value: Column<Advice>,
    flag: Column<Advice>,
    padding: Column<Advice>,
    storage_key: Column<Advice>,
    storage_key_diff_inv: Column<Advice>,
    value_prev: Column<Advice>,
    global_counter_table: Column<Fixed>,
    memory_address_table_zero: Column<Fixed>,
    stack_address_table_zero: Column<Fixed>,
    memory_value_table: Column<Fixed>,
    address_diff_is_zero: IsZeroConfig<F>,
    address_monotone: MonotoneConfig,
    padding_monotone: MonotoneConfig,
    storage_key_diff_is_zero: IsZeroConfig<F>,
}

impl<
        F: FieldExt,
        const GLOBAL_COUNTER_MAX: usize,
        const MEMORY_ROWS_MAX: usize,
        const MEMORY_ADDRESS_MAX: usize,
        const STACK_ROWS_MAX: usize,
        const STACK_ADDRESS_MAX: usize,
        const STORAGE_ROWS_MAX: usize,
    >
    Config<
        F,
        GLOBAL_COUNTER_MAX,
        MEMORY_ROWS_MAX,
        MEMORY_ADDRESS_MAX,
        STACK_ROWS_MAX,
        STACK_ADDRESS_MAX,
        STORAGE_ROWS_MAX,
    >
{
    /// Set up custom gates and lookup arguments for this configuration.
    pub(crate) fn configure(meta: &mut ConstraintSystem<F>) -> Self {
        let q_target = meta.fixed_column();
        let address = meta.advice_column();
        let address_diff_inv = meta.advice_column();
        let global_counter = meta.advice_column();
        let value = meta.advice_column();
        let flag = meta.advice_column();
        let padding = meta.advice_column();
        let storage_key = meta.advice_column();
        let storage_key_diff_inv = meta.advice_column();
        let value_prev = meta.advice_column();
        let global_counter_table = meta.fixed_column();
        let memory_address_table_zero = meta.fixed_column();
        let stack_address_table_zero = meta.fixed_column();
        let memory_value_table = meta.fixed_column();

        let q_memory_first = |meta: &mut VirtualCells<F>| {
            // For first memory row it holds q_target_cur = 1 and q_target_next
            // = 2.
            let q_target_cur = meta.query_fixed(q_target, Rotation::cur());
            let q_target_next = meta.query_fixed(q_target, Rotation::next());
            let one = Expression::Constant(F::one());
            let two = Expression::Constant(F::from_u64(2));
            let three = Expression::Constant(F::from_u64(3));
            let four = Expression::Constant(F::from_u64(4));
            // q_target_cur must be 1
            // q_target_next must be 2

            q_target_cur.clone()
                * (two - q_target_cur.clone())
                * (three.clone() - q_target_cur.clone())
                * (four.clone() - q_target_cur)
                * (q_target_next.clone() - one)
                * (three - q_target_next.clone())
                * (four - q_target_next)
        };

        let q_memory_first_norm = |meta: &mut VirtualCells<F>| {
            let e = q_memory_first(meta);
            // q_memory_first is 12 when q_target_cur is 1 and q_target_next is
            // 2, we use 1/12 to normalize the value
            let inv = F::from_u64(12_u64).invert().unwrap_or(F::zero());
            let i = Expression::Constant(inv);

            e * i
        };

        let q_memory_not_first = |meta: &mut VirtualCells<F>| {
            let q_target = meta.query_fixed(q_target, Rotation::cur());
            let one = Expression::Constant(F::one());
            let three = Expression::Constant(F::from_u64(3));
            let four = Expression::Constant(F::from_u64(4));

            q_target.clone()
                * (q_target.clone() - one)
                * (three - q_target.clone())
                * (four - q_target)
        };

        let q_memory_not_first_norm = |meta: &mut VirtualCells<F>| {
            let e = q_memory_not_first(meta);
            // q_memory_not_first is 4 when target is 2, we use 1/4 to normalize
            // the value
            let inv = F::from_u64(4_u64).invert().unwrap_or(F::zero());
            let i = Expression::Constant(inv);

            e * i
        };

        let q_stack_first = |meta: &mut VirtualCells<F>| {
            let q_target_cur = meta.query_fixed(q_target, Rotation::cur());
            let q_target_next = meta.query_fixed(q_target, Rotation::next());
            let one = Expression::Constant(F::one());
            let two = Expression::Constant(F::from_u64(2));
            let three = Expression::Constant(F::from_u64(3));
            let four = Expression::Constant(F::from_u64(4));
            q_target_cur.clone()
                * (two.clone() - q_target_cur.clone())
                * (three - q_target_cur.clone())
                * (four.clone() - q_target_cur)
                * (q_target_next.clone() - one)
                * (q_target_next.clone() - two)
                * (four - q_target_next)
        };

        let q_stack_first_norm = |meta: &mut VirtualCells<F>| {
            let e = q_stack_first(meta);
            // q_stack_first is 12, we use 1/12 to normalize the value
            let inv = F::from_u64(12_u64).invert().unwrap_or(F::zero());
            let i = Expression::Constant(inv);

            e * i
        };

        let q_stack_not_first = |meta: &mut VirtualCells<F>| {
            let q_target = meta.query_fixed(q_target, Rotation::cur());
            let one = Expression::Constant(F::one());
            let two = Expression::Constant(F::from_u64(2));
            let four = Expression::Constant(F::from_u64(4));

            q_target.clone()
                * (q_target.clone() - one)
                * (q_target.clone() - two)
                * (four - q_target)
        };

        let q_stack_not_first_norm = |meta: &mut VirtualCells<F>| {
            let e = q_stack_not_first(meta);
            // q_stack_not_first is 6 when target is 3, we use 1/6 to normalize
            // the value
            let inv = F::from_u64(6_u64).invert().unwrap_or(F::zero());
            let i = Expression::Constant(inv);

            e * i
        };

        let q_storage_not_first = |meta: &mut VirtualCells<F>| {
            let q_target = meta.query_fixed(q_target, Rotation::cur());
            let one = Expression::Constant(F::one());
            let two = Expression::Constant(F::from_u64(2));
            let three = Expression::Constant(F::from_u64(3));
            q_target.clone()
                * (q_target.clone() - one)
                * (q_target.clone() - two)
                * (q_target - three)
        };

        let q_storage_not_first_norm = |meta: &mut VirtualCells<F>| {
            let e = q_storage_not_first(meta);
            // q_storage_not_first is 24 when target is 4, we use 1/24 to
            // normalize the value
            let inv = F::from_u64(24_u64).invert().unwrap_or(F::zero());
            let i = Expression::Constant(inv);

            e * i
        };

        let address_diff_is_zero = IsZeroChip::configure(
            meta,
            |meta| {
                let padding = meta.query_advice(padding, Rotation::cur());
                let one = Expression::Constant(F::one());
                let is_not_padding = one - padding;

                let q_target = meta.query_fixed(q_target, Rotation::cur());
                let one = Expression::Constant(F::one());
                let q_not_first = q_target.clone() * (q_target - one);

                q_not_first * is_not_padding
            },
            |meta| {
                let address_cur = meta.query_advice(address, Rotation::cur());
                let address_prev = meta.query_advice(address, Rotation::prev());
                address_cur - address_prev
            },
            address_diff_inv,
        );

        // Only one monotone gadget is used for memory and stack (with
        // MEMORY_ADDRESS_MAX as it is bigger)
        let address_monotone =
            MonotoneChip::<F, MEMORY_ADDRESS_MAX, true, false>::configure(
                meta,
                |meta| {
                    let padding = meta.query_advice(padding, Rotation::cur());
                    let one = Expression::Constant(F::one());
                    let is_not_padding = one - padding;
                    // Since q_memory_not_first and q_stack_non_first are
                    // mutually exclusive, q_not_first is binary.
                    let q_not_first = q_memory_not_first_norm(meta)
                        + q_stack_not_first_norm(meta);

                    q_not_first * is_not_padding
                },
                address,
            );

        // Padding monotonicity could be checked using gates (as padding only
        // takes values 0 and 1), but it's much slower than using a
        // lookup.
        let padding_monotone = MonotoneChip::<F, 1, true, false>::configure(
            meta,
            |meta| q_memory_not_first_norm(meta) + q_stack_not_first_norm(meta),
            padding,
        );

        // A gate for the first row (does not need Rotation::prev).
        meta.create_gate("First memory row operation", |meta| {
            let value = meta.query_advice(value, Rotation::cur());
            let flag = meta.query_advice(flag, Rotation::cur());
            let global_counter =
                meta.query_advice(global_counter, Rotation::cur());
            let q_memory_first = q_memory_first(meta);
            let one = Expression::Constant(F::one());

            //
            //      - values[0] == [0]
            //      - flags[0] == 1
            //      - global_counters[0] == 0

            vec![
                q_memory_first.clone() * value,
                q_memory_first.clone() * (one - flag),
                q_memory_first * global_counter,
            ]
        });

        meta.create_gate("Memory operation + padding", |meta| {
            // If address_cur != address_prev, this is an `init`. We must constrain:
            //      - values[0] == [0]
            //      - flags[0] == 1
            //      - global_counters[0] == 0
            let q_memory_not_first = q_memory_not_first(meta);
            let address_diff = {
                let address_prev = meta.query_advice(address, Rotation::prev());
                let address_cur = meta.query_advice(address, Rotation::cur());
                address_cur - address_prev
            };
            let one = Expression::Constant(F::one());

            let value_cur = meta.query_advice(value, Rotation::cur());
            let flag = meta.query_advice(flag, Rotation::cur());
            let global_counter =
                meta.query_advice(global_counter, Rotation::cur());

            // flag == 0 or 1
            // (flag) * (1 - flag)
            let bool_check_flag = flag.clone() * (one.clone() - flag.clone());

            // If flag == 0 (read), and global_counter != 0, value_prev == value_cur
            let value_prev = meta.query_advice(value, Rotation::prev());
            let q_read = one - flag;

            let q_target = meta.query_fixed(q_target, Rotation::cur());
            let padding = meta.query_advice(padding, Rotation::cur());
            let one = Expression::Constant(F::one());
            let bool_check_padding = padding.clone() * (one - padding);

            vec![
                q_memory_not_first.clone()
                    * address_diff.clone()
                    * value_cur.clone(), // when address changes, the write value is 0
                q_memory_not_first.clone()
                    * address_diff.clone()
                    * q_read.clone(), // when address changes, the flag is 1 (write)
                q_memory_not_first.clone() * address_diff * global_counter, // when address changes, global_counter is 0
                q_memory_not_first.clone() * bool_check_flag, // flag is either 0 or 1
                q_memory_not_first * q_read * (value_cur - value_prev), // when reading, the value is the same as at the previous op
<<<<<<< HEAD
                // Note that this last constraint needs to hold only when address doesn't change,
                // but we don't need to check this as the first operation at the address always
                // has to be write - that means q_read is 1 only when
                // the address and storage key don't change.
=======
>>>>>>> 2501579c
                q_target * bool_check_padding, // padding is 0 or 1
            ]
        });

        meta.create_gate("First stack row operation", |meta| {
            let q_stack_first = q_stack_first(meta);
            let one = Expression::Constant(F::one());
            let flag = meta.query_advice(flag, Rotation::cur());

            vec![
                q_stack_first * (one - flag), /* first stack op has to be
                                               * write (flag = 1) */
            ]
        });

        meta.create_gate("Stack operation", |meta| {
            let q_stack_not_first = q_stack_not_first(meta);
            let address_diff = {
                let address_prev = meta.query_advice(address, Rotation::prev());
                let address_cur = meta.query_advice(address, Rotation::cur());
                address_cur - address_prev
            };

            let value_cur = meta.query_advice(value, Rotation::cur());
            let flag = meta.query_advice(flag, Rotation::cur());
            let one = Expression::Constant(F::one());

            // flag == 0 or 1
            // (flag) * (1 - flag)
            let bool_check_flag = flag.clone() * (one.clone() - flag.clone());

            // If flag == 0 (read), and global_counter != 0, value_prev == value_cur
            let value_prev = meta.query_advice(value, Rotation::prev());
            let q_read = one - flag;

            vec![
                q_stack_not_first.clone() * address_diff * q_read.clone(), // when address changes, the flag is 1 (write)
                q_stack_not_first.clone() * bool_check_flag, // flag is either 0 or 1
                q_stack_not_first * q_read * (value_cur - value_prev), // when reading, the value is the same as at the previous op
            ]
        });

        // global_counter monotonicity is checked for memory and stack when
        // address_cur == address_prev. (Recall that operations are
        // ordered first by address, and then by global_counter.)
        meta.lookup(|meta| {
            let global_counter_table =
                meta.query_fixed(global_counter_table, Rotation::cur());
            let global_counter_prev =
                meta.query_advice(global_counter, Rotation::prev());
            let global_counter =
                meta.query_advice(global_counter, Rotation::cur());
            let one = Expression::Constant(F::one());
            let padding = meta.query_advice(padding, Rotation::cur());
            let is_not_padding = one.clone() - padding;
            let q_not_first =
                q_memory_not_first_norm(meta) + q_stack_not_first_norm(meta);

            vec![(
                q_not_first
                    * is_not_padding
                    * address_diff_is_zero.clone().is_zero_expression
                    * (global_counter - global_counter_prev - one), // - 1 because it needs to be strictly monotone
                global_counter_table,
            )]
        });

        // Memory address is in the allowed range.
        meta.lookup(|meta| {
            let q_memory =
                q_memory_first_norm(meta) + q_memory_not_first_norm(meta);
            let address_cur = meta.query_advice(address, Rotation::cur());
            let memory_address_table_zero =
                meta.query_fixed(memory_address_table_zero, Rotation::cur());

            vec![(q_memory * address_cur, memory_address_table_zero)]
        });

        // Stack address is in the allowed range.
        meta.lookup(|meta| {
            let q_stack =
                q_stack_first_norm(meta) + q_stack_not_first_norm(meta);
            let address_cur = meta.query_advice(address, Rotation::cur());
            let stack_address_table_zero =
                meta.query_fixed(stack_address_table_zero, Rotation::cur());

            vec![(q_stack * address_cur, stack_address_table_zero)]
        });

        // global_counter is in the allowed range:
        meta.lookup(|meta| {
            let global_counter =
                meta.query_advice(global_counter, Rotation::cur());
            let global_counter_table =
                meta.query_fixed(global_counter_table, Rotation::cur());

            vec![(global_counter, global_counter_table)]
        });

        // Memory value (for non-first rows) is in the allowed range.
        // Memory first row value doesn't need to be checked - it is checked
        // above where memory init row value has to be 0.
        meta.lookup(|meta| {
            let q_memory_not_first = q_memory_not_first_norm(meta);
            let value = meta.query_advice(value, Rotation::cur());
            let memory_value_table =
                meta.query_fixed(memory_value_table, Rotation::cur());

            vec![(q_memory_not_first * value, memory_value_table)]
        });

        let storage_key_diff_is_zero = IsZeroChip::configure(
            meta,
            |meta| {
                let padding = meta.query_advice(padding, Rotation::cur());
                let one = Expression::Constant(F::one());
                let is_not_padding = one - padding;

                let q_target = meta.query_fixed(q_target, Rotation::cur());
                let one = Expression::Constant(F::one());
                let q_not_first = q_target.clone() * (q_target - one);

                q_not_first * is_not_padding
            },
            |meta| {
                let storage_key_cur =
                    meta.query_advice(storage_key, Rotation::cur());
                let storage_key_prev =
                    meta.query_advice(storage_key, Rotation::prev());
                storage_key_cur - storage_key_prev
            },
            storage_key_diff_inv,
        );

        meta.create_gate("First storage row operation", |meta| {
            let q_target_cur = meta.query_fixed(q_target, Rotation::cur());
            let q_target_next = meta.query_fixed(q_target, Rotation::next());
            let one = Expression::Constant(F::one());
            let two = Expression::Constant(F::from_u64(2));
            let three = Expression::Constant(F::from_u64(3));
            let four = Expression::Constant(F::from_u64(4));
            let q_storage_first = q_target_cur.clone()
                * (two.clone() - q_target_cur.clone())
                * (three.clone() - q_target_cur.clone())
                * (four - q_target_cur)
                * (q_target_next.clone() - one.clone())
                * (q_target_next.clone() - two)
                * (q_target_next - three);

            let flag = meta.query_advice(flag, Rotation::cur());
            let q_read = one - flag;

            vec![
                q_storage_first * q_read, /* first storage op has to be
                                           * write (flag = 1) */
            ]
        });

        meta.create_gate("Storage operation", |meta| {
            let q_storage_not_first = q_storage_not_first(meta);
            let address_diff = {
                let address_prev = meta.query_advice(address, Rotation::prev());
                let address_cur = meta.query_advice(address, Rotation::cur());
                address_cur - address_prev
            };

            let storage_key_diff = {
                let storage_key_prev = meta.query_advice(storage_key, Rotation::prev());
                let storage_key_cur = meta.query_advice(storage_key, Rotation::cur());
                storage_key_cur - storage_key_prev
            };

            let value_cur = meta.query_advice(value, Rotation::cur());
            let value_prev_cur = meta.query_advice(value_prev, Rotation::cur());
            let flag = meta.query_advice(flag, Rotation::cur());

            let one = Expression::Constant(F::one());

            // flag == 0 or 1
            // (flag) * (1 - flag)
            let bool_check_flag = flag.clone() * (one.clone() - flag.clone());

            // If flag == 0 (read), and global_counter != 0, value_prev == value_cur
            let value_previous = meta.query_advice(value, Rotation::prev());
            let q_read = one.clone() - flag.clone();

            let padding = meta.query_advice(padding, Rotation::cur());
            let is_not_padding = one - padding;

            vec![
                q_storage_not_first.clone() * address_diff * q_read.clone(), // when address changes, the flag is 1 (write)
                q_storage_not_first.clone() * storage_key_diff * q_read.clone(), // when storage_key_diff changes, the flag is 1 (write)
                q_storage_not_first.clone() * bool_check_flag, // flag is either 0 or 1
                q_storage_not_first.clone() * q_read * (value_cur - value_previous.clone()), // when reading, the value is the same as at the previous op
                // Note that this last constraint needs to hold only when address and storage key don't change,
                // but we don't need to check this as the first operation at new address and
                // new storage key always has to be write - that means q_read is 1 only when
                // the address and storage key doesn't change.
                is_not_padding
                    * q_storage_not_first
                    * flag
                    * address_diff_is_zero.clone().is_zero_expression
                    * storage_key_diff_is_zero.clone().is_zero_expression
                    * (value_prev_cur - value_previous), // when writing, value_prev_cur = value_previous
            ]
        });

        // global_counter monotonicity is checked for storage when address_cur
        // == address_prev and storage_key_cur = storage_key_prev.
        // (Recall that storage operations are ordered first by account address,
        // then by storage_key, and finally by global_counter.)
        meta.lookup(|meta| {
            let global_counter_table = meta.query_fixed(global_counter_table, Rotation::cur());
            let global_counter_prev = meta.query_advice(global_counter, Rotation::prev());
            let global_counter = meta.query_advice(global_counter, Rotation::cur());
            let one = Expression::Constant(F::one());
            let padding = meta.query_advice(padding, Rotation::cur());
            let is_not_padding = one.clone() - padding;
            let q_storage_not_first = q_storage_not_first_norm(meta);

            vec![(
                q_storage_not_first
                    * is_not_padding
                    * address_diff_is_zero.clone().is_zero_expression
                    * storage_key_diff_is_zero.clone().is_zero_expression
                    * (global_counter - global_counter_prev - one), // - 1 because it needs to be strictly monotone
                global_counter_table,
            )]
        });

        // TODO: monotone address for storage

        Config {
            q_target,
            address,
            address_diff_inv,
            global_counter,
            value,
            flag,
            padding,
            storage_key,
            storage_key_diff_inv,
            value_prev,
            global_counter_table,
            memory_address_table_zero,
            stack_address_table_zero,
            memory_value_table,
            address_diff_is_zero,
            address_monotone,
            padding_monotone,
            storage_key_diff_is_zero,
        }
    }

    /// Load lookup table / other fixed constants for this configuration.
    pub(crate) fn load(
        &self,
        layouter: &mut impl Layouter<F>,
    ) -> Result<(), Error> {
        layouter
            .assign_region(
                || "global counter table",
                |mut region| {
                    for idx in 0..=GLOBAL_COUNTER_MAX {
                        region.assign_fixed(
                            || "global counter table",
                            self.global_counter_table,
                            idx,
                            || Ok(F::from_u64(idx as u64)),
                        )?;
                    }
                    Ok(())
                },
            )
            .ok();

        layouter
            .assign_region(
                || "memory value table",
                |mut region| {
                    for idx in 0..=255 {
                        region.assign_fixed(
                            || "memory value table",
                            self.memory_value_table,
                            idx,
                            || Ok(F::from_u64(idx as u64)),
                        )?;
                    }
                    Ok(())
                },
            )
            .ok();

        layouter
            .assign_region(
                || "memory address table with zero",
                |mut region| {
                    for idx in 0..=MEMORY_ADDRESS_MAX {
                        region.assign_fixed(
                            || "address table with zero",
                            self.memory_address_table_zero,
                            idx,
                            || Ok(F::from_u64(idx as u64)),
                        )?;
                    }
                    Ok(())
                },
            )
            .ok();

        layouter.assign_region(
            || "stack address table with zero",
            |mut region| {
                for idx in 0..=STACK_ADDRESS_MAX {
                    region.assign_fixed(
                        || "stack address table with zero",
                        self.stack_address_table_zero,
                        idx,
                        || Ok(F::from_u64(idx as u64)),
                    )?;
                }
                Ok(())
            },
        )
    }

    fn assign_memory_ops(
        &self,
        region: &mut Region<F>,
        ops: Vec<MemoryOp>,
        address_diff_is_zero_chip: &IsZeroChip<F>,
    ) -> Result<Vec<BusMapping<F>>, Error> {
        let mut init_rows_num = 0;
        for (index, op) in ops.iter().enumerate() {
            if index > 0 {
                if op.address() != ops[index - 1].address() {
                    init_rows_num += 1;
                }
            } else {
                init_rows_num += 1;
            }
        }

        if ops.len() + init_rows_num > MEMORY_ROWS_MAX {
            panic!("too many memory operations");
        }

        let mut bus_mappings: Vec<BusMapping<F>> = Vec::new();

        let mut address_prev = F::zero();
        let mut offset = 0;
        for (index, op) in ops.iter().enumerate() {
            let address = F::from_bytes(&op.address().to_bytes()).unwrap();
            let gc = usize::from(op.gc());
            let v_bytes = op.value().to_bytes();
            let val = F::from_bytes(&v_bytes).unwrap();

            let mut target = 1;
            if index > 0 {
                target = 2;
            }

            // memory ops have init row
            if index == 0 || address != address_prev {
                self.init(region, offset, address, target)?;
                address_diff_is_zero_chip.assign(
                    region,
                    offset,
                    Some(address - address_prev),
                )?;
                target = 2;
                offset += 1;
            }

            let bus_mapping = self.assign_op(
                region,
                offset,
                address,
                gc,
                val,
                op.rw().is_write(),
                target,
                F::zero(),
                F::zero(),
            )?;
            bus_mappings.push(bus_mapping);

            address_prev = address;
            offset += 1;
        }

        self.pad_rows(region, offset, 0, MEMORY_ROWS_MAX, 2)?;

        Ok(bus_mappings)
    }

    fn assign_stack_ops(
        &self,
        region: &mut Region<F>,
        ops: Vec<StackOp>,
        address_diff_is_zero_chip: &IsZeroChip<F>,
    ) -> Result<Vec<BusMapping<F>>, Error> {
        if ops.len() > STACK_ROWS_MAX {
            panic!("too many stack operations");
        }
        let mut bus_mappings: Vec<BusMapping<F>> = Vec::new();

        let mut address_prev = F::zero();
        let mut offset = MEMORY_ROWS_MAX;
        for (index, op) in ops.iter().enumerate() {
            let address = F::from_u64(usize::from(*op.address()) as u64);
            let gc = usize::from(op.gc());
            let v_bytes = op.value().to_bytes();
            let val = F::from_bytes(&v_bytes).unwrap();

            let mut target = 1;
            if index > 0 {
                target = 3;
            }

            let bus_mapping = self.assign_op(
                region,
                offset,
                address,
                gc,
                val,
                op.rw().is_write(),
                target,
                F::zero(),
                F::zero(),
            )?;
            bus_mappings.push(bus_mapping);

            address_diff_is_zero_chip.assign(
                region,
                offset,
                Some(address - address_prev),
            )?;

            address_prev = address;
            offset += 1;
        }

        self.pad_rows(region, offset, MEMORY_ROWS_MAX, STACK_ROWS_MAX, 3)?;

        Ok(bus_mappings)
    }

    fn assign_storage_ops(
        &self,
        region: &mut Region<F>,
        ops: Vec<StorageOp>,
        address_diff_is_zero_chip: &IsZeroChip<F>,
        storage_key_diff_is_zero_chip: &IsZeroChip<F>,
    ) -> Result<Vec<BusMapping<F>>, Error> {
        if ops.len() > STORAGE_ROWS_MAX {
            panic!("too many storage operations");
        }
        let mut bus_mappings: Vec<BusMapping<F>> = Vec::new();

        let mut address_prev = F::zero();
        let mut storage_key_prev = F::zero();
        let mut offset = MEMORY_ROWS_MAX + STACK_ROWS_MAX;
        for (index, op) in ops.iter().enumerate() {
            let address = F::from_bytes(&op.address().to_bytes()).unwrap();
            let gc = usize::from(op.gc());
            let v_bytes = op.value().to_bytes();
            let val = F::from_bytes(&v_bytes).unwrap();
            let v_prev_bytes = op.value_prev().to_bytes();
            let val_prev = F::from_bytes(&v_prev_bytes).unwrap();

            let mut array = [0u8; 32];
            let bytes = op.storage_key().to_bytes_le();
            array[..bytes.len()].copy_from_slice(&bytes[0..bytes.len()]);
            let storage_key = F::from_bytes(&array).unwrap();

            let mut target = 1;
            if index > 0 {
                target = 4;
            }

            let bus_mapping = self.assign_op(
                region,
                offset,
                address,
                gc,
                val,
                op.rw().is_write(),
                target,
                storage_key,
                val_prev,
            )?;
            bus_mappings.push(bus_mapping);

            address_diff_is_zero_chip.assign(
                region,
                offset,
                Some(address - address_prev),
            )?;

            storage_key_diff_is_zero_chip.assign(
                region,
                offset,
                Some(storage_key - storage_key_prev),
            )?;

            address_prev = address;
            storage_key_prev = storage_key;
            offset += 1;
        }

        self.pad_rows(
            region,
            offset,
            MEMORY_ROWS_MAX + STACK_ROWS_MAX,
            STORAGE_ROWS_MAX,
            4,
        )?;

        Ok(bus_mappings)
    }

    fn pad_rows(
        &self,
        region: &mut Region<F>,
        offset: usize,
        start_offset: usize,
        max_rows: usize,
        target: usize,
    ) -> Result<(), Error> {
        // We pad all remaining rows to avoid the check at the first unused row.
        // Without padding, (address_cur - address_prev) would not be zero at
        // the first unused row and some checks would be triggered.

        for i in offset..start_offset + max_rows {
            if i == start_offset {
                region.assign_fixed(
                    || "target",
                    self.q_target,
                    i,
                    || Ok(F::one()),
                )?;
            } else {
                region.assign_fixed(
                    || "target",
                    self.q_target,
                    i,
                    || Ok(F::from_u64(target as u64)),
                )?;
            }
            region.assign_advice(
                || "padding",
                self.padding,
                i,
                || Ok(F::one()),
            )?;
            region.assign_advice(|| "memory", self.flag, i, || Ok(F::one()))?;
        }

        Ok(())
    }

    /// Assign cells.
    pub(crate) fn assign(
        &self,
        mut layouter: impl Layouter<F>,
        memory_ops: Vec<MemoryOp>,
        stack_ops: Vec<StackOp>,
        storage_ops: Vec<StorageOp>,
    ) -> Result<Vec<BusMapping<F>>, Error> {
        let mut bus_mappings: Vec<BusMapping<F>> = Vec::new();

        let address_diff_is_zero_chip =
            IsZeroChip::construct(self.address_diff_is_zero.clone());

        let memory_address_monotone_chip =
            MonotoneChip::<F, MEMORY_ADDRESS_MAX, true, false>::construct(
                self.address_monotone.clone(),
            );
        memory_address_monotone_chip.load(&mut layouter)?;

        let padding_monotone_chip =
            MonotoneChip::<F, 1, true, false>::construct(
                self.padding_monotone.clone(),
            );
        padding_monotone_chip.load(&mut layouter)?;

        let storage_key_diff_is_zero_chip =
            IsZeroChip::construct(self.storage_key_diff_is_zero.clone());

        layouter.assign_region(
            || "State operations",
            |mut region| {
                let memory_mappings = self.assign_memory_ops(
                    &mut region,
                    memory_ops.clone(),
                    &address_diff_is_zero_chip,
                );
                bus_mappings.extend(memory_mappings.unwrap());

                let stack_mappings = self.assign_stack_ops(
                    &mut region,
                    stack_ops.clone(),
                    &address_diff_is_zero_chip,
                );
                bus_mappings.extend(stack_mappings.unwrap());

                let storage_mappings = self.assign_storage_ops(
                    &mut region,
                    storage_ops.clone(),
                    &address_diff_is_zero_chip,
                    &storage_key_diff_is_zero_chip,
                );
                bus_mappings.extend(storage_mappings.unwrap());

                Ok(bus_mappings.clone())
            },
        )
    }

    /// Initialise first row for a new operation.
    fn init(
        &self,
        region: &mut Region<'_, F>,
        offset: usize,
        address: F,
        target: usize,
    ) -> Result<(), Error> {
        region.assign_advice(
            || "init address",
            self.address,
            offset,
            || Ok(address),
        )?;

        region.assign_advice(
            || "init global counter",
            self.global_counter,
            offset,
            || Ok(F::zero()),
        )?;

        region.assign_advice(
            || "init value",
            self.value,
            offset,
            || Ok(F::zero()),
        )?;

        region.assign_advice(
            || "init memory",
            self.flag,
            offset,
            || Ok(F::one()),
        )?;

        region.assign_fixed(
            || "target",
            self.q_target,
            offset,
            || Ok(F::from_u64(target as u64)),
        )?;

        Ok(())
    }

    #[allow(clippy::too_many_arguments)]
    fn assign_op(
        &self,
        region: &mut Region<'_, F>,
        offset: usize,
        address: F,
        global_counter: usize,
        value: F,
        flag: bool,
        target: usize,
        storage_key: F,
        value_prev: F,
    ) -> Result<BusMapping<F>, Error> {
        let address = {
            let cell = region.assign_advice(
                || "address",
                self.address,
                offset,
                || Ok(address),
            )?;
            Variable::<F, F> {
                cell,
                field_elem: Some(address),
                value: Some(address),
            }
        };

        let global_counter = {
            let field_elem = F::from_u64(global_counter as u64);

            let cell = region.assign_advice(
                || "global counter",
                self.global_counter,
                offset,
                || Ok(field_elem),
            )?;

            Variable::<usize, F> {
                cell,
                field_elem: Some(field_elem),
                value: Some(global_counter),
            }
        };

        let value = {
            let cell = region.assign_advice(
                || "value",
                self.value,
                offset,
                || Ok(value),
            )?;

            Variable::<F, F> {
                cell,
                field_elem: Some(value),
                value: Some(value),
            }
        };

        let storage_key = {
            let cell = region.assign_advice(
                || "storage key",
                self.storage_key,
                offset,
                || Ok(storage_key),
            )?;

            Variable::<F, F> {
                cell,
                field_elem: Some(storage_key),
                value: Some(storage_key),
            }
        };

        let value_prev = {
            let cell = region.assign_advice(
                || "value prev",
                self.value_prev,
                offset,
                || Ok(value_prev),
            )?;

            Variable::<F, F> {
                cell,
                field_elem: Some(value_prev),
                value: Some(value_prev),
            }
        };

        let flag = {
            let field_elem = F::from_u64(flag as u64);
            let cell = region.assign_advice(
                || "flag",
                self.flag,
                offset,
                || Ok(field_elem),
            )?;

            Variable::<bool, F> {
                cell,
                field_elem: Some(field_elem),
                value: Some(flag),
            }
        };

        let target = {
            let value = Some(target);
            let field_elem = Some(F::from_u64(target as u64));
            let cell = region.assign_fixed(
                || "target",
                self.q_target,
                offset,
                || Ok(F::from_u64(target as u64)),
            )?;
            Variable::<usize, F> {
                cell,
                field_elem,
                value,
            }
        };

        Ok(BusMapping {
            global_counter,
            target,
            flag,
            address,
            value,
            storage_key,
            value_prev,
        })
    }
}

#[cfg(test)]
mod tests {
    use std::str::FromStr;

    use super::Config;
    use bus_mapping::evm::{GlobalCounter, MemoryAddress, StackAddress};
    use bus_mapping::{evm::EvmWord, BlockConstants, ExecutionTrace};

    use bus_mapping::operation::{MemoryOp, StackOp, StorageOp, RW};
    use halo2::{
        circuit::{Layouter, SimpleFloorPlanner},
        dev::{
            MockProver, VerifyFailure::ConstraintNotSatisfied,
            VerifyFailure::Lookup,
        },
        plonk::{Circuit, ConstraintSystem, Error},
    };
    use num::BigUint;

    use pasta_curves::{arithmetic::FieldExt, pallas};

    macro_rules! test_state_circuit {
        ($k:expr, $global_counter_max:expr, $memory_rows_max:expr, $memory_address_max:expr, $stack_rows_max:expr, $stack_address_max:expr, $storage_rows_max:expr, $memory_ops:expr, $stack_ops:expr, $storage_ops:expr, $result:expr) => {{
            #[derive(Default)]
            struct StateCircuit<
                const GLOBAL_COUNTER_MAX: usize,
                const MEMORY_ROWS_MAX: usize,
                const MEMORY_ADDRESS_MAX: usize,
                const STACK_ROWS_MAX: usize,
                const STACK_ADDRESS_MAX: usize,
                const STORAGE_ROWS_MAX: usize,
            > {
                memory_ops: Vec<MemoryOp>,
                stack_ops: Vec<StackOp>,
                storage_ops: Vec<StorageOp>,
            }

            impl<
                    F: FieldExt,
                    const GLOBAL_COUNTER_MAX: usize,
                    const MEMORY_ROWS_MAX: usize,
                    const MEMORY_ADDRESS_MAX: usize,
                    const STACK_ROWS_MAX: usize,
                    const STACK_ADDRESS_MAX: usize,
                    const STORAGE_ROWS_MAX: usize,
                > Circuit<F>
                for StateCircuit<
                    GLOBAL_COUNTER_MAX,
                    MEMORY_ROWS_MAX,
                    MEMORY_ADDRESS_MAX,
                    STACK_ROWS_MAX,
                    STACK_ADDRESS_MAX,
                    STORAGE_ROWS_MAX,
                >
            {
                type Config = Config<
                    F,
                    GLOBAL_COUNTER_MAX,
                    MEMORY_ROWS_MAX,
                    MEMORY_ADDRESS_MAX,
                    STACK_ROWS_MAX,
                    STACK_ADDRESS_MAX,
                    STORAGE_ROWS_MAX,
                >;
                type FloorPlanner = SimpleFloorPlanner;

                fn without_witnesses(&self) -> Self {
                    Self::default()
                }

                fn configure(meta: &mut ConstraintSystem<F>) -> Self::Config {
                    Config::configure(meta)
                }

                fn synthesize(
                    &self,
                    config: Self::Config,
                    mut layouter: impl Layouter<F>,
                ) -> Result<(), Error> {
                    config.load(&mut layouter)?;
                    config.assign(
                        layouter,
                        self.memory_ops.clone(),
                        self.stack_ops.clone(),
                        self.storage_ops.clone(),
                    )?;

                    Ok(())
                }
            }

            let circuit = StateCircuit::<
                $global_counter_max,
                $memory_rows_max,
                $memory_address_max,
                $stack_rows_max,
                $stack_address_max,
                $storage_rows_max,
            > {
                memory_ops: $memory_ops,
                stack_ops: $stack_ops,
                storage_ops: $storage_ops,
            };

            let prover =
                MockProver::<pallas::Base>::run($k, &circuit, vec![]).unwrap();
            assert_eq!(prover.verify(), $result);
        }};
    }

    fn constraint_not_satisfied(
        row: usize,
        gate_index: usize,
        gate_name: &'static str,
        index: usize,
    ) -> halo2::dev::VerifyFailure {
        ConstraintNotSatisfied {
            constraint: ((gate_index, gate_name).into(), index, "").into(),
            row,
        }
    }

    fn lookup_fail(
        row: usize,
        lookup_index: usize,
    ) -> halo2::dev::VerifyFailure {
        Lookup { lookup_index, row }
    }

    #[test]
    fn state_circuit() {
        let memory_op_0 = MemoryOp::new(
            RW::WRITE,
            GlobalCounter::from(12),
            MemoryAddress::from_str("0").unwrap(),
            EvmWord::from_str("32").unwrap(),
        );
        let memory_op_1 = MemoryOp::new(
            RW::READ,
            GlobalCounter::from(24),
            MemoryAddress::from_str("0").unwrap(),
            EvmWord::from_str("32").unwrap(),
        );

        let memory_op_2 = MemoryOp::new(
            RW::WRITE,
            GlobalCounter::from(17),
            MemoryAddress::from_str("1").unwrap(),
            EvmWord::from_str("32").unwrap(),
        );
        let memory_op_3 = MemoryOp::new(
            RW::READ,
            GlobalCounter::from(87),
            MemoryAddress::from_str("1").unwrap(),
            EvmWord::from_str("32").unwrap(),
        );

        let stack_op_0 = StackOp::new(
            RW::WRITE,
            GlobalCounter::from(17),
            StackAddress::from(1),
            EvmWord::from_str("32").unwrap(),
        );
        let stack_op_1 = StackOp::new(
            RW::READ,
            GlobalCounter::from(87),
            StackAddress::from(1),
            EvmWord::from_str("32").unwrap(),
        );

        let storage_op_0 = StorageOp::new(
            RW::WRITE,
            GlobalCounter::from(17),
            MemoryAddress::from_str("1").unwrap(),
            EvmWord::from_str("32").unwrap(),
            EvmWord::from_str("0").unwrap(),
            BigUint::from(0x40u8),
        );
        let storage_op_1 = StorageOp::new(
            RW::WRITE,
            GlobalCounter::from(18),
            MemoryAddress::from_str("1").unwrap(),
            EvmWord::from_str("32").unwrap(),
            EvmWord::from_str("32").unwrap(),
            BigUint::from(0x40u8),
        );
        let storage_op_2 = StorageOp::new(
            RW::WRITE,
            GlobalCounter::from(19),
            MemoryAddress::from_str("1").unwrap(),
            EvmWord::from_str("32").unwrap(),
            EvmWord::from_str("32").unwrap(),
            BigUint::from(0x40u8),
        );

        test_state_circuit!(
            14,
            2000,
            100,
            2,
            100,
            1023,
            1000,
            vec![memory_op_0, memory_op_1, memory_op_2, memory_op_3],
            vec![stack_op_0, stack_op_1],
            vec![storage_op_0, storage_op_1, storage_op_2],
            Ok(())
        );
    }

    #[test]
    fn no_stack_padding() {
        let memory_op_0 = MemoryOp::new(
            RW::WRITE,
            GlobalCounter::from(12),
            MemoryAddress::from_str("0").unwrap(),
            EvmWord::from_str("32").unwrap(),
        );
        let memory_op_1 = MemoryOp::new(
            RW::READ,
            GlobalCounter::from(24),
            MemoryAddress::from_str("0").unwrap(),
            EvmWord::from_str("32").unwrap(),
        );

        let memory_op_2 = MemoryOp::new(
            RW::WRITE,
            GlobalCounter::from(17),
            MemoryAddress::from_str("1").unwrap(),
            EvmWord::from_str("32").unwrap(),
        );
        let memory_op_3 = MemoryOp::new(
            RW::READ,
            GlobalCounter::from(87),
            MemoryAddress::from_str("1").unwrap(),
            EvmWord::from_str("32").unwrap(),
        );

        let stack_op_0 = StackOp::new(
            RW::WRITE,
            GlobalCounter::from(17),
            StackAddress::from(1),
            EvmWord::from_str("32").unwrap(),
        );
        let stack_op_1 = StackOp::new(
            RW::READ,
            GlobalCounter::from(87),
            StackAddress::from(1),
            EvmWord::from_str("32").unwrap(),
        );

        const STACK_ROWS_MAX: usize = 2;
        test_state_circuit!(
            14,
            2000,
            100,
            STACK_ROWS_MAX,
            100,
            1023,
            1000,
            vec![memory_op_0, memory_op_1, memory_op_2, memory_op_3],
            vec![stack_op_0, stack_op_1],
            vec![],
            Ok(())
        );
    }

    #[test]
    fn same_address_read() {
        let memory_op_0 = MemoryOp::new(
            RW::WRITE,
            GlobalCounter::from(12),
            MemoryAddress::from_str("0").unwrap(),
            EvmWord::from_str("31").unwrap(),
        );
        let memory_op_1 = MemoryOp::new(
            RW::READ,
            GlobalCounter::from(24),
            MemoryAddress::from_str("0").unwrap(),
            EvmWord::from_str("32").unwrap(), /* This should fail as it not
                                               * the same value as in
                                               * previous write op */
        );

        let stack_op_0 = StackOp::new(
            RW::WRITE,
            GlobalCounter::from(19),
            StackAddress::from(0),
            EvmWord::from_str("12").unwrap(),
        );
        let stack_op_1 = StackOp::new(
            RW::READ,
            GlobalCounter::from(28),
            StackAddress::from(0),
            EvmWord::from_str("13").unwrap(), /* This should fail as it not
                                               * the same value as in the
                                               * previous write op */
        );

        const MEMORY_ROWS_MAX: usize = 7;
        test_state_circuit!(
            14,
            2000,
            MEMORY_ROWS_MAX,
            1000,
            100,
            1023,
            1000,
            vec![memory_op_0, memory_op_1],
            vec![stack_op_0, stack_op_1],
            vec![],
            Err(vec![
                constraint_not_satisfied(2, 2, "Memory operation + padding", 4),
                constraint_not_satisfied(
                    MEMORY_ROWS_MAX + 1,
                    4,
                    "Stack operation",
                    2
                )
            ])
        );
    }

    #[test]
    fn first_write() {
        let stack_op_0 = StackOp::new(
            RW::READ, /* This fails because the first stack op when address
                       * changes should be write. */
            GlobalCounter::from(28),
            StackAddress::from(0),
            EvmWord::from_str("13").unwrap(),
        );

        let storage_op_0 = StorageOp::new(
            RW::READ, // Fails because the first storage op needs to be write.
            GlobalCounter::from(17),
            MemoryAddress::from_str("2").unwrap(),
            EvmWord::from_str("32").unwrap(),
            EvmWord::from_str("0").unwrap(),
            BigUint::from(0x40u8),
        );
        let storage_op_1 = StorageOp::new(
            RW::READ, /* Fails because when storage key changes, the op
                       * needs to be write. */
            GlobalCounter::from(18),
            MemoryAddress::from_str("2").unwrap(),
            EvmWord::from_str("32").unwrap(),
            EvmWord::from_str("0").unwrap(),
            BigUint::from(0x41u8),
        );

        let storage_op_2 = StorageOp::new(
            RW::READ, /* Fails because when address changes, the op needs to
                       * be write. */
            GlobalCounter::from(19),
            MemoryAddress::from_str("3").unwrap(),
            EvmWord::from_str("32").unwrap(),
            EvmWord::from_str("0").unwrap(),
            BigUint::from(0x40u8),
            /* Intentionally different storage key as the last one in the previous ops to
            have two conditions met. */
        );

        const MEMORY_ROWS_MAX: usize = 2;
        const STORAGE_ROWS_MAX: usize = 2;
        test_state_circuit!(
            14,
            2000,
            MEMORY_ROWS_MAX,
            1000,
            STORAGE_ROWS_MAX,
            1023,
            1000,
            vec![],
            vec![stack_op_0],
            vec![storage_op_0, storage_op_1, storage_op_2],
            Err(vec![
                constraint_not_satisfied(
                    MEMORY_ROWS_MAX,
                    3,
                    "First stack row operation",
                    0
                ),
                constraint_not_satisfied(
                    MEMORY_ROWS_MAX + STORAGE_ROWS_MAX,
                    6,
                    "First storage row operation",
                    0
                ),
                constraint_not_satisfied(
                    MEMORY_ROWS_MAX + STORAGE_ROWS_MAX + 1,
                    7,
                    "Storage operation",
                    1
                ),
                constraint_not_satisfied(
                    MEMORY_ROWS_MAX + STORAGE_ROWS_MAX + 2,
                    7,
                    "Storage operation",
                    0
                ),
                constraint_not_satisfied(
                    MEMORY_ROWS_MAX + STORAGE_ROWS_MAX + 2,
                    7,
                    "Storage operation",
                    1
                ),
            ])
        );
    }

    #[test]
    fn max_values() {
        let memory_op_0 = MemoryOp::new(
            RW::WRITE,
            GlobalCounter::from(12),
            MemoryAddress::from_str(&format!("{:X}", MEMORY_ADDRESS_MAX))
                .unwrap(),
            EvmWord::from_str("32").unwrap(),
        );
        let memory_op_1 = MemoryOp::new(
            RW::READ,
            GlobalCounter::from(GLOBAL_COUNTER_MAX),
            MemoryAddress::from_str(&format!("{:X}", MEMORY_ADDRESS_MAX))
                .unwrap(),
            EvmWord::from_str("32").unwrap(),
        );
        let memory_op_2 = MemoryOp::new(
            RW::WRITE,
            GlobalCounter::from(GLOBAL_COUNTER_MAX + 1),
            MemoryAddress::from_str(&format!("{:X}", MEMORY_ADDRESS_MAX))
                .unwrap(),
            EvmWord::from_str("32").unwrap(),
        );

        let memory_op_3 = MemoryOp::new(
            RW::WRITE,
            GlobalCounter::from(12),
            MemoryAddress::from_str(&format!("{:X}", MEMORY_ADDRESS_MAX + 1))
                .unwrap(),
            EvmWord::from_str("32").unwrap(),
        );
        let memory_op_4 = MemoryOp::new(
            RW::READ,
            GlobalCounter::from(24),
            MemoryAddress::from_str(&format!("{:X}", MEMORY_ADDRESS_MAX + 1))
                .unwrap(),
            EvmWord::from_str("32").unwrap(),
        );

        let stack_op_0 = StackOp::new(
            RW::WRITE,
            GlobalCounter::from(12),
            StackAddress::from(STACK_ADDRESS_MAX),
            EvmWord::from_str("12").unwrap(),
        );
        let stack_op_1 = StackOp::new(
            RW::READ,
            GlobalCounter::from(24),
            StackAddress::from(STACK_ADDRESS_MAX),
            EvmWord::from_str("12").unwrap(),
        );

        let stack_op_2 = StackOp::new(
            RW::WRITE,
            GlobalCounter::from(17),
            StackAddress::from(STACK_ADDRESS_MAX + 1),
            EvmWord::from_str("12").unwrap(),
        );
        let stack_op_3 = StackOp::new(
            RW::WRITE,
            GlobalCounter::from(GLOBAL_COUNTER_MAX + 1),
            StackAddress::from(STACK_ADDRESS_MAX + 1),
            EvmWord::from_str("12").unwrap(),
        );

        // Small MEMORY_MAX_ROWS is set to avoid having padded rows (all padded
        // rows would fail because of the address they would have - the
        // address of the last unused row)
        const MEMORY_ROWS_MAX: usize = 7;
        const STACK_ROWS_MAX: usize = 7;
        const STORAGE_ROWS_MAX: usize = 7;
        const GLOBAL_COUNTER_MAX: usize = 60000;
        const MEMORY_ADDRESS_MAX: usize = 100;
        const STACK_ADDRESS_MAX: usize = 1023;

        test_state_circuit!(
            16,
            GLOBAL_COUNTER_MAX,
            MEMORY_ROWS_MAX,
            MEMORY_ADDRESS_MAX,
            STACK_ROWS_MAX,
            STACK_ADDRESS_MAX,
            STORAGE_ROWS_MAX,
            vec![
                memory_op_0,
                memory_op_1,
                memory_op_2,
                memory_op_3,
                memory_op_4
            ],
            vec![stack_op_0, stack_op_1, stack_op_2, stack_op_3],
            vec![],
            Err(vec![
                lookup_fail(4, 3),
                lookup_fail(5, 3),
                lookup_fail(6, 3),
                lookup_fail(9, 4),
                lookup_fail(10, 4),
                lookup_fail(3, 5),
                lookup_fail(10, 5)
            ])
        );
    }

    #[test]
    fn max_values_first_row() {
        // first row of a target needs to be checked for address to be in range
        // too
        let memory_op_0 = MemoryOp::new(
            RW::WRITE,
            GlobalCounter::from(12),
            MemoryAddress::from_str(&format!("{:X}", MEMORY_ADDRESS_MAX + 1))
                .unwrap(), // this address is not in the allowed range
            EvmWord::from_str("32").unwrap(),
        );

        let stack_op_0 = StackOp::new(
            RW::WRITE,
            GlobalCounter::from(12),
            StackAddress::from(STACK_ADDRESS_MAX + 1),
            EvmWord::from_str("12").unwrap(),
        );
        let stack_op_1 = StackOp::new(
            RW::READ,
            GlobalCounter::from(24),
            StackAddress::from(STACK_ADDRESS_MAX + 1),
            EvmWord::from_str("12").unwrap(),
        );

        // Small MEMORY_MAX_ROWS is set to avoid having padded rows (all padded
        // rows would fail because of the address they would have - the
        // address of the last unused row)
        const MEMORY_ROWS_MAX: usize = 2;
        const STACK_ROWS_MAX: usize = 2;
        const STORAGE_ROWS_MAX: usize = 2;
        const GLOBAL_COUNTER_MAX: usize = 60000;
        const MEMORY_ADDRESS_MAX: usize = 100;
        const STACK_ADDRESS_MAX: usize = 1023;

        test_state_circuit!(
            16,
            GLOBAL_COUNTER_MAX,
            MEMORY_ROWS_MAX,
            MEMORY_ADDRESS_MAX,
            STACK_ROWS_MAX,
            STACK_ADDRESS_MAX,
            STORAGE_ROWS_MAX,
            vec![memory_op_0],
            vec![stack_op_0, stack_op_1],
            vec![],
            Err(vec![
                lookup_fail(0, 3),
                lookup_fail(1, 3),
                lookup_fail(2, 4),
                lookup_fail(3, 4),
            ])
        );
    }

    #[test]
    fn non_monotone_global_counter() {
        let memory_op_0 = MemoryOp::new(
            RW::WRITE,
            GlobalCounter::from(1352),
            MemoryAddress::from_str("0").unwrap(),
            EvmWord::from_str("32").unwrap(),
        );
        let memory_op_1 = MemoryOp::new(
            RW::READ,
            GlobalCounter::from(1255),
            MemoryAddress::from_str("0").unwrap(),
            EvmWord::from_str("32").unwrap(),
        );

        let memory_op_2 = MemoryOp::new(
            RW::WRITE,
            GlobalCounter::from(1255), /* fails because it needs to be
                                        * strictly monotone */
            MemoryAddress::from_str("0").unwrap(),
            EvmWord::from_str("32").unwrap(),
        );

        let stack_op_0 = StackOp::new(
            RW::WRITE,
            GlobalCounter::from(228),
            StackAddress::from(1),
            EvmWord::from_str("12").unwrap(),
        );
        let stack_op_1 = StackOp::new(
            RW::READ,
            GlobalCounter::from(217),
            StackAddress::from(1),
            EvmWord::from_str("12").unwrap(),
        );
        let stack_op_2 = StackOp::new(
            RW::READ,
            GlobalCounter::from(217),
            StackAddress::from(1),
            EvmWord::from_str("12").unwrap(),
        );

        let storage_op_0 = StorageOp::new(
            RW::WRITE,
            GlobalCounter::from(301),
            MemoryAddress::from_str("1").unwrap(),
            EvmWord::from_str("32").unwrap(),
            EvmWord::from_str("0").unwrap(),
            BigUint::from(0x40u8),
        );
        let storage_op_1 = StorageOp::new(
            RW::READ,
            GlobalCounter::from(302),
            MemoryAddress::from_str("1").unwrap(),
            EvmWord::from_str("32").unwrap(),
            EvmWord::from_str("0").unwrap(),
            BigUint::from(0x40u8),
        );
        let storage_op_2 = StorageOp::new(
            RW::READ,
            GlobalCounter::from(302), /*fails because the address and
                                       * storage key are the same as in
                                       * the previous row */
            MemoryAddress::from_str("1").unwrap(),
            EvmWord::from_str("32").unwrap(),
            EvmWord::from_str("0").unwrap(),
            BigUint::from(0x40u8),
        );
        let storage_op_3 = StorageOp::new(
            RW::WRITE,
            // Global counter goes down, but it doesn't fail because
            // the storage key is not the same as in the previous row.
            GlobalCounter::from(297),
            MemoryAddress::from_str("1").unwrap(),
            EvmWord::from_str("32").unwrap(),
            EvmWord::from_str("32").unwrap(),
            BigUint::from(0x41u8),
        );

        let storage_op_4 = StorageOp::new(
            RW::WRITE,
            // Global counter goes down, but it doesn't fail because the
            // address is not the same as in the previous row (while the
            // storage key is).
            GlobalCounter::from(296),
            MemoryAddress::from_str("2").unwrap(),
            EvmWord::from_str("32").unwrap(),
            EvmWord::from_str("0").unwrap(),
            BigUint::from(0x41u8),
        );

        const MEMORY_ROWS_MAX: usize = 100;
        const STACK_ROWS_MAX: usize = 100;
        test_state_circuit!(
            15,
            10000,
            MEMORY_ROWS_MAX,
            10000,
            STACK_ROWS_MAX,
            1023,
            1000,
            vec![memory_op_0, memory_op_1, memory_op_2],
            vec![stack_op_0, stack_op_1, stack_op_2],
            vec![
                storage_op_0,
                storage_op_1,
                storage_op_2,
                storage_op_3,
                storage_op_4
            ],
            Err(vec![
                lookup_fail(2, 2),
                lookup_fail(3, 2),
                lookup_fail(MEMORY_ROWS_MAX + 1, 2),
                lookup_fail(MEMORY_ROWS_MAX + 2, 2),
                lookup_fail(MEMORY_ROWS_MAX + STACK_ROWS_MAX + 2, 7),
            ])
        );
    }

    #[test]
    fn non_monotone_address() {
        let memory_op_0 = MemoryOp::new(
            RW::WRITE,
            GlobalCounter::from(1352),
            MemoryAddress::from_str("0").unwrap(),
            EvmWord::from_str("32").unwrap(),
        );
        let memory_op_1 = MemoryOp::new(
            RW::WRITE,
            GlobalCounter::from(1255),
            MemoryAddress::from_str("1").unwrap(),
            EvmWord::from_str("32").unwrap(),
        );
        let memory_op_2 = MemoryOp::new(
            RW::WRITE,
            GlobalCounter::from(1255),
            MemoryAddress::from_str("0").unwrap(), /* fails because the
                                                    * address is not
                                                    * monotone */
            EvmWord::from_str("32").unwrap(),
        );

        let stack_op_0 = StackOp::new(
            RW::WRITE,
            GlobalCounter::from(228),
            StackAddress::from(0),
            EvmWord::from_str("12").unwrap(),
        );
        let stack_op_1 = StackOp::new(
            RW::WRITE,
            GlobalCounter::from(229),
            StackAddress::from(1),
            EvmWord::from_str("12").unwrap(),
        );
        let stack_op_2 = StackOp::new(
            RW::WRITE,
            GlobalCounter::from(230),
            StackAddress::from(0), /* this fails because the
                                    * address is not
                                    * monotone */
            EvmWord::from_str("12").unwrap(),
        );

        const MEMORY_ROWS_MAX: usize = 10;
        test_state_circuit!(
            14,
            10000,
            MEMORY_ROWS_MAX,
            10000,
            10,
            1023,
            1000,
            vec![memory_op_0, memory_op_1, memory_op_2],
            vec![stack_op_0, stack_op_1, stack_op_2],
            vec![],
            Err(vec![lookup_fail(4, 0), lookup_fail(MEMORY_ROWS_MAX + 2, 0)])
        );
    }

    #[test]
    fn memory_values() {
        let memory_op_0 = MemoryOp::new(
            RW::WRITE,
            GlobalCounter::from(1352),
            MemoryAddress::from_str("0").unwrap(),
            EvmWord::from_str(&format!("{:X}", 256)).unwrap(),
        );

        const MEMORY_ROWS_MAX: usize = 100;
        test_state_circuit!(
            15,
            10000,
            MEMORY_ROWS_MAX,
            10000,
            100,
            1023,
            1000,
            vec![memory_op_0],
            vec![],
            vec![],
            Err(vec![lookup_fail(1, 6),])
        );
    }

    #[test]
    fn storage() {
        let storage_op_0 = StorageOp::new(
            RW::WRITE,
            GlobalCounter::from(18),
            MemoryAddress::from_str("1").unwrap(),
            EvmWord::from_str("32").unwrap(),
            EvmWord::from_str("0").unwrap(),
            BigUint::from(0x40u8),
        );
        let storage_op_1 = StorageOp::new(
            RW::READ,
            GlobalCounter::from(19),
            MemoryAddress::from_str("1").unwrap(),
            EvmWord::from_str("33").unwrap(), /* Fails because it is READ op
                                               * and not the same
                                               * value as in the previous
                                               * row. */
            EvmWord::from_str("3").unwrap(),
            BigUint::from(0x40u8),
        );
        let storage_op_2 = StorageOp::new(
            RW::WRITE,
            GlobalCounter::from(20),
            MemoryAddress::from_str("1").unwrap(),
            EvmWord::from_str("32").unwrap(),
            EvmWord::from_str("0").unwrap(), /* Fails because not the same
                                              * as in the previous row. */
            BigUint::from(0x40u8),
        );

        const MEMORY_ROWS_MAX: usize = 2;
        const STORAGE_ROWS_MAX: usize = 2;
        test_state_circuit!(
            14,
            2000,
            MEMORY_ROWS_MAX,
            1000,
            STORAGE_ROWS_MAX,
            1023,
            1000,
            vec![],
            vec![],
            vec![storage_op_0, storage_op_1, storage_op_2],
            Err(vec![
                constraint_not_satisfied(
                    MEMORY_ROWS_MAX + STORAGE_ROWS_MAX + 1,
                    7,
                    "Storage operation",
                    3
                ),
                constraint_not_satisfied(
                    MEMORY_ROWS_MAX + STORAGE_ROWS_MAX + 2,
                    7,
                    "Storage operation",
                    4
                ),
            ])
        );
    }

    #[test]
    fn trace() {
        let input_trace = r#"
[
    {
        "memory": {
            "0": "0000000000000000000000000000000000000000000000000000000000000000",
            "20": "0000000000000000000000000000000000000000000000000000000000000000",
            "40": "0000000000000000000000000000000000000000000000000000000000000000"
        },
        "stack": [
            "40"
        ],
        "opcode": "PUSH1 40",
        "pc": 0
    },
    {
        "memory": {
            "00": "0000000000000000000000000000000000000000000000000000000000000000",
            "20": "0000000000000000000000000000000000000000000000000000000000000000",
            "40": "0000000000000000000000000000000000000000000000000000000000000000"
        },
        "stack": [
            "40",
            "80"
        ],
        "opcode": "PUSH1 80",
        "pc": 1
    }
]
"#;

        let block_ctants = BlockConstants::new(
            EvmWord::from(0u8),
            pasta_curves::Fp::zero(),
            pasta_curves::Fp::zero(),
            pasta_curves::Fp::zero(),
            pasta_curves::Fp::zero(),
            pasta_curves::Fp::zero(),
            pasta_curves::Fp::zero(),
            pasta_curves::Fp::zero(),
        );

        let obtained_exec_trace = ExecutionTrace::from_trace_bytes(
            input_trace.as_bytes(),
            block_ctants,
        )
        .expect("Error on trace generation");

        let stack_ops = obtained_exec_trace.sorted_stack_ops();

        test_state_circuit!(
            14,
            2000,
            100,
            2,
            100,
            1023,
            1000,
            vec![],
            stack_ops,
            vec![],
            Ok(())
        );
    }
}<|MERGE_RESOLUTION|>--- conflicted
+++ resolved
@@ -339,7 +339,8 @@
         });
 
         meta.create_gate("Memory operation + padding", |meta| {
-            // If address_cur != address_prev, this is an `init`. We must constrain:
+            // If address_cur != address_prev, this is an `init`. We must
+            // constrain:
             //      - values[0] == [0]
             //      - flags[0] == 1
             //      - global_counters[0] == 0
@@ -360,7 +361,8 @@
             // (flag) * (1 - flag)
             let bool_check_flag = flag.clone() * (one.clone() - flag.clone());
 
-            // If flag == 0 (read), and global_counter != 0, value_prev == value_cur
+            // If flag == 0 (read), and global_counter != 0, value_prev ==
+            // value_cur
             let value_prev = meta.query_advice(value, Rotation::prev());
             let q_read = one - flag;
 
@@ -370,24 +372,21 @@
             let bool_check_padding = padding.clone() * (one - padding);
 
             vec![
-                q_memory_not_first.clone()
-                    * address_diff.clone()
-                    * value_cur.clone(), // when address changes, the write value is 0
-                q_memory_not_first.clone()
-                    * address_diff.clone()
-                    * q_read.clone(), // when address changes, the flag is 1 (write)
-                q_memory_not_first.clone() * address_diff * global_counter, // when address changes, global_counter is 0
-                q_memory_not_first.clone() * bool_check_flag, // flag is either 0 or 1
-                q_memory_not_first * q_read * (value_cur - value_prev), // when reading, the value is the same as at the previous op
-<<<<<<< HEAD
-                // Note that this last constraint needs to hold only when address doesn't change,
-                // but we don't need to check this as the first operation at the address always
-                // has to be write - that means q_read is 1 only when
-                // the address and storage key don't change.
-=======
->>>>>>> 2501579c
-                q_target * bool_check_padding, // padding is 0 or 1
-            ]
+                            q_memory_not_first.clone()
+                                * address_diff.clone()
+                                * value_cur.clone(), // when address changes, the write value is 0
+                            q_memory_not_first.clone()
+                                * address_diff.clone()
+                                * q_read.clone(), // when address changes, the flag is 1 (write)
+                            q_memory_not_first.clone() * address_diff * global_counter, // when address changes, global_counter is 0
+                            q_memory_not_first.clone() * bool_check_flag, // flag is either 0 or 1
+                            q_memory_not_first * q_read * (value_cur - value_prev), // when reading, the value is the same as at the previous op
+                            // Note that this last constraint needs to hold only when address doesn't change,
+                            // but we don't need to check this as the first operation at the address always
+                            // has to be write - that means q_read is 1 only when
+                            // the address and storage key don't change.
+                            q_target * bool_check_padding, // padding is 0 or 1
+                        ]
         });
 
         meta.create_gate("First stack row operation", |meta| {
