--- conflicted
+++ resolved
@@ -715,17 +715,10 @@
                 region,
                 offset,
                 address,
-<<<<<<< HEAD
                 row.rw_counter,
                 row.value,
                 row.is_write,
                 F::from(target as u64),
-=======
-                rwc,
-                val,
-                oper.rw().is_write(),
-                target,
->>>>>>> c221f9b8
                 F::zero(),
                 F::zero(),
             )?;
@@ -789,17 +782,10 @@
                 region,
                 offset,
                 address,
-<<<<<<< HEAD
                 row.rw_counter,
                 row.value,
                 row.is_write,
                 F::from(target as u64),
-=======
-                rwc,
-                val,
-                oper.rw().is_write(),
-                target,
->>>>>>> c221f9b8
                 F::zero(),
                 F::zero(),
             )?;
@@ -857,7 +843,6 @@
             let bus_mapping = self.assign_op(
                 region,
                 offset,
-<<<<<<< HEAD
                 row.key2,
                 row.rw_counter,
                 row.value,
@@ -865,15 +850,6 @@
                 F::from(target as u64),
                 row.key3,
                 row.value_prev,
-=======
-                address,
-                rwc,
-                val,
-                oper.rw().is_write(),
-                target,
-                storage_key,
-                val_prev,
->>>>>>> c221f9b8
             )?;
             bus_mappings.push(bus_mapping);
 
