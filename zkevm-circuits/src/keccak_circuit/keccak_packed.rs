use super::util::{
    field_xor, get_absorb_positions, get_num_bits_per_lookup, into_bits, load_lookup_table,
    load_normalize_table, load_pack_table, pack, pack_u64, CHI_BASE_LOOKUP_TABLE,
    CHI_EXT_LOOKUP_TABLE, KECCAK_WIDTH, NUM_ROUNDS, ROUND_CST,
};
use crate::evm_circuit::util::{not, rlc};
use crate::keccak_circuit::util::{
    compose_rlc, pack_with_base, rotate, scatter, target_part_sizes, to_bytes, unpack,
    NUM_BITS_PER_BYTE, NUM_BITS_PER_WORD, NUM_WORDS_TO_ABSORB, NUM_WORDS_TO_SQUEEZE, RATE,
    RATE_IN_BITS, RHO_MATRIX,
};
use crate::{evm_circuit::util::constraint_builder::BaseConstraintBuilder, util::Expr};
use eth_types::Field;
use gadgets::util::{and, select, sum};
use halo2_proofs::{
<<<<<<< HEAD
    circuit::{Layouter, Region, SimpleFloorPlanner},
    plonk::{
        Advice, Circuit, Column, ConstraintSystem, Error, Expression, Fixed, TableColumn,
        VirtualCells,
    },
=======
    circuit::{Layouter, Region, SimpleFloorPlanner, Value},
    plonk::{Advice, Circuit, Column, ConstraintSystem, Error, Expression, Fixed, TableColumn},
>>>>>>> 882b7dfd
    poly::Rotation,
};
use itertools::Itertools;
use log::{debug, info};
use std::{convert::TryInto, env::var, marker::PhantomData, vec};

const MAX_DEGREE: usize = 3;
const ABSORB_LOOKUP_RANGE: usize = 3;
const THETA_C_LOOKUP_RANGE: usize = 6;
const THETA_T_LOOKUP_RANGE: usize = 3;
const RHO_PI_LOOKUP_RANGE: usize = 3;
const CHI_BASE_LOOKUP_RANGE: usize = 5;
const CHI_EXT_LOOKUP_RANGE: usize = 7;

fn get_mode() -> bool {
    let mode: usize = var("MODE")
        .unwrap_or_else(|_| "1".to_string())
        .parse()
        .expect("Cannot parse MODE env var as usize");
    mode == 1
}

fn get_num_bits_per_absorb_lookup() -> usize {
    get_num_bits_per_lookup(ABSORB_LOOKUP_RANGE)
}

fn get_num_bits_per_theta_c_lookup() -> usize {
    get_num_bits_per_lookup(THETA_C_LOOKUP_RANGE)
}

fn get_num_bits_per_theta_t_lookup() -> usize {
    get_num_bits_per_lookup(THETA_T_LOOKUP_RANGE)
}

fn get_num_bits_per_rho_pi_lookup() -> usize {
    if get_mode() {
        get_num_bits_per_lookup(CHI_BASE_LOOKUP_RANGE.max(RHO_PI_LOOKUP_RANGE))
    } else {
        get_num_bits_per_lookup(RHO_PI_LOOKUP_RANGE)
    }
}

fn get_num_bits_per_base_chi_lookup() -> usize {
    if get_mode() {
        get_num_bits_per_lookup(CHI_BASE_LOOKUP_RANGE.max(RHO_PI_LOOKUP_RANGE))
    } else {
        get_num_bits_per_lookup(CHI_BASE_LOOKUP_RANGE)
    }
}

fn get_num_bits_per_ext_chi_lookup() -> usize {
    get_num_bits_per_lookup(CHI_EXT_LOOKUP_RANGE)
}

/// AbsorbData
#[derive(Clone, Default, Debug, PartialEq)]
pub(crate) struct AbsorbData<F: Field> {
    from: F,
    absorb: F,
    result: F,
}

/// SqueezeData
#[derive(Clone, Default, Debug, PartialEq)]
pub(crate) struct SqueezeData<F: Field> {
    packed: F,
}

/// KeccakRow
#[derive(Clone, Debug, PartialEq)]
pub(crate) struct KeccakRow<F: Field> {
    q_padding: bool,
    q_padding_last: bool,
    state: [F; KECCAK_WIDTH],
    absorb_data: AbsorbData<F>,
    squeeze_data: SqueezeData<F>,
    cell_values: Vec<F>,
    is_final: bool,
    length: usize,
    data_rlc: F,
    hash_rlc: F,
}

/// Part
#[derive(Clone, Debug)]
pub(crate) struct Part<F: Field> {
    parts: Vec<Expression<F>>,
    expr: Expression<F>,
    num_bits: usize,
}

/// Part Value
#[derive(Clone, Copy, Debug)]
pub(crate) struct PartValue<F: Field> {
    value: F,
    num_bits: usize,
}

/// KeccakConfig
#[derive(Clone, Debug)]
pub struct KeccakPackedConfig<F> {
    q_enable: Column<Fixed>,
    q_first: Column<Fixed>,
    q_round: Column<Fixed>,
    q_absorb: Column<Fixed>,
    q_round_last: Column<Fixed>,
    q_padding: Column<Fixed>,
    q_padding_last: Column<Fixed>,
    is_final: Column<Advice>,
    length: Column<Advice>,
    data_rlc: Column<Advice>,
    hash_rlc: Column<Advice>,
    state: [Column<Advice>; KECCAK_WIDTH],
    cell_values: Vec<Column<Advice>>,
    absorb_from: Column<Advice>,
    absorb_data: Column<Advice>,
    absorb_result: Column<Advice>,
    squeeze_packed: Column<Advice>,
    round_cst: Column<Fixed>,
    normalize_3: [TableColumn; 2],
    normalize_4: [TableColumn; 2],
    normalize_6: [TableColumn; 2],
    chi_base_table: [TableColumn; 2],
    chi_ext_table: [TableColumn; 2],
    pack_table: [TableColumn; 2],
    _marker: PhantomData<F>,
}

/// KeccakPackedCircuit
#[derive(Default)]
pub struct KeccakPackedCircuit<F: Field> {
    witness: Vec<KeccakRow<F>>,
    size: usize,
    _marker: PhantomData<F>,
}

impl<F: Field> KeccakPackedCircuit<F> {
    fn r() -> F {
        F::from(123456)
    }
}

impl<F: Field> Circuit<F> for KeccakPackedCircuit<F> {
    type Config = KeccakPackedConfig<F>;
    type FloorPlanner = SimpleFloorPlanner;

    fn without_witnesses(&self) -> Self {
        Self::default()
    }

    fn configure(meta: &mut ConstraintSystem<F>) -> Self::Config {
        KeccakPackedConfig::configure(meta, KeccakPackedCircuit::r())
    }

    fn synthesize(
        &self,
        config: Self::Config,
        mut layouter: impl Layouter<F>,
    ) -> Result<(), Error> {
        config.load(&mut layouter)?;
        config.assign(layouter, self.size, &self.witness)?;
        Ok(())
    }
}

impl<F: Field> KeccakPackedCircuit<F> {
    /// Creates a new circuit instance
    pub fn new(size: usize) -> Self {
        KeccakPackedCircuit {
            witness: Vec::new(),
            size,
            _marker: PhantomData,
        }
    }

    /// The number of keccak_f's that can be done in this circuit
    pub fn capacity(&self) -> usize {
        // Subtract one for unusable rows
        self.size / (NUM_ROUNDS + 1) - 1
    }

    /// Sets the witness using the data to be hashed
    pub fn generate_witness(&mut self, inputs: &[Vec<u8>]) {
        self.witness = multi_keccak(inputs, KeccakPackedCircuit::r());
    }

    /// Sets the witness using the witness data directly
    fn set_witness(&mut self, witness: &[KeccakRow<F>]) {
        self.witness = witness.to_vec();
    }
}

/// Splits a word into parts
mod split {
    use super::{decode, Part, PartValue};
    use crate::keccak_circuit::util::{unpack, WordParts, BIT_SIZE};
    use crate::{evm_circuit::util::constraint_builder::BaseConstraintBuilder, util::Expr};
    use eth_types::Field;
    use halo2_proofs::{
        plonk::{Advice, Column, ConstraintSystem, Expression},
        poly::Rotation,
    };
    use std::vec;

    pub(crate) fn expr<F: Field>(
        meta: &mut ConstraintSystem<F>,
        cell_values: &mut Vec<Column<Advice>>,
        cb: &mut BaseConstraintBuilder<F>,
        input: Expression<F>,
        rot: usize,
        target_part_size: usize,
        normalize: bool,
    ) -> Vec<Part<F>> {
        let mut parts = Vec::new();
        let word = WordParts::new(target_part_size, rot, normalize);
        for word_part in word.parts {
            let cell_column = meta.advice_column();
            cell_values.push(cell_column);

            let mut part = 0.expr();
            meta.create_gate("Query parts", |meta| {
                part = meta.query_advice(cell_column, Rotation::cur());
                vec![0u64.expr()]
            });

            parts.push(Part {
                num_bits: word_part.bits.len(),
                parts: vec![part.clone()],
                expr: part.clone(),
            });
        }

        // Input parts need to equal original input expression
        cb.require_equal("split", decode::expr(parts.clone()), input);

        parts
    }

    pub(crate) fn value<F: Field>(
        cell_values: &mut Vec<F>,
        input: F,
        rot: usize,
        target_part_size: usize,
        normalize: bool,
    ) -> Vec<PartValue<F>> {
        let input_bits = unpack(input);
        let mut parts = Vec::new();
        let word = WordParts::new(target_part_size, rot, normalize);
        for word_part in word.parts {
            let mut value = 0u64;
            let mut factor = 1u64;
            for idx in 0..word_part.bits.len() {
                let bit_pos = word_part.bits[idx];
                assert!(input_bits[bit_pos] < BIT_SIZE as u8);
                value += (input_bits[bit_pos] as u64) * factor;
                factor *= BIT_SIZE as u64;
            }
            cell_values.push(F::from(value));
            parts.push(PartValue {
                num_bits: word_part.bits.len(),
                value: F::from(value),
            });
        }
        debug_assert_eq!(decode::value::<F>(parts.clone()), input);
        parts
    }
}

/// Recombines parts back together
mod decode {
    use super::{Part, PartValue};
    use crate::keccak_circuit::util::BIT_SIZE;
    use crate::util::Expr;
    use eth_types::Field;
    use halo2_proofs::plonk::Expression;

    pub(crate) fn expr<F: Field>(parts: Vec<Part<F>>) -> Expression<F> {
        parts.iter().rev().fold(0.expr(), |acc, part| {
            acc * F::from((BIT_SIZE as u32).pow(part.num_bits as u32) as u64) + part.expr.clone()
        })
    }

    pub(crate) fn value<F: Field>(parts: Vec<PartValue<F>>) -> F {
        parts.iter().rev().fold(F::zero(), |acc, part| {
            acc * F::from((BIT_SIZE as u32).pow(part.num_bits as u32) as u64) + part.value
        })
    }
}

/// Transforms data using lookups
mod transform {
    use super::{Part, PartValue};
    use crate::keccak_circuit::util::{pack, to_bytes, unpack};
    use crate::util::Expr;
    use eth_types::Field;
    use halo2_proofs::plonk::TableColumn;
    use halo2_proofs::{
        plonk::{Advice, Column, ConstraintSystem},
        poly::Rotation,
    };
    use std::vec;

    pub(crate) fn expr<F: Field>(
        name: &'static str,
        meta: &mut ConstraintSystem<F>,
        cell_values: &mut Vec<Column<Advice>>,
        lookup_counter: &mut usize,
        input: Vec<Part<F>>,
        transform_table: [TableColumn; 2],
    ) -> Vec<Part<F>> {
        let mut output = Vec::new();
        for input_part in input {
            let part_column = meta.advice_column();
            cell_values.push(part_column);

            let mut output_part = 0.expr();
            meta.lookup(name, |meta| {
                output_part = meta.query_advice(part_column, Rotation::cur());
                vec![
                    (input_part.expr.clone(), transform_table[0]),
                    (output_part.clone(), transform_table[1]),
                ]
            });
            *lookup_counter += 1;

            output.push(Part {
                num_bits: input_part.num_bits,
                expr: output_part.clone(),
                parts: vec![output_part.clone()],
            });
        }
        output
    }

    pub(crate) fn value<F: Field>(
        cell_values: &mut Vec<F>,
        input: Vec<PartValue<F>>,
        do_packing: bool,
        f: fn(&u8) -> u8,
    ) -> Vec<PartValue<F>> {
        let mut output = Vec::new();
        for input_part in input {
            let input_bits = &unpack(input_part.value)[0..input_part.num_bits];
            let output_bits = input_bits.iter().map(f).collect::<Vec<_>>();
            let value = if do_packing {
                pack(&output_bits)
            } else {
                F::from(to_bytes::value(&output_bits)[0] as u64)
            };

            cell_values.push(value);

            output.push(PartValue {
                num_bits: input_part.num_bits,
                value,
            });
        }
        output
    }
}

/// Combines smaller parts when possible
mod combine {
    use super::{Part, PartValue};
    use crate::keccak_circuit::util::target_part_sizes;
    use crate::keccak_circuit::util::BIT_SIZE;
    use eth_types::Field;
    use halo2_proofs::plonk::ConstraintSystem;
    use halo2_proofs::plonk::TableColumn;
    use std::vec;

    pub(crate) fn expr<F: Field>(
        name: &'static str,
        meta: &mut ConstraintSystem<F>,
        lookup_counter: &mut usize,
        input: Vec<Part<F>>,
        part_size: usize,
        range_check_table: TableColumn,
        range_check: bool,
    ) -> Vec<Part<F>> {
        let target_sizes = target_part_sizes(part_size);
        let mut counter = 0;
        let mut parts = Vec::new();
        let mut input_iter = input.iter();
        while let Some(input_part) = input_iter.next() {
            if input_part.num_bits == target_sizes[counter] {
                // No merging to be done, part is already the target size
                parts.push(input_part.clone());
                counter += 1;
            } else if let Some(extra_part) = input_iter.next() {
                // Combine the current and next part
                // The size of this new part needs to match the target size exactly
                debug_assert_eq!(
                    input_part.num_bits + extra_part.num_bits,
                    target_sizes[counter]
                );
                let expr = input_part.expr.clone()
                    + extra_part.expr.clone()
                        * F::from((BIT_SIZE as u32).pow(input_part.num_bits as u32) as u64);
                // Could do a couple of these together when the parts are small to save some
                // lookups
                if range_check {
                    for part in [input_part, extra_part] {
                        meta.lookup(name, |_| vec![(part.expr.clone(), range_check_table)]);
                        *lookup_counter += 1;
                    }
                }
                parts.push(Part {
                    num_bits: target_sizes[counter],
                    expr,
                    parts: vec![input_part.expr.clone(), extra_part.expr.clone()],
                });
                counter += 1;
            } else {
                unreachable!();
            }
        }
        parts
    }

    pub(crate) fn value<F: Field>(input: Vec<PartValue<F>>, part_size: usize) -> Vec<PartValue<F>> {
        let target_sizes = target_part_sizes(part_size);
        let mut counter = 0;
        let mut parts = Vec::new();
        let mut input_iter = input.iter();
        while let Some(input_part) = input_iter.next() {
            if input_part.num_bits == target_sizes[counter] {
                parts.push(*input_part);
                counter += 1;
            } else if let Some(extra_part) = input_iter.next() {
                debug_assert_eq!(
                    input_part.num_bits + extra_part.num_bits,
                    target_sizes[counter]
                );
                let value = input_part.value
                    + extra_part.value
                        * F::from((BIT_SIZE as u32).pow(input_part.num_bits as u32) as u64);
                parts.push(PartValue {
                    value,
                    num_bits: target_sizes[counter],
                });
                counter += 1;
            } else {
                unreachable!();
            }
        }
        parts
    }
}

impl<F: Field> KeccakPackedConfig<F> {
    pub(crate) fn configure(meta: &mut ConstraintSystem<F>, r: F) -> Self {
        let q_enable = meta.fixed_column();
        let q_first = meta.fixed_column();
        let q_round = meta.fixed_column();
        let q_absorb = meta.fixed_column();
        let q_round_last = meta.fixed_column();
        let q_padding = meta.fixed_column();
        let q_padding_last = meta.fixed_column();
        let is_final = meta.advice_column();
        let length = meta.advice_column();
        let data_rlc = meta.advice_column();
        let hash_rlc = meta.advice_column();
        let state = array_init::array_init(|_| meta.advice_column());
        let absorb_from = meta.advice_column();
        let absorb_data = meta.advice_column();
        let absorb_result = meta.advice_column();
        let squeeze_packed = meta.advice_column();
        let round_cst = meta.fixed_column();
        let normalize_3 = array_init::array_init(|_| meta.lookup_table_column());
        let normalize_4 = array_init::array_init(|_| meta.lookup_table_column());
        let normalize_6 = array_init::array_init(|_| meta.lookup_table_column());
        let chi_base_table = array_init::array_init(|_| meta.lookup_table_column());
        let chi_ext_table = array_init::array_init(|_| meta.lookup_table_column());
        let pack_table = array_init::array_init(|_| meta.lookup_table_column());

        let mut cell_values = Vec::new();
        let mut cb = BaseConstraintBuilder::new(MAX_DEGREE);
        let mut total_lookup_counter = 0;

        let start_new_hash = |meta: &mut VirtualCells<F>, rot| {
            // A new hash is started when the previous hash is done or on the first row
            meta.query_fixed(q_first, rot) + meta.query_advice(is_final, rot)
        };

        // State data
        let mut s = vec![vec![0u64.expr(); 5]; 5];
        let mut s_next = vec![vec![0u64.expr(); 5]; 5];
        let mut round_cst_expr = 0.expr();
        meta.create_gate("Query state words", |meta| {
            let mut counter = 0;
            for i in 0..5 {
                for j in 0..5 {
                    s[i][j] = meta.query_advice(state[counter], Rotation::cur());
                    s_next[i][j] = meta.query_advice(state[counter], Rotation::next());
                    counter += 1;
                }
            }
            round_cst_expr = meta.query_fixed(round_cst, Rotation::cur());
            vec![0u64.expr()]
        });
        // Absorb data
        let mut absorb_from_expr = 0u64.expr();
        let mut absorb_data_expr = 0u64.expr();
        let mut absorb_result_expr = 0u64.expr();
        let mut absorb_from_next_expr = vec![0u64.expr(); NUM_WORDS_TO_ABSORB];
        let mut absorb_data_next_expr = vec![0u64.expr(); NUM_WORDS_TO_ABSORB];
        let mut absorb_result_next_expr = vec![0u64.expr(); NUM_WORDS_TO_ABSORB];
        meta.create_gate("Query absorb data", |meta| {
            absorb_from_expr = meta.query_advice(absorb_from, Rotation::cur());
            absorb_data_expr = meta.query_advice(absorb_data, Rotation::cur());
            absorb_result_expr = meta.query_advice(absorb_result, Rotation::cur());
            for i in 0..NUM_WORDS_TO_ABSORB {
                absorb_from_next_expr[i] = meta.query_advice(absorb_from, Rotation((i + 1) as i32));
                absorb_data_next_expr[i] = meta.query_advice(absorb_data, Rotation((i + 1) as i32));
                absorb_result_next_expr[i] =
                    meta.query_advice(absorb_result, Rotation((i + 1) as i32));
            }
            vec![0u64.expr()]
        });
        // Squeeze data
        let mut squeeze_from = 0u64.expr();
        let mut squeeze_from_prev = vec![0u64.expr(); NUM_WORDS_TO_SQUEEZE];
        meta.create_gate("Query squeeze data", |meta| {
            squeeze_from = meta.query_advice(squeeze_packed, Rotation::cur());
            for (idx, squeeze_from) in squeeze_from_prev.iter_mut().enumerate() {
                *squeeze_from = meta.query_advice(squeeze_packed, Rotation(-(idx as i32) - 1));
            }
            vec![0u64.expr()]
        });

        // Store the pre-state
        let pre_s = s.clone();

        // Absorb
        // The absorption happening at the start of the 24 rounds is done spread out
        // over those 24 rounds. In a single round (in 17 of the 24 rounds) a
        // single word is absorbed so the work is spread out. The absorption is
        // done simply by doing state + data and then normalizing the result to [0,1].
        // We also need to convert the input data into bytes to calculate the input data
        // rlc.
        let mut lookup_counter = 0;
        let part_size = get_num_bits_per_absorb_lookup();
        let absorbed = absorb_from_expr + absorb_data_expr.clone();
        let absorb_fat = split::expr(
            meta,
            &mut cell_values,
            &mut cb,
            absorbed,
            0,
            part_size,
            false,
        );
        let absorb_res = transform::expr(
            "absorb",
            meta,
            &mut cell_values,
            &mut lookup_counter,
            absorb_fat,
            normalize_3,
        );
        cb.require_equal(
            "absorb result",
            decode::expr(absorb_res),
            absorb_result_expr,
        );
        info!("- Post absorb:");
        info!("Lookups: {}", lookup_counter);
        info!("Columns: {}", cell_values.len());
        total_lookup_counter += lookup_counter;

        // Absorb data in bytes
        // Now make the input data available as bytes
        let mut lookup_counter = 0;
        // Potential optimization: could do multiple bytes per lookup
        let packed_parts = split::expr(
            meta,
            &mut cell_values,
            &mut cb,
            absorb_data_expr,
            0,
            NUM_BITS_PER_BYTE,
            false,
        );
        let input_bytes = transform::expr(
            "absorb unpack",
            meta,
            &mut cell_values,
            &mut lookup_counter,
            packed_parts,
            pack_table
                .into_iter()
                .rev()
                .collect::<Vec<_>>()
                .try_into()
                .unwrap(),
        );

        // Padding data
        let mut is_padding_columns = Vec::new();
        let mut data_rlc_columns = Vec::new();
        for _ in input_bytes.iter() {
            cell_values.push(meta.advice_column());
            is_padding_columns.push(*cell_values.last().unwrap());
            cell_values.push(meta.advice_column());
            data_rlc_columns.push(*cell_values.last().unwrap());
        }
        let mut is_paddings = Vec::new();
        let mut data_rlcs = Vec::new();
        meta.create_gate("Query padding data", |meta| {
            for (is_padding_column, data_rlc_column) in
                is_padding_columns.iter().zip(data_rlc_columns.iter())
            {
                is_paddings.push(meta.query_advice(*is_padding_column, Rotation::cur()));
                data_rlcs.push(meta.query_advice(*data_rlc_column, Rotation::cur()));
            }
            vec![0u64.expr()]
        });
        info!("- Post padding:");
        info!("Lookups: {}", lookup_counter);
        info!("Columns: {}", cell_values.len());
        total_lookup_counter += lookup_counter;

        // Theta
        // Calculate
        // - `c[i] = s[i][0] + s[i][1] + s[i][2] + s[i][3] + s[i][4]`
        // - `bc[i] = normalize(c)`.
        // - `t[i] = bc[(i + 4) % 5] + rot(bc[(i + 1)% 5], 1)`
        // This is done by splitting the bc values in parts in a way
        // that allows us to also calculate the rotated value "for free".
        let mut lookup_counter = 0;
        let part_size_c = get_num_bits_per_theta_c_lookup();
        let part_size_t = get_num_bits_per_theta_t_lookup();
        let mut bc = Vec::new();
        for s in s.iter() {
            // Calculate `c`
            let c = s[0].clone() + s[1].clone() + s[2].clone() + s[3].clone() + s[4].clone();
            // Calculate `bc` by normalizing `c` by first splitting it into parts
            let bc_fat = split::expr(meta, &mut cell_values, &mut cb, c, 1, part_size_c, false);
            let bc_norm = transform::expr(
                "theta c",
                meta,
                &mut cell_values,
                &mut lookup_counter,
                bc_fat.clone(),
                normalize_6,
            );
            bc.push(bc_norm);
        }
        // Now do `t[i] = bc[(i + 4) % 5] + rot(bc[(i + 1) % 5], 1)` and add it to the
        // state.
        let mut os = vec![vec![0u64.expr(); 5]; 5];
        for i in 0..5 {
            let t = decode::expr(bc[(i + 4) % 5].clone())
                + decode::expr(rotate(bc[(i + 1) % 5].clone(), 1, part_size_c));
            if get_mode() {
                // We don't normalize the result here. We do it as part of the rho/pi step, even
                // though we would only have to normalize 5 values instead of 25, because of the
                // way the rho/pi and chi steps can be combined it's more efficient to
                // do it there (the max value for chi is 4 already so that's the
                // limiting factor).
                for j in 0..5 {
                    os[i][j] = s[i][j].clone() + t.clone();
                }
            } else {
                // Do normalize `t` here already.
                let t_parts =
                    split::expr(meta, &mut cell_values, &mut cb, t, 0, part_size_t, false);
                let t_norm = decode::expr(transform::expr(
                    "theta t",
                    meta,
                    &mut cell_values,
                    &mut lookup_counter,
                    t_parts.clone(),
                    normalize_3,
                ));
                for j in 0..5 {
                    os[i][j] = s[i][j].clone() + t_norm.clone();
                }
            }
        }
        s = os.clone();
        info!("- Post theta:");
        info!("Lookups: {}", lookup_counter);
        info!("Columns: {}", cell_values.len());
        total_lookup_counter += lookup_counter;

        // Rho/Pi
        // For the rotation of rho/pi we split up the words like expected, but in a way
        // that allows reusing the same parts in an optimal way for the chi step.
        // We can save quite a few columns by not recombining the parts after rho/pi and
        // re-splitting the words again before chi. Instead we do chi directly
        // on the output parts of rho/pi. For rho/pi specically we do
        // `s[j][2 * i + 3 * j) % 5] = normalize(rot(s[i][j], RHOM[i][j]))`.
        let mut lookup_counter = 0;
        let part_size = get_num_bits_per_base_chi_lookup();
        let mut os = vec![vec![0u64.expr(); 5]; 5];
        let mut os_parts = vec![vec![Vec::new(); 5]; 5];
        for i in 0..5 {
            for j in 0..5 {
                // Split s into parts and rotate
                let s_parts = rotate(
                    split::expr(
                        meta,
                        &mut cell_values,
                        &mut cb,
                        s[i][j].clone(),
                        RHO_MATRIX[i][j],
                        part_size,
                        true,
                    ),
                    RHO_MATRIX[i][j],
                    part_size,
                );
                // Combine smaller parts that can be transformed together
                let s_parts = combine::expr(
                    "rho/pi combine",
                    meta,
                    &mut lookup_counter,
                    s_parts.clone(),
                    part_size,
                    normalize_4[0],
                    true,
                );
                // Normalize the result
                let s_parts = transform::expr(
                    "rho/pi normalize",
                    meta,
                    &mut cell_values,
                    &mut lookup_counter,
                    s_parts.clone(),
                    if get_mode() { normalize_4 } else { normalize_3 },
                );
                os_parts[j][(2 * i + 3 * j) % 5] = s_parts.clone();
                os[j][(2 * i + 3 * j) % 5] = decode::expr(s_parts.clone());
            }
        }
        s = os.clone();
        info!("- Post rho/pi:");
        info!("Lookups: {}", lookup_counter);
        info!("Columns: {}", cell_values.len());
        total_lookup_counter += lookup_counter;

        // Chi
        // Calculate `s[i][j] = s[i][j] ^ ((~s[(i+1)%5][j]) & s[(i+2)%5][j])`, except
        // for `s[0][0]` where we have to calculate `s[i][j] = s[i][j] ^
        // ((~s[(i+1)%5][j]) & s[(i+2)%5][j]) ^ round_cst`. This is calculated
        // by making use of `CHI_BASE_LOOKUP_TABLE` and `CHI_EXT_LOOKUP_TABLE`.
        let mut lookup_counter = 0;
        let part_size_base = get_num_bits_per_base_chi_lookup();
        let part_size_ext = get_num_bits_per_ext_chi_lookup();
        let mut os = vec![vec![0u64.expr(); 5]; 5];
        for i in 0..5 {
            for j in 0..5 {
                if i == 0 && j == 0 {
                    // Calculate `a ^ ((~b) & c) ^ d` by doing `lookup[5 - 2*a - b + c - 2*d]`
                    let next_s = scatter::expr(5, NUM_BITS_PER_WORD)
                        - 2.expr() * s[i][j].clone()
                        - s[(i + 1) % 5][j].clone()
                        + s[(i + 2) % 5][j].clone()
                        - 2.expr() * round_cst_expr.clone();
                    // Split into parts
                    let next_s_parts = split::expr(
                        meta,
                        &mut cell_values,
                        &mut cb,
                        next_s,
                        0,
                        part_size_ext,
                        false,
                    );
                    // Normalize the data and decode the result
                    os[i][j] = decode::expr(transform::expr(
                        "chi ext",
                        meta,
                        &mut cell_values,
                        &mut lookup_counter,
                        next_s_parts.clone(),
                        chi_ext_table,
                    ));
                    // Make sure the state stored the next row is updated like expected
                    cb.require_equal("next row check", os[i][j].clone(), s_next[i][j].clone());
                } else {
                    // Calculate `a ^ ((~b) & c)` by doing `lookup[3 - 2*a + b - c]`
                    let s_parts = if get_mode() {
                        // Work directly on the Rho/Pi output parts
                        let mut s_parts = Vec::new();
                        for ((part_a, part_b), part_c) in os_parts[i][j]
                            .iter()
                            .zip(os_parts[(i + 1) % 5][j].iter())
                            .zip(os_parts[(i + 2) % 5][j].iter())
                        {
                            let expr = scatter::expr(3, part_size_base)
                                - 2.expr() * part_a.expr.clone()
                                + part_b.expr.clone()
                                - part_c.expr.clone();
                            s_parts.push(Part {
                                num_bits: part_size_base,
                                expr: expr.clone(),
                                parts: vec![expr.clone()],
                            });
                        }
                        s_parts
                    } else {
                        // Work on the decoded words, and split in parts again
                        let input = scatter::expr(3, NUM_BITS_PER_WORD)
                            - 2.expr() * s[i][j].clone()
                            + s[(i + 1) % 5][j].clone()
                            - s[(i + 2) % 5][j].clone();
                        split::expr(
                            meta,
                            &mut cell_values,
                            &mut cb,
                            input,
                            0,
                            part_size_base,
                            false,
                        )
                    };
                    // Normalize the parts and reconstruct the word
                    os[i][j] = decode::expr(transform::expr(
                        "chi base",
                        meta,
                        &mut cell_values,
                        &mut lookup_counter,
                        s_parts.clone(),
                        chi_base_table,
                    ));
                    // Make sure the state stored the next row is updated like expected
                    cb.require_equal("next row check", os[i][j].clone(), s_next[i][j].clone());
                }
            }
        }
        info!("- Post chi:");
        info!("Lookups: {}", lookup_counter);
        info!("Columns: {}", cell_values.len());
        total_lookup_counter += lookup_counter;

        // Squeeze
        // The squeeze happening at the end of the 24 rounds is done spread out
        // over those 24 rounds. In a single round (in 4 of the 24 rounds) a
        // single word is converted to bytes.
        // Potential optimization: could do multiple bytes per lookup
        let packed = split::expr(
            meta,
            &mut cell_values,
            &mut cb,
            squeeze_from.clone(),
            0,
            NUM_BITS_PER_BYTE,
            false,
        );
        transform::expr(
            "squeeze unpack",
            meta,
            &mut cell_values,
            &mut lookup_counter,
            packed,
            pack_table
                .into_iter()
                .rev()
                .collect::<Vec<_>>()
                .try_into()
                .unwrap(),
        );

        // The round constraints that we've been building up till now
        meta.create_gate("round", |meta| {
            cb.gate(meta.query_fixed(q_round, Rotation::cur()))
        });

        // Some general input checks
        meta.create_gate("input checks", |meta| {
            let mut cb = BaseConstraintBuilder::new(MAX_DEGREE);
            cb.require_boolean(
                "boolean is_final",
                meta.query_advice(is_final, Rotation::cur()),
            );
            cb.gate(meta.query_fixed(q_enable, Rotation::cur()))
        });

        // Enforce fixed values on the first row
        meta.create_gate("first row", |meta| {
            let mut cb = BaseConstraintBuilder::new(MAX_DEGREE);
            cb.require_zero(
                "is_final needs to be disabled on the first row",
                meta.query_advice(is_final, Rotation::cur()),
            );
            cb.gate(meta.query_fixed(q_first, Rotation::cur()))
        });

        // Absorb
        meta.create_gate("absorb", |meta| {
            let mut cb = BaseConstraintBuilder::new(MAX_DEGREE);
            let continue_hash = not::expr(start_new_hash(meta, Rotation::cur()));
            let absorb_positions = get_absorb_positions();
            let mut input_slice = 0;
            for j in 0..5 {
                for i in 0..5 {
                    if absorb_positions.contains(&(i, j)) {
                        cb.condition(continue_hash.clone(), |cb| {
                            cb.require_equal(
                                "absorb verify input",
                                absorb_from_next_expr[input_slice].clone(),
                                pre_s[i][j].clone(),
                            );
                        });
                        cb.require_equal(
                            "absorb result copy",
                            select::expr(
                                continue_hash.clone(),
                                absorb_result_next_expr[input_slice].clone(),
                                absorb_data_next_expr[input_slice].clone(),
                            ),
                            s_next[i][j].clone(),
                        );
                        input_slice += 1;
                    } else {
                        cb.require_equal(
                            "absorb state copy",
                            pre_s[i][j].clone() * continue_hash.clone(),
                            s_next[i][j].clone(),
                        );
                    }
                }
            }
            cb.gate(meta.query_fixed(q_absorb, Rotation::cur()))
        });

        // Squeeze
        meta.create_gate("squeeze", |meta| {
            let mut cb = BaseConstraintBuilder::new(MAX_DEGREE);
            let start_new_hash = start_new_hash(meta, Rotation::cur());
            // The words to squeeze
            let hash_words: Vec<_> = pre_s
                .into_iter()
                .take(4)
                .map(|a| a[0].clone())
                .take(4)
                .collect();
            // Verify if we converted the correct words to bytes on previous rows
            for (idx, word) in hash_words.iter().enumerate() {
                cb.condition(start_new_hash.clone(), |cb| {
                    cb.require_equal(
                        "squeeze verify packed",
                        word.clone(),
                        squeeze_from_prev[idx].clone(),
                    );
                });
            }
            // Collect the bytes that are spread out over previous rows
            let mut hash_bytes = Vec::new();
            for i in 0..NUM_WORDS_TO_SQUEEZE {
                for b in 0..8 {
                    hash_bytes.push(meta.query_advice(
                        cell_values[cell_values.len() - 8 + b],
                        Rotation(-(i as i32) - 1),
                    ));
                }
            }
            let rlc = compose_rlc::expr(&hash_bytes, r);
            cb.condition(start_new_hash, |cb| {
                cb.require_equal(
                    "hash rlc check",
                    rlc,
                    meta.query_advice(hash_rlc, Rotation::cur()),
                );
            });
            cb.gate(meta.query_fixed(q_round_last, Rotation::cur()))
        });
        info!("- Post squeeze:");
        info!("Lookups: {}", lookup_counter);
        info!("Columns: {}", cell_values.len());
        total_lookup_counter += lookup_counter;

        // Enforce logic for when this block is the last block for a hash
        meta.create_gate("is final", |meta| {
            let mut cb = BaseConstraintBuilder::new(MAX_DEGREE);
            let last_is_padding_in_block = meta.query_advice(
                *is_padding_columns.last().unwrap(),
                Rotation(-((NUM_ROUNDS + 1 - NUM_WORDS_TO_ABSORB) as i32)),
            );
            cb.require_equal(
                "is_final needs to be the same as the last is_padding in the block",
                meta.query_advice(is_final, Rotation::cur()),
                last_is_padding_in_block.expr(),
            );
            // All absorb rows except the first row
            cb.gate(
                meta.query_fixed(q_absorb, Rotation::cur())
                    - meta.query_fixed(q_first, Rotation::cur()),
            )
        });

        // Padding
        // May be cleaner to do this padding logic in the byte conversion lookup but
        // currently easier to do it like this.
        meta.create_gate("padding", |meta| {
            let mut cb = BaseConstraintBuilder::new(MAX_DEGREE);
            let prev_is_padding =
                meta.query_advice(*is_padding_columns.last().unwrap(), Rotation::prev());
            let q_padding = meta.query_fixed(q_padding, Rotation::cur());
            let q_padding_last = meta.query_fixed(q_padding_last, Rotation::cur());

            // All padding selectors need to be boolean
            for is_padding in is_paddings.iter() {
                cb.condition(meta.query_fixed(q_enable, Rotation::cur()), |cb| {
                    cb.require_boolean("is_padding boolean", is_padding.expr());
                });
            }
            // This last padding selector will be used on the first round row so needs to be
            // zero
            cb.condition(meta.query_fixed(q_absorb, Rotation::cur()), |cb| {
                cb.require_zero(
                    "last is_padding should be zero on absorb rows",
                    is_paddings.last().unwrap().expr(),
                );
            });
            // Now for each padding selector
            for idx in 0..is_paddings.len() {
                // Previous padding selector can be on the previous row
                let is_padding_prev = if idx == 0 {
                    prev_is_padding.expr()
                } else {
                    is_paddings[idx - 1].expr()
                };
                let is_first_padding = is_paddings[idx].expr() - is_padding_prev.clone();

                // Check padding transition 0 -> 1 done only once
                cb.condition(q_padding.expr(), |cb| {
                    cb.require_boolean("padding step boolean", is_first_padding.clone());
                });

                // Padding start/intermediate/end byte checks
                if idx == is_paddings.len() - 1 {
                    // These can be combined in the future, but currently this would increase the
                    // degree by one Padding start/intermediate byte, all
                    // padding rows except the last one
                    cb.condition(
                        and::expr([
                            (q_padding.expr() - q_padding_last.expr()),
                            is_paddings[idx].expr(),
                        ]),
                        |cb| {
                            // Input bytes need to be zero, or one if this is the first padding byte
                            cb.require_equal(
                                "padding start/intermediate byte last byte",
                                input_bytes[idx].expr.clone(),
                                is_first_padding.expr(),
                            );
                        },
                    );
                    // Padding start/end byte, only on the last padding row
                    cb.condition(
                        and::expr([q_padding_last.expr(), is_paddings[idx].expr()]),
                        |cb| {
                            // The input byte needs to be 128, unless it's also the first padding
                            // byte then it's 129
                            cb.require_equal(
                                "padding start/end byte",
                                input_bytes[idx].expr.clone(),
                                is_first_padding.expr() + 128.expr(),
                            );
                        },
                    );
                } else {
                    // Padding start/intermediate byte
                    cb.condition(
                        and::expr([q_padding.expr(), is_paddings[idx].expr()]),
                        |cb| {
                            // Input bytes need to be zero, or one if this is the first padding byte
                            cb.require_equal(
                                "padding start/intermediate byte",
                                input_bytes[idx].expr.clone(),
                                is_first_padding.expr(),
                            );
                        },
                    );
                }
            }

            cb.gate(1.expr())
        });

        // Length and input data rlc
        meta.create_gate("length and data rlc", |meta| {
            let mut cb = BaseConstraintBuilder::new(MAX_DEGREE);

            let q_padding = meta.query_fixed(q_padding, Rotation::cur());
            let start_new_hash_prev = start_new_hash(meta, Rotation::prev());
            let length_prev = meta.query_advice(length, Rotation::prev());
            let length = meta.query_advice(length, Rotation::cur());
            let data_rlc_prev = meta.query_advice(data_rlc, Rotation::prev());
            let data_rlc = meta.query_advice(data_rlc, Rotation::cur());

            // Update the length/data_rlc on rows where we absorb data
            cb.condition(q_padding.expr(), |cb| {
                // Length increases by the number of bytes that aren't padding
                // In a new block we have to start from 0 if the previous block was the final
                // one
                cb.require_equal(
                    "update length",
                    length.clone(),
                    length_prev.clone() * not::expr(start_new_hash_prev.expr())
                        + sum::expr(
                            is_paddings
                                .iter()
                                .map(|is_padding| not::expr(is_padding.expr())),
                        ),
                );

                // Use intermediate cells to keep the degree low
                let mut new_data_rlc =
                    data_rlc_prev.clone() * not::expr(start_new_hash_prev.expr());
                cb.require_equal("initial data rlc", data_rlcs[0].expr(), new_data_rlc);
                new_data_rlc = data_rlcs[0].expr();
                for (idx, (byte, is_padding)) in
                    input_bytes.iter().zip(is_paddings.iter()).enumerate()
                {
                    new_data_rlc = select::expr(
                        is_padding.expr(),
                        new_data_rlc.clone(),
                        new_data_rlc.clone() * r + byte.expr.clone(),
                    );
                    if idx < data_rlcs.len() - 1 {
                        cb.require_equal(
                            "intermediate data rlc",
                            data_rlcs[idx + 1].expr(),
                            new_data_rlc,
                        );
                        new_data_rlc = data_rlcs[idx + 1].expr();
                    }
                }
                cb.require_equal("update data rlc", data_rlc.clone(), new_data_rlc);
            });

            // Keep length/data_rlc the same on rows where we don't absorb data
            cb.condition(
                and::expr([
                    meta.query_fixed(q_enable, Rotation::cur())
                        - meta.query_fixed(q_first, Rotation::cur()),
                    not::expr(q_padding),
                ]),
                |cb| {
                    cb.require_equal("length equality check", length.clone(), length_prev.clone());
                    cb.require_equal(
                        "data_rlc equality check",
                        data_rlc.clone(),
                        data_rlc_prev.clone(),
                    );
                },
            );

            cb.gate(1.expr())
        });

        info!("Degree: {}", meta.degree());
        info!("Minimum rows: {}", meta.minimum_rows());
        info!("Lookups: {}", total_lookup_counter);
        info!("Columns: {}", cell_values.len());
        info!("part_size absorb: {}", get_num_bits_per_absorb_lookup());
        info!("part_size theta: {}", get_num_bits_per_theta_c_lookup());
        info!(
            "part_size theta c: {}",
            get_num_bits_per_lookup(THETA_C_LOOKUP_RANGE)
        );
        info!("part_size theta t: {}", get_num_bits_per_lookup(4));
        info!("part_size rho/pi: {}", get_num_bits_per_rho_pi_lookup());
        info!("part_size chi base: {}", get_num_bits_per_base_chi_lookup());
        info!("part_size chi ext: {}", get_num_bits_per_ext_chi_lookup());
        info!(
            "uniform part sizes: {:?}",
            target_part_sizes(get_num_bits_per_theta_c_lookup())
        );

        KeccakPackedConfig {
            q_enable,
            q_first,
            q_round,
            q_absorb,
            q_round_last,
            q_padding,
            q_padding_last,
            is_final,
            length,
            data_rlc,
            hash_rlc,
            state,
            cell_values,
            absorb_from,
            absorb_data,
            absorb_result,
            squeeze_packed,
            round_cst,
            normalize_3,
            normalize_4,
            normalize_6,
            chi_base_table,
            chi_ext_table,
            pack_table,
            _marker: PhantomData,
        }
    }

    pub(crate) fn assign(
        &self,
        mut layouter: impl Layouter<F>,
        _size: usize,
        witness: &[KeccakRow<F>],
    ) -> Result<(), Error> {
        layouter.assign_region(
            || "assign keccak rows",
            |mut region| {
                for (offset, keccak_row) in witness.iter().enumerate() {
                    self.set_row(&mut region, offset, keccak_row)?;
                }
                Ok(())
            },
        )
    }

    fn set_row(
        &self,
        region: &mut Region<'_, F>,
        offset: usize,
        row: &KeccakRow<F>,
    ) -> Result<(), Error> {
        let round = (offset + NUM_ROUNDS) % (NUM_ROUNDS + 1);

        // Fixed selectors
        for (name, column, value) in &[
            ("q_enable", self.q_enable, F::from(true)),
            ("q_first", self.q_first, F::from(offset == 0)),
            ("q_round", self.q_round, F::from(round != NUM_ROUNDS)),
            (
                "q_round_last",
                self.q_round_last,
                F::from(offset > 0 && round == NUM_ROUNDS),
            ),
            ("q_absorb", self.q_absorb, F::from(round == NUM_ROUNDS)),
            ("q_padding", self.q_padding, F::from(row.q_padding)),
            (
                "q_padding_last",
                self.q_padding_last,
                F::from(row.q_padding_last),
            ),
        ] {
            region.assign_fixed(
                || format!("assign {} {}", name, offset),
                *column,
                offset,
                || Value::known(*value),
            )?;
        }

        // Keccak data
        for (name, column, value) in &[
            ("absorb_from", self.absorb_from, row.absorb_data.from),
            ("absorb_data", self.absorb_data, row.absorb_data.absorb),
            ("absorb_result", self.absorb_result, row.absorb_data.result),
            (
                "squeeze_packed",
                self.squeeze_packed,
                row.squeeze_data.packed,
            ),
            ("is_final", self.is_final, F::from(row.is_final)),
            ("length", self.length, F::from(row.length as u64)),
            ("data_rlc", self.data_rlc, row.data_rlc),
            ("hash_rlc", self.hash_rlc, row.hash_rlc),
        ] {
            region.assign_advice(
                || format!("assign {} {}", name, offset),
                *column,
                offset,
                || Value::known(*value),
            )?;
        }

        // State words
        for (idx, (word, column)) in row.state.iter().zip(self.state.iter()).enumerate() {
            region.assign_advice(
                || format!("assign state word {} {}", idx, offset),
                *column,
                offset,
                || Value::known(*word),
            )?;
        }

        // Cell values
        for (idx, (bit, column)) in row
            .cell_values
            .iter()
            .zip(self.cell_values.iter())
            .enumerate()
        {
            region.assign_advice(
                || format!("assign lookup value {} {}", idx, offset),
                *column,
                offset,
                || Value::known(*bit),
            )?;
        }

        // Round constant
        region.assign_fixed(
            || format!("assign round cst {}", offset),
            self.round_cst,
            offset,
<<<<<<< HEAD
            || Ok(pack_u64(ROUND_CST[round])),
=======
            || {
                let word: F = pack_u64(ROUND_CST[round])
                    .to_scalar()
                    .expect("unexpected Word -> Scalar conversion failure");
                Value::known(word)
            },
>>>>>>> 882b7dfd
        )?;

        Ok(())
    }

    pub(crate) fn load(&self, layouter: &mut impl Layouter<F>) -> Result<(), Error> {
        load_normalize_table(layouter, "normalize_6", &self.normalize_6, 6u64)?;
        load_normalize_table(layouter, "normalize_4", &self.normalize_4, 4u64)?;
        load_normalize_table(layouter, "normalize_3", &self.normalize_3, 3u64)?;
        load_lookup_table(
            layouter,
            "chi base",
            &self.chi_base_table,
            get_num_bits_per_base_chi_lookup(),
            &CHI_BASE_LOOKUP_TABLE,
        )?;
        load_lookup_table(
            layouter,
            "chi ext",
            &self.chi_ext_table,
            get_num_bits_per_ext_chi_lookup(),
            &CHI_EXT_LOOKUP_TABLE,
        )?;
        load_pack_table(layouter, &self.pack_table)
    }
}

fn keccak<F: Field>(rows: &mut Vec<KeccakRow<F>>, bytes: &[u8], r: F) {
    let mut bits = into_bits(bytes);
    let mut s = [[F::zero(); 5]; 5];
    let absorb_positions = get_absorb_positions();
    let num_bytes_in_last_block = bytes.len() % RATE;
    let all_threes: F = pack(&[3u8; 64]);
    let all_fives: F = pack(&[5u8; 64]);
    let two = F::from(2u64);

    // Padding
    bits.push(1);
    while (bits.len() + 1) % RATE_IN_BITS != 0 {
        bits.push(0);
    }
    bits.push(1);

    let mut length = 0usize;
    let mut data_rlc = F::zero();
    let chunks = bits.chunks(RATE_IN_BITS);
    let num_chunks = chunks.len();
    for (idx, chunk) in chunks.enumerate() {
        let is_final_block = idx == num_chunks - 1;

        // Absorb data
        let mut absorb_rows = Vec::new();
        for (idx, &(i, j)) in absorb_positions.iter().enumerate() {
            let absorb = pack(&chunk[idx * 64..(idx + 1) * 64]);
            let from = s[i][j];
            s[i][j] = field_xor(s[i][j], absorb);
            absorb_rows.push(AbsorbData {
                from,
                absorb,
                result: s[i][j],
            });
        }

        let mut hash_words: Vec<F> = Vec::new();
        for round in 0..NUM_ROUNDS + 1 {
            let mut cell_values = Vec::new();

            let mut absorb_data = AbsorbData::default();
            if round < NUM_WORDS_TO_ABSORB {
                absorb_data = absorb_rows[round].clone();
            }

            let mut state = [F::zero(); KECCAK_WIDTH];
            for i in 0..5 {
                for j in 0..5 {
                    state[i * 5 + j] = s[i][j];
                }
            }

            // Absorb
            let part_size = get_num_bits_per_absorb_lookup();
            let input = absorb_data.from + absorb_data.absorb;
            let absorb_fat = split::value(&mut cell_values, input, 0, part_size, false);
            let _absorb_result =
                transform::value(&mut cell_values, absorb_fat.clone(), true, |v| v & 1);

            // Absorb data in bytes
            let packed = split::value(
                &mut cell_values,
                absorb_data.absorb,
                0,
                NUM_BITS_PER_BYTE,
                false,
            );
            let input_bytes = transform::value(&mut cell_values, packed, false, |v| *v);

            // Padding
            let mut is_paddings = Vec::new();
            let mut data_rlcs = Vec::new();
            for _ in input_bytes.iter() {
                is_paddings.push(cell_values.len());
                data_rlcs.push(cell_values.len() + 1);
                cell_values.push(F::zero());
                cell_values.push(F::zero());
            }
            if round < NUM_WORDS_TO_ABSORB {
                let mut paddings = Vec::new();
                for (padding_idx, is_padding) in is_paddings.iter_mut().enumerate() {
                    let byte_idx = round * 8 + padding_idx;
                    let padding = if is_final_block && byte_idx >= num_bytes_in_last_block {
                        true
                    } else {
                        length += 1;
                        false
                    };

                    paddings.push(padding);
                    cell_values[*is_padding] = F::from(padding as u64);
                }

                cell_values[data_rlcs[0]] = data_rlc;
                for (idx, (byte, padding)) in input_bytes.iter().zip(paddings.iter()).enumerate() {
                    if !*padding {
                        let byte_value: F = byte.value;
                        data_rlc = data_rlc * r + byte_value;
                    }
                    if idx < data_rlcs.len() - 1 {
                        cell_values[data_rlcs[idx + 1]] = data_rlc;
                    }
                }
            }

            if round != NUM_ROUNDS {
                // Theta
                let part_size_c = get_num_bits_per_theta_c_lookup();
                let part_size_t = get_num_bits_per_theta_t_lookup();
                let mut bc = Vec::new();
                for s in s.iter() {
                    let c = s[0] + s[1] + s[2] + s[3] + s[4];
                    let bc_fat = split::value(&mut cell_values, c, 1, part_size_c, false);
                    let bc_norm =
                        transform::value(&mut cell_values, bc_fat.clone(), true, |v| v & 1);
                    bc.push(bc_norm);
                }
                let mut os = [[F::zero(); 5]; 5];
                for i in 0..5 {
                    let t = decode::value::<F>(bc[(i + 4) % 5].clone())
                        + decode::value::<F>(rotate(bc[(i + 1) % 5].clone(), 1, part_size_c));
                    if get_mode() {
                        for j in 0..5 {
                            os[i][j] = s[i][j] + t;
                        }
                    } else {
                        let t_parts = split::value(&mut cell_values, t, 0, part_size_t, false);
                        let t_norm = decode::value::<F>(transform::value(
                            &mut cell_values,
                            t_parts.clone(),
                            true,
                            |v| v & 1,
                        ));
                        for j in 0..5 {
                            os[i][j] = s[i][j] + t_norm;
                        }
                    }
                }
                s = os;

                // Rho/Pi
                let part_size = get_num_bits_per_base_chi_lookup();
                let mut os = [[F::zero(); 5]; 5];
                let mut os_parts: [[Vec<PartValue<F>>; 5]; 5] =
                    array_init::array_init(|_| array_init::array_init(|_| Vec::new()));
                for i in 0..5 {
                    for j in 0..5 {
                        let s_parts = rotate(
                            split::value(
                                &mut cell_values,
                                s[i][j],
                                RHO_MATRIX[i][j],
                                part_size,
                                true,
                            ),
                            RHO_MATRIX[i][j],
                            part_size,
                        );
                        let s_parts = combine::value::<F>(s_parts.clone(), part_size);
                        let s_parts =
                            transform::value(&mut cell_values, s_parts.clone(), true, |v| v & 1);
                        if get_mode() {
                            os_parts[j][(2 * i + 3 * j) % 5] = s_parts.clone();
                        }
                        os[j][(2 * i + 3 * j) % 5] = decode::value::<F>(s_parts);
                    }
                }
                s = os;

                // Chi
                let part_size_base = get_num_bits_per_base_chi_lookup();
                let part_size_ext = get_num_bits_per_ext_chi_lookup();
                let three_packed = pack::<F>(&vec![3u8; part_size_base]);
                let round_cst_packed = pack_u64::<F>(ROUND_CST[round]);
                let mut os = [[F::zero(); 5]; 5];
                for i in 0..5 {
                    for j in 0..5 {
                        if i == 0 && j == 0 {
                            let next_s = all_fives + s[(i + 2) % 5][j]
                                - two * s[i][j]
                                - s[(i + 1) % 5][j]
                                - two * round_cst_packed;
                            let next_s_parts =
                                split::value(&mut cell_values, next_s, 0, part_size_ext, false);
                            os[i][j] = decode::value::<F>(transform::value(
                                &mut cell_values,
                                next_s_parts.clone(),
                                true,
                                |v| CHI_EXT_LOOKUP_TABLE[*v as usize],
                            ));
                        } else {
                            let s_parts = if get_mode() {
                                let mut s_parts = Vec::new();
                                for ((part_a, part_b), part_c) in os_parts[i][j]
                                    .iter()
                                    .zip(os_parts[(i + 1) % 5][j].iter())
                                    .zip(os_parts[(i + 2) % 5][j].iter())
                                {
                                    let value = three_packed + part_b.value
                                        - two * part_a.value
                                        - part_c.value;
                                    s_parts.push(PartValue {
                                        num_bits: part_size_base,
                                        value,
                                    });
                                }
                                s_parts
                            } else {
                                let input = all_threes + s[(i + 1) % 5][j]
                                    - two * s[i][j]
                                    - s[(i + 2) % 5][j];
                                split::value(&mut cell_values, input, 0, part_size_base, false)
                            };
                            os[i][j] = decode::value::<F>(transform::value(
                                &mut cell_values,
                                s_parts,
                                true,
                                |v| CHI_BASE_LOOKUP_TABLE[*v as usize],
                            ));
                        }
                    }
                }
                s = os;
            }

            // The words to squeeze out
            hash_words = s.into_iter().take(4).map(|a| a[0]).take(4).collect();

            // The rlc of the hash
            let is_final = is_final_block && round == NUM_ROUNDS;
            let hash_rlc = if is_final {
                let hash_bytes = s
                    .into_iter()
                    .take(4)
                    .map(|a| to_bytes::value(&unpack(a[0])))
                    .take(4)
                    .concat();
                rlc::value(&hash_bytes, r)
            } else {
                F::zero()
            };

            rows.push(KeccakRow {
                q_padding: round < NUM_WORDS_TO_ABSORB,
                q_padding_last: round == NUM_WORDS_TO_ABSORB - 1,
                state,
                absorb_data,
                squeeze_data: SqueezeData::default(),
                is_final,
                length,
                data_rlc,
                hash_rlc,
                cell_values,
            });
        }

        // Squeeze
        // Now that we know the state at the end of the rounds, set the squeeze data
        let num_rows = rows.len();
        for (idx, word) in hash_words.iter().enumerate() {
            let cell_values = &mut rows[num_rows - 2 - idx].cell_values;
            let packed = split::value(cell_values, *word, 0, 8, false);
            transform::value(cell_values, packed, false, |v| *v);
            rows[num_rows - 2 - idx].squeeze_data.packed = *word;
        }
    }

    let hash_bytes = s
        .into_iter()
        .take(4)
        .map(|a| {
            pack_with_base::<F>(&unpack(a[0]), 2)
                .to_repr()
                .into_iter()
                .take(8)
                .collect::<Vec<_>>()
                .to_vec()
        })
        .take(4)
        .concat();
    debug!("hash: {:x?}", &hash_bytes);
    debug!("data rlc: {:x?}", data_rlc);
}

fn multi_keccak<F: Field>(bytes: &[Vec<u8>], r: F) -> Vec<KeccakRow<F>> {
    // Dummy first row so that the initial data is absorbed
    // The initial data doesn't really matter, `is_final` just needs to be disabled.
    let mut rows: Vec<KeccakRow<F>> = vec![KeccakRow {
        q_padding: false,
        q_padding_last: false,
        state: [F::zero(); KECCAK_WIDTH],
        absorb_data: AbsorbData {
            from: F::zero(),
            absorb: F::zero(),
            result: F::zero(),
        },
        squeeze_data: SqueezeData { packed: F::zero() },
        is_final: false,
        length: 0usize,
        data_rlc: F::zero(),
        hash_rlc: F::zero(),
        cell_values: Vec::new(),
    }];
    // Actual keccaks
    for bytes in bytes {
        keccak(&mut rows, bytes, r);
    }
    rows
}

#[cfg(test)]
mod tests {
    use super::*;
    use halo2_proofs::{dev::MockProver, halo2curves::bn256::Fr};

    fn verify<F: Field>(k: u32, inputs: Vec<Vec<u8>>, success: bool) {
        let mut circuit = KeccakPackedCircuit::new(2usize.pow(k));
        circuit.generate_witness(&inputs);

        let prover = MockProver::<F>::run(k, &circuit, vec![]).unwrap();
        let verify_result = prover.verify();
        if verify_result.is_ok() != success {
            if let Some(errors) = verify_result.err() {
                for error in errors.iter() {
                    println!("{}", error);
                }
            }
            panic!();
        }
    }

    #[test]
    fn packed_keccak_simple() {
        let k = 9;
        let inputs = vec![
            vec![],
            (0u8..1).collect::<Vec<_>>(),
            (0u8..135).collect::<Vec<_>>(),
            (0u8..136).collect::<Vec<_>>(),
            (0u8..200).collect::<Vec<_>>(),
        ];
        verify::<Fr>(k, inputs, true);
    }
}<|MERGE_RESOLUTION|>--- conflicted
+++ resolved
@@ -13,16 +13,11 @@
 use eth_types::Field;
 use gadgets::util::{and, select, sum};
 use halo2_proofs::{
-<<<<<<< HEAD
-    circuit::{Layouter, Region, SimpleFloorPlanner},
+    circuit::{Layouter, Region, SimpleFloorPlanner, Value},
     plonk::{
         Advice, Circuit, Column, ConstraintSystem, Error, Expression, Fixed, TableColumn,
         VirtualCells,
     },
-=======
-    circuit::{Layouter, Region, SimpleFloorPlanner, Value},
-    plonk::{Advice, Circuit, Column, ConstraintSystem, Error, Expression, Fixed, TableColumn},
->>>>>>> 882b7dfd
     poly::Rotation,
 };
 use itertools::Itertools;
@@ -1331,16 +1326,12 @@
             || format!("assign round cst {}", offset),
             self.round_cst,
             offset,
-<<<<<<< HEAD
-            || Ok(pack_u64(ROUND_CST[round])),
-=======
             || {
                 let word: F = pack_u64(ROUND_CST[round])
                     .to_scalar()
                     .expect("unexpected Word -> Scalar conversion failure");
                 Value::known(word)
             },
->>>>>>> 882b7dfd
         )?;
 
         Ok(())
