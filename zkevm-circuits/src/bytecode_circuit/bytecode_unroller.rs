use crate::{
    evm_circuit::{
        table::BytecodeFieldTag,
        util::{
            and, constraint_builder::BaseConstraintBuilder, not, or, select,
            RandomLinearCombination,
        },
    },
    gadget::{
        evm_word::encode,
        is_zero::{IsZeroChip, IsZeroConfig, IsZeroInstruction},
    },
    util::Expr,
};
use bus_mapping::evm::OpcodeId;
use eth_types::Field;
use halo2_proofs::{
    circuit::{Layouter, Region},
    plonk::{Advice, Column, ConstraintSystem, Error, Expression, Fixed, Selector, VirtualCells},
    poly::Rotation,
};
use keccak256::plain::Keccak;
use std::{convert::TryInto, vec};

use super::param::{KECCAK_WIDTH, PUSH_TABLE_WIDTH};

/// Public data for the bytecode
#[derive(Clone, Debug, PartialEq)]
pub(crate) struct BytecodeRow<F: Field> {
    hash: F,
    tag: F,
    index: F,
    is_code: F,
    value: F,
}

/// Unrolled bytecode
#[derive(Clone, Debug, PartialEq)]
pub(crate) struct UnrolledBytecode<F: Field> {
    bytes: Vec<u8>,
    rows: Vec<BytecodeRow<F>>,
}

#[derive(Clone, Debug)]
pub struct Config<F> {
    r: F,
    minimum_rows: usize,
    q_enable: Column<Fixed>,
    q_first: Column<Fixed>,
    q_last: Selector,
    hash: Column<Advice>,
    tag: Column<Advice>,
    index: Column<Advice>,
    is_code: Column<Advice>,
    value: Column<Advice>,
    push_rindex: Column<Advice>,
    hash_rlc: Column<Advice>,
    hash_length: Column<Advice>,
    byte_push_size: Column<Advice>,
    is_final: Column<Advice>,
    padding: Column<Advice>,
    push_rindex_inv: Column<Advice>,
    push_rindex_is_zero: IsZeroConfig<F>,
    length_inv: Column<Advice>,
    length_is_zero: IsZeroConfig<F>,
    push_table: [Column<Fixed>; PUSH_TABLE_WIDTH],
    keccak_table: [Column<Advice>; KECCAK_WIDTH],
}

impl<F: Field> Config<F> {
    pub(crate) fn configure(meta: &mut ConstraintSystem<F>, r: F) -> Self {
        let q_enable = meta.fixed_column();
        let q_first = meta.fixed_column();
        let q_last = meta.selector();
        let hash = meta.advice_column();
        let tag = meta.advice_column();
        let index = meta.advice_column();
        let is_code = meta.advice_column();
        let value = meta.advice_column();
        let push_rindex = meta.advice_column();
        let hash_rlc = meta.advice_column();
        let hash_length = meta.advice_column();
        let byte_push_size = meta.advice_column();
        let is_final = meta.advice_column();
        let padding = meta.advice_column();
        let push_rindex_inv = meta.advice_column();
        let length_inv = meta.advice_column();
        let push_table = array_init::array_init(|_| meta.fixed_column());
        let keccak_table = array_init::array_init(|_| meta.advice_column());

        // A byte is an opcode when `push_rindex == 0` on the previous row,
        // else it's push data.
        let push_rindex_is_zero = IsZeroChip::configure(
            meta,
            |meta| {
                // Conditions:
                // - Not on the first row
                meta.query_fixed(q_enable, Rotation::cur())
                    * not::expr(meta.query_fixed(q_first, Rotation::cur()))
            },
            |meta| meta.query_advice(push_rindex, Rotation::prev()),
            push_rindex_inv,
        );

        // Does the current row have bytecode field tag == Length?
        let is_row_tag_length = |meta: &mut VirtualCells<F>| {
            and::expr(vec![
                not::expr(meta.query_advice(padding, Rotation::cur())),
                not::expr(meta.query_advice(tag, Rotation::cur())),
            ])
        };

        // Does the current row have bytecode field tag == Byte?
        let is_row_tag_byte = |meta: &mut VirtualCells<F>| {
            and::expr(vec![
                not::expr(meta.query_advice(padding, Rotation::cur())),
                meta.query_advice(tag, Rotation::cur()),
            ])
        };

        // For a row tagged Length, is the length (value) zero?
        let length_is_zero = IsZeroChip::configure(
            meta,
            |meta| meta.query_selector(q_enable) * is_row_tag_length(meta),
            |meta| meta.query_advice(value, Rotation::cur()),
            length_inv,
        );

        let q_continue = |meta: &mut VirtualCells<F>| {
            // When
            // - Not on the first row
            // - The previous row did not contain the last byte
            and::expr(vec![
                not::expr(meta.query_fixed(q_first, Rotation::cur())),
                not::expr(meta.query_advice(is_final, Rotation::prev())),
            ])
        };

        meta.create_gate("continue", |meta| {
            let mut cb = BaseConstraintBuilder::default();

            // Did the previous row have bytecode field tag == Length?
            let is_prev_row_tag_length = |meta: &mut VirtualCells<F>| {
                and::expr(vec![
                    not::expr(meta.query_fixed(q_first, Rotation::cur())),
                    not::expr(meta.query_advice(padding, Rotation::prev())),
                    not::expr(meta.query_advice(tag, Rotation::prev())),
                ])
            };

            cb.require_equal(
                "if prev_row.tag == Length: index == 0 else index == index + 1",
                meta.query_advice(index, Rotation::cur()),
                select::expr(
                    is_prev_row_tag_length(meta),
                    0.expr(),
                    meta.query_advice(index, Rotation::prev()) + 1.expr(),
                ),
            );
            cb.require_equal(
                "is_code := push_rindex_prev == 0",
                meta.query_advice(is_code, Rotation::cur()),
                select::expr(
                    is_prev_row_tag_length(meta),
                    1.expr(),
                    push_rindex_is_zero.clone().is_zero_expression,
                ),
            );
            cb.require_equal(
                "hash_rlc := hash_rlc_prev * r + byte",
                meta.query_advice(hash_rlc, Rotation::cur()),
                meta.query_advice(hash_rlc, Rotation::prev()) * r
                    + meta.query_advice(value, Rotation::cur()),
            );
            cb.require_equal(
                "hash needs to remain the same",
                meta.query_advice(hash, Rotation::cur()),
                meta.query_advice(hash, Rotation::prev()),
            );
            cb.require_equal(
                "hash_length needs to remain the same",
                meta.query_advice(hash_length, Rotation::cur()),
                meta.query_advice(hash_length, Rotation::prev()),
            );
            cb.require_equal(
                "padding needs to remain the same",
                meta.query_advice(padding, Rotation::cur()),
                meta.query_advice(padding, Rotation::prev()),
            );

            // Conditions:
            // - Continuing
            cb.gate(and::expr(vec![
                meta.query_fixed(q_enable, Rotation::cur()),
                q_continue(meta),
            ]))
        });

        meta.create_gate("start of bytecode", |meta| {
            let mut cb = BaseConstraintBuilder::default();
            cb.require_equal(
                "next_row.tag == (tag.Length or tag.Padding) if length == 0 else tag.Byte",
                meta.query_advice(tag, Rotation::next()),
                select::expr(
                    length_is_zero.clone().is_zero_expression,
                    select::expr(
                        meta.query_advice(padding, Rotation::next()),
                        BytecodeFieldTag::Padding.expr(),
                        BytecodeFieldTag::Length.expr(),
                    ),
                    BytecodeFieldTag::Byte.expr(),
                ),
            );
            cb.require_equal(
                "if row.tag == tag.Length: value == row.hash_length",
                meta.query_advice(value, Rotation::cur()),
                meta.query_advice(hash_length, Rotation::cur()),
            );
            cb.condition(length_is_zero.clone().is_zero_expression, |cb| {
                cb.require_equal(
                    "if length == 0: hash == RLC(EMPTY_HASH, randomness)",
                    meta.query_advice(hash, Rotation::cur()),
                    Expression::Constant(keccak(&[], r)),
                );
            });
            // Conditions:
            // - Not Continuing
            // - This is the start of a new bytecode
            cb.gate(and::expr(vec![
<<<<<<< HEAD
                meta.query_fixed(q_enable, Rotation::cur()),
=======
                meta.query_selector(q_enable),
                is_row_tag_length(meta),
>>>>>>> c12d61fd
                not::expr(q_continue(meta)),
            ]))
        });

        meta.create_gate("start of padding", |meta| {
            let mut cb = BaseConstraintBuilder::default();
            cb.require_equal(
                "row needs to be marked as padding",
                meta.query_advice(padding, Rotation::cur()),
                1.expr(),
            );
            // Conditions:
            // - Not Continuing
            // - This is not the start of a new bytecode
            cb.gate(and::expr(vec![
                meta.query_selector(q_enable),
                not::expr(is_row_tag_length(meta)),
                not::expr(q_continue(meta)),
            ]))
        });

        meta.create_gate("length needs to be correct", |meta| {
            let mut cb = BaseConstraintBuilder::default();
            cb.condition(1.expr() - length_is_zero.clone().is_zero_expression, |cb| {
                cb.require_equal(
                    "index + 1 needs to equal hash_length",
                    meta.query_advice(index, Rotation::cur()) + 1.expr(),
                    meta.query_advice(hash_length, Rotation::cur()),
                );
            });
            // Conditions:
            // - On the row with the last byte (`is_final == 1`)
            // - Of bytecode with length > 0
            // - Not padding
            cb.gate(and::expr(vec![
                meta.query_fixed(q_enable, Rotation::cur()),
                meta.query_advice(is_final, Rotation::cur()),
                not::expr(meta.query_advice(padding, Rotation::cur())),
            ]))
        });

        meta.create_gate("always", |meta| {
            let mut cb = BaseConstraintBuilder::default();
            cb.require_boolean(
                "is_final needs to be boolean",
                meta.query_advice(is_final, Rotation::cur()),
            );
            cb.require_boolean(
                "padding needs to be boolean",
                meta.query_advice(padding, Rotation::cur()),
            );
            cb.condition(is_row_tag_byte(meta), |cb| {
                cb.require_equal(
                    "push_rindex := is_code ? byte_push_size : push_rindex_prev - 1",
                    meta.query_advice(push_rindex, Rotation::cur()),
                    select::expr(
                        meta.query_advice(is_code, Rotation::cur()),
                        meta.query_advice(byte_push_size, Rotation::cur()),
                        meta.query_advice(push_rindex, Rotation::prev()) - 1.expr(),
                    ),
                );
            });
            // Conditions: Always
            cb.gate(meta.query_fixed(q_enable, Rotation::cur()))
        });

        meta.create_gate("padding", |meta| {
            let mut cb = BaseConstraintBuilder::default();
            cb.require_boolean(
                "padding can only go 0 -> 1 once",
                meta.query_advice(padding, Rotation::cur())
                    - meta.query_advice(padding, Rotation::prev()),
            );
            // Conditions:
            // - Not on the first row
            cb.gate(and::expr(vec![
                meta.query_fixed(q_enable, Rotation::cur()),
                not::expr(meta.query_fixed(q_first, Rotation::cur())),
            ]))
        });

        // The hash is checked on the latest row because only then have
        // we accumulated all the bytes. We also have to go through the bytes
        // in a forward manner because that's the only way we can know which
        // bytes are op codes and which are push data.
        meta.create_gate("last row", |meta| {
            let mut cb = BaseConstraintBuilder::default();
            cb.require_equal(
                "padding needs to be enabled OR the last row needs to be the last byte",
                or::expr(vec![
                    meta.query_advice(padding, Rotation::cur()),
                    meta.query_advice(is_final, Rotation::cur()),
                ]),
                1.expr(),
            );
            // Conditions:
            // - On the last row
            cb.gate(meta.query_selector(q_last))
        });

        // Lookup how many bytes the current opcode pushes
        // (also indirectly range checks `byte` to be in [0, 255])
        meta.lookup_any("Range bytes", |meta| {
<<<<<<< HEAD
            // Conditions: Always
            let q_enable = meta.query_fixed(q_enable, Rotation::cur());
            let lookup_columns = vec![byte, byte_push_size];
=======
            // Conditions: If the current row is is tagged Byte
            let q_enable = meta.query_selector(q_enable) * is_row_tag_byte(meta);
            let lookup_columns = vec![value, byte_push_size];
>>>>>>> c12d61fd
            let mut constraints = vec![];
            for i in 0..PUSH_TABLE_WIDTH {
                constraints.push((
                    q_enable.clone() * meta.query_advice(lookup_columns[i], Rotation::cur()),
                    meta.query_fixed(push_table[i], Rotation::cur()),
                ))
            }
            constraints
        });

        // keccak lookup
        meta.lookup_any("keccak", |meta| {
            // Conditions:
            // - On the row with the last byte (`is_final == 1`)
            // - Not padding
            let enable = and::expr(vec![
                meta.query_advice(is_final, Rotation::cur()),
                not::expr(meta.query_advice(padding, Rotation::cur())),
            ]);
            let lookup_columns = vec![hash_rlc, hash_length, hash];
            let mut constraints = vec![];
            for i in 0..KECCAK_WIDTH {
                constraints.push((
                    enable.clone() * meta.query_advice(lookup_columns[i], Rotation::cur()),
                    meta.query_advice(keccak_table[i], Rotation::cur()),
                ))
            }
            constraints
        });

        Config {
            r,
            minimum_rows: meta.minimum_rows(),
            q_enable,
            q_first,
            q_last,
            hash,
            tag,
            index,
            is_code,
            value,
            push_rindex,
            hash_rlc,
            hash_length,
            byte_push_size,
            is_final,
            padding,
            push_rindex_inv,
            push_rindex_is_zero,
            length_inv,
            length_is_zero,
            push_table,
            keccak_table,
        }
    }

    pub(crate) fn assign(
        &self,
        mut layouter: impl Layouter<F>,
        size: usize,
        witness: &[UnrolledBytecode<F>],
    ) -> Result<(), Error> {
        let push_rindex_is_zero_chip = IsZeroChip::construct(self.push_rindex_is_zero.clone());
        let length_is_zero_chip = IsZeroChip::construct(self.length_is_zero.clone());

        // Subtract the unusable rows from the size
        let last_row_offset = size - self.minimum_rows + 1;

<<<<<<< HEAD
        layouter.assign_region(
            || "assign bytecode",
            |mut region| {
                let mut offset = 0;
                let mut push_rindex_prev = 0;

                for bytecode in witness.iter() {
                    // Run over all the bytes
                    let mut push_rindex = 0;
                    let mut hash_rlc = F::zero();
                    let hash_length = F::from(bytecode.bytes.len() as u64);
                    for row in bytecode.rows.iter() {
                        // Track which byte is an opcode and which is push
                        // data
                        let is_code = push_rindex == 0;
                        let byte_push_size = get_push_size(row.byte.get_lower_128() as u8);
                        push_rindex = if is_code {
                            byte_push_size
                        } else {
                            push_rindex - 1
                        };

                        // Add the byte to the accumulator
                        hash_rlc = hash_rlc * self.r + row.byte;

                        if offset <= last_row_offset {
=======
        layouter
            .assign_region(
                || "assign bytecode",
                |mut region| {
                    let mut offset = 0;
                    let mut push_rindex_prev = 0;

                    for bytecode in witness.iter() {
                        // Run over all the bytes
                        let mut push_rindex = 0;
                        let mut byte_push_size = 0;
                        let mut hash_rlc = F::zero();
                        let hash_length = F::from(bytecode.bytes.len() as u64);
                        for (idx, row) in bytecode.rows.iter().enumerate() {
                            // Track which byte is an opcode and which is push
                            // data
                            let is_code = push_rindex == 0;
                            if idx > 0 {
                                byte_push_size = get_push_size(row.value.get_lower_128() as u8);
                                push_rindex = if is_code {
                                    byte_push_size
                                } else {
                                    push_rindex - 1
                                };
                                hash_rlc = hash_rlc * self.r + row.value;
                            }

>>>>>>> c12d61fd
                            // Set the data for this row
                            self.set_row(
                                &mut region,
                                &push_rindex_is_zero_chip,
                                &length_is_zero_chip,
                                offset,
                                true,
                                offset == last_row_offset,
                                row.hash,
                                row.tag,
                                row.index,
                                row.is_code,
                                row.value,
                                push_rindex,
                                hash_rlc,
                                hash_length,
                                F::from(byte_push_size as u64),
                                idx == bytecode.bytes.len(),
                                false,
                                F::from(push_rindex_prev),
                            )?;
                            push_rindex_prev = push_rindex;
                            offset += 1;
                        }
                    }
                }

<<<<<<< HEAD
                // Padding
                for idx in offset..=last_row_offset {
                    self.set_row(
                        &mut region,
                        &push_rindex_is_zero_chip,
                        idx,
                        idx < last_row_offset,
                        idx == last_row_offset,
                        F::zero(),
                        F::zero(),
                        F::one(),
                        F::zero(),
                        0,
                        F::zero(),
                        F::one(),
                        F::zero(),
                        true,
                        true,
                        F::from(push_rindex_prev),
                    )?;
                    push_rindex_prev = 0;
                }
=======
                    // Padding
                    for idx in offset..size {
                        self.set_row(
                            &mut region,
                            &push_rindex_is_zero_chip,
                            &length_is_zero_chip,
                            idx,
                            idx < size,
                            idx == last_row_offset,
                            F::zero(),
                            F::from(BytecodeFieldTag::Padding as u64),
                            F::zero(),
                            F::one(),
                            F::zero(),
                            0,
                            F::zero(),
                            F::zero(),
                            F::zero(),
                            true,
                            true,
                            F::from(push_rindex_prev),
                        )?;
                        push_rindex_prev = 0;
                    }
>>>>>>> c12d61fd

                Ok(())
            },
        )
    }

    #[allow(clippy::too_many_arguments)]
    fn set_row(
        &self,
        region: &mut Region<'_, F>,
        push_rindex_is_zero_chip: &IsZeroChip<F>,
        length_is_zero_chip: &IsZeroChip<F>,
        offset: usize,
        enable: bool,
        last: bool,
        hash: F,
        tag: F,
        index: F,
        is_code: F,
        value: F,
        push_rindex: u64,
        hash_rlc: F,
        hash_length: F,
        byte_push_size: F,
        is_final: bool,
        padding: bool,
        push_rindex_prev: F,
    ) -> Result<(), Error> {
        // q_enable
        region.assign_fixed(
            || format!("assign q_enable {}", offset),
            self.q_enable,
            offset,
            || Ok(F::from(enable as u64)),
        )?;

        // q_first
        region.assign_fixed(
            || format!("assign q_first {}", offset),
            self.q_first,
            offset,
            || Ok(F::from((offset == 0) as u64)),
        )?;

        // q_last
        if last {
            self.q_last.enable(region, offset)?;
        }

        // Advices
        for (name, column, value) in &[
            ("hash", self.hash, hash),
            ("tag", self.tag, tag),
            ("index", self.index, index),
            ("is_code", self.is_code, is_code),
            ("value", self.value, value),
            ("push_rindex", self.push_rindex, F::from(push_rindex)),
            ("hash_rlc", self.hash_rlc, hash_rlc),
            ("hash_length", self.hash_length, hash_length),
            ("byte_push_size", self.byte_push_size, byte_push_size),
            ("is_final", self.is_final, F::from(is_final as u64)),
            ("padding", self.padding, F::from(padding as u64)),
        ] {
            region.assign_advice(
                || format!("assign {} {}", name, offset),
                *column,
                offset,
                || Ok(*value),
            )?;
        }

        // push_rindex_is_zero_chip
        push_rindex_is_zero_chip.assign(region, offset, Some(push_rindex_prev))?;

        // length_is_zero chip
        length_is_zero_chip.assign(region, offset, Some(hash_length))?;

        Ok(())
    }

    pub(crate) fn load(
        &self,
        layouter: &mut impl Layouter<F>,
        bytecodes: &[UnrolledBytecode<F>],
    ) -> Result<(), Error> {
        // push table: BYTE -> NUM_PUSHED:
        // [0, OpcodeId::PUSH1[ -> 0
        // [OpcodeId::PUSH1, OpcodeId::PUSH32] -> [1..32]
        // ]OpcodeId::PUSH32, 256[ -> 0
        layouter.assign_region(
            || "push table",
            |mut region| {
                for byte in 0usize..256 {
                    let push_size = get_push_size(byte as u8);
                    for (name, column, value) in &[
                        ("byte", self.push_table[0], byte as u64),
                        ("push_size", self.push_table[1], push_size),
                    ] {
                        region.assign_fixed(
                            || format!("Push table assign {} {}", name, byte),
                            *column,
                            byte,
                            || Ok(F::from(*value)),
                        )?;
                    }
                }
                Ok(())
            },
        )?;

        // keccak table
        layouter.assign_region(
            || "keccak table",
            |mut region| {
                for (offset, bytecode) in bytecodes.iter().map(|v| v.bytes.clone()).enumerate() {
                    let hash: F = keccak(&bytecode[..], self.r);
                    let rlc: F = linear_combine(bytecode.clone(), self.r);
                    let size = F::from(bytecode.len() as u64);
                    for (name, column, value) in &[
                        ("rlc", self.keccak_table[0], rlc),
                        ("size", self.keccak_table[1], size),
                        ("hash", self.keccak_table[2], hash),
                    ] {
                        region.assign_advice(
                            || format!("Keccak table assign {} {}", name, offset),
                            *column,
                            offset,
                            || Ok(*value),
                        )?;
                    }
                }
                Ok(())
            },
        )?;
        Ok(())
    }
}

fn unroll<F: Field>(bytes: Vec<u8>, r: F) -> UnrolledBytecode<F> {
    let hash = keccak(&bytes[..], r);
    let mut rows = vec![BytecodeRow::<F> {
        hash,
        tag: F::from(BytecodeFieldTag::Length as u64),
        index: F::zero(),
        is_code: F::zero(),
        value: F::from(bytes.len() as u64),
    }];
    // Run over all the bytes
    let mut push_rindex = 0;
    for (index, byte) in bytes.iter().enumerate() {
        // Track which byte is an opcode and which is push data
        let is_code = push_rindex == 0;
        push_rindex = if is_code {
            get_push_size(*byte)
        } else {
            push_rindex - 1
        };

        rows.push(BytecodeRow::<F> {
            hash,
            tag: F::from(BytecodeFieldTag::Byte as u64),
            index: F::from(index as u64),
            is_code: F::from(is_code as u64),
            value: F::from(*byte as u64),
        });
    }
    UnrolledBytecode { bytes, rows }
}

fn is_push(byte: u8) -> bool {
    OpcodeId::PUSH1.as_u8() <= byte && byte <= OpcodeId::PUSH32.as_u8()
}

fn get_push_size(byte: u8) -> u64 {
    if is_push(byte) {
        byte as u64 - OpcodeId::PUSH1.as_u64() + 1
    } else {
        0u64
    }
}

fn keccak<F: Field>(msg: &[u8], r: F) -> F {
    let mut keccak = Keccak::default();
    keccak.update(msg);
    RandomLinearCombination::<F, 32>::random_linear_combine(keccak.digest().try_into().unwrap(), r)
}

fn into_words(message: &[u8]) -> Vec<u64> {
    let words_total = message.len() / 8;
    let mut words: Vec<u64> = vec![0; words_total];

    for i in 0..words_total {
        let mut word_bits: [u8; 8] = Default::default();
        word_bits.copy_from_slice(&message[i * 8..i * 8 + 8]);
        words[i] = u64::from_le_bytes(word_bits);
    }

    words
}

fn linear_combine<F: Field>(bytes: Vec<u8>, r: F) -> F {
    encode(bytes.into_iter(), r)
}

#[cfg(test)]
mod tests {
    use super::*;
    use eth_types::{Bytecode, Word};
    use halo2_proofs::{
        circuit::{Layouter, SimpleFloorPlanner},
        dev::MockProver,
        plonk::{Circuit, ConstraintSystem, Error},
    };
    use pairing::bn256::Fr;

    #[derive(Default)]
    struct MyCircuit<F: Field> {
        bytecodes: Vec<UnrolledBytecode<F>>,
        size: usize,
    }

    impl<F: Field> MyCircuit<F> {
        fn r() -> F {
            F::from(123456)
        }
    }

    impl<F: Field> Circuit<F> for MyCircuit<F> {
        type Config = Config<F>;
        type FloorPlanner = SimpleFloorPlanner;

        fn without_witnesses(&self) -> Self {
            Self::default()
        }

        fn configure(meta: &mut ConstraintSystem<F>) -> Self::Config {
            Config::configure(meta, MyCircuit::r())
        }

        fn synthesize(
            &self,
            config: Self::Config,
            mut layouter: impl Layouter<F>,
        ) -> Result<(), Error> {
            config.load(&mut layouter, &self.bytecodes)?;
            config.assign(layouter, self.size, &self.bytecodes)?;
            Ok(())
        }
    }

    fn verify<F: Field>(k: u32, bytecodes: Vec<UnrolledBytecode<F>>, success: bool) {
        let circuit = MyCircuit::<F> {
            bytecodes,
            size: 2usize.pow(k),
        };

        let prover = MockProver::<F>::run(k, &circuit, vec![]).unwrap();
        let err = prover.verify();
        let print_failures = true;
        if err.is_err() && print_failures {
            for e in err.err().iter() {
                for s in e.iter() {
                    println!("{}", s);
                }
            }
        }
        let err = prover.verify();
        assert_eq!(err.is_ok(), success);
    }

    /// Verify unrolling code
    #[test]
    fn bytecode_unrolling() {
        let k = 10;
        let r = MyCircuit::r();
        let mut rows = vec![];
        let mut bytecode = Bytecode::default();
        // First add all non-push bytes, which should all be seen as code
        for byte in 0u8..=255u8 {
            if !is_push(byte) {
                bytecode.write(byte);
                rows.push(BytecodeRow {
                    hash: Fr::zero(),
                    tag: Fr::from(BytecodeFieldTag::Byte as u64),
                    index: Fr::from(rows.len() as u64),
                    is_code: Fr::from(true as u64),
                    value: Fr::from(byte as u64),
                });
            }
        }
        // Now add the different push ops
        for n in 1..=32 {
            let data_byte = OpcodeId::PUSH32.as_u8();
            bytecode.push(n, Word::from_little_endian(&vec![data_byte; n][..]));
            rows.push(BytecodeRow {
                hash: Fr::zero(),
                tag: Fr::from(BytecodeFieldTag::Byte as u64),
                index: Fr::from(rows.len() as u64),
                is_code: Fr::from(true as u64),
                value: Fr::from(OpcodeId::PUSH1.as_u64() + ((n - 1) as u64)),
            });
            for _ in 0..n {
                rows.push(BytecodeRow {
                    hash: Fr::zero(),
                    tag: Fr::from(BytecodeFieldTag::Byte as u64),
                    index: Fr::from(rows.len() as u64),
                    is_code: Fr::from(false as u64),
                    value: Fr::from(data_byte as u64),
                });
            }
        }
        // Set the hash of the complete bytecode in the rows
        let hash = keccak(&bytecode.to_vec()[..], r);
        for row in rows.iter_mut() {
            row.hash = hash;
        }
        rows.insert(
            0,
            BytecodeRow {
                hash,
                tag: Fr::from(BytecodeFieldTag::Length as u64),
                index: Fr::zero(),
                is_code: Fr::zero(),
                value: Fr::from(bytecode.to_vec().len() as u64),
            },
        );
        // Unroll the bytecode
        let unrolled = unroll(bytecode.to_vec(), r);
        // Check if the bytecode was unrolled correctly
        assert_eq!(
            UnrolledBytecode {
                bytes: bytecode.to_vec(),
                rows,
            },
            unrolled,
        );
        // Verify the unrolling in the circuit
        verify::<Fr>(k, vec![unrolled], true);
    }

    /// Tests a fully empty circuit
    #[test]
    fn bytecode_empty() {
        let k = 9;
        let r = MyCircuit::r();
        verify::<Fr>(k, vec![unroll(vec![], r)], true);
    }

    #[test]
    fn bytecode_simple() {
        let k = 9;
        let r = MyCircuit::r();
        let bytecodes = vec![
            unroll(vec![7u8], r),
            unroll(vec![6u8], r),
            unroll(vec![5u8], r),
        ];
        verify::<Fr>(k, bytecodes, true);
    }

    /// Tests a fully full circuit
    #[test]
    fn bytecode_full() {
        let k = 9;
        let r = MyCircuit::r();
        verify::<Fr>(k, vec![unroll(vec![7u8; 2usize.pow(k) - 7], r)], true);
    }

    /// Tests a circuit with incomplete bytecode
    #[test]
    fn bytecode_incomplete() {
        let k = 9;
        let r = MyCircuit::r();
        verify::<Fr>(k, vec![unroll(vec![7u8; 2usize.pow(k) + 1], r)], false);
    }

    /// Tests multiple bytecodes in a single circuit
    #[test]
    fn bytecode_push() {
        let k = 9;
        let r = MyCircuit::r();
        verify::<Fr>(
            k,
            vec![
                unroll(vec![], r),
                unroll(vec![OpcodeId::PUSH32.as_u8()], r),
                unroll(vec![OpcodeId::PUSH32.as_u8(), OpcodeId::ADD.as_u8()], r),
                unroll(vec![OpcodeId::ADD.as_u8(), OpcodeId::PUSH32.as_u8()], r),
                unroll(
                    vec![
                        OpcodeId::ADD.as_u8(),
                        OpcodeId::PUSH32.as_u8(),
                        OpcodeId::ADD.as_u8(),
                    ],
                    r,
                ),
            ],
            true,
        );
    }

    /// Test invalid hash data
    #[test]
    fn bytecode_invalid_hash_data() {
        let k = 9;
        let r = MyCircuit::r();
        let bytecode = vec![8u8, 2, 3, 8, 9, 7, 128];
        let unrolled = unroll(bytecode, r);
        verify::<Fr>(k, vec![unrolled.clone()], true);
        // Change the hash on the first position
        {
            let mut invalid = unrolled.clone();
            invalid.rows[0].hash += Fr::from(1u64);
            verify::<Fr>(k, vec![invalid], false);
        }
        // Change the hash on another position
        {
            let mut invalid = unrolled.clone();
            invalid.rows[4].hash += Fr::from(1u64);
            verify::<Fr>(k, vec![invalid], false);
        }
        // Change all the hashes so it doesn't match the keccak lookup hash
        {
            let mut invalid = unrolled;
            for row in invalid.rows.iter_mut() {
                row.hash = Fr::one();
            }
            verify::<Fr>(k, vec![invalid], false);
        }
    }

    /// Test invalid index
    #[test]
    #[ignore]
    fn bytecode_invalid_index() {
        let k = 9;
        let r = MyCircuit::r();
        let bytecode = vec![8u8, 2, 3, 8, 9, 7, 128];
        let unrolled = unroll(bytecode, r);
        verify::<Fr>(k, vec![unrolled.clone()], true);
        // Start the index at 1
        {
            let mut invalid = unrolled.clone();
            for row in invalid.rows.iter_mut() {
                row.index += Fr::one();
            }
            verify::<Fr>(k, vec![invalid], false);
        }
        // Don't increment an index once
        {
            let mut invalid = unrolled;
            invalid.rows.last_mut().unwrap().index -= Fr::one();
            verify::<Fr>(k, vec![invalid], false);
        }
    }

    /// Test invalid byte data
    #[test]
    fn bytecode_invalid_byte_data() {
        let k = 9;
        let r = MyCircuit::r();
        let bytecode = vec![8u8, 2, 3, 8, 9, 7, 128];
        let unrolled = unroll(bytecode, r);
        verify::<Fr>(k, vec![unrolled.clone()], true);
        // Change the first byte
        {
            let mut invalid = unrolled.clone();
            invalid.rows[1].value = Fr::from(9u64);
            verify::<Fr>(k, vec![invalid], false);
        }
        // Change a byte on another position
        {
            let mut invalid = unrolled.clone();
            invalid.rows[5].value = Fr::from(6u64);
            verify::<Fr>(k, vec![invalid], false);
        }
        // Set a byte value out of range
        {
            let mut invalid = unrolled;
            invalid.rows[3].value = Fr::from(256u64);
            verify::<Fr>(k, vec![invalid], false);
        }
    }

    /// Test invalid is_code data
    #[test]
    fn bytecode_invalid_is_code() {
        let k = 9;
        let r = MyCircuit::r();
        let bytecode = vec![
            OpcodeId::ADD.as_u8(),
            OpcodeId::PUSH1.as_u8(),
            OpcodeId::PUSH1.as_u8(),
            OpcodeId::SUB.as_u8(),
            OpcodeId::PUSH7.as_u8(),
            OpcodeId::ADD.as_u8(),
            OpcodeId::PUSH6.as_u8(),
        ];
        let unrolled = unroll(bytecode, r);
        verify::<Fr>(k, vec![unrolled.clone()], true);
        // Mark the 3rd byte as code (is push data from the first PUSH1)
        {
            let mut invalid = unrolled.clone();
            invalid.rows[3].is_code = Fr::one();
            verify::<Fr>(k, vec![invalid], false);
        }
        // Mark the 4rd byte as data (is code)
        {
            let mut invalid = unrolled.clone();
            invalid.rows[4].is_code = Fr::zero();
            verify::<Fr>(k, vec![invalid], false);
        }
        // Mark the 7th byte as code (is data for the PUSH7)
        {
            let mut invalid = unrolled;
            invalid.rows[7].is_code = Fr::one();
            verify::<Fr>(k, vec![invalid], false);
        }
    }
}<|MERGE_RESOLUTION|>--- conflicted
+++ resolved
@@ -227,12 +227,8 @@
             // - Not Continuing
             // - This is the start of a new bytecode
             cb.gate(and::expr(vec![
-<<<<<<< HEAD
                 meta.query_fixed(q_enable, Rotation::cur()),
-=======
-                meta.query_selector(q_enable),
                 is_row_tag_length(meta),
->>>>>>> c12d61fd
                 not::expr(q_continue(meta)),
             ]))
         });
@@ -336,15 +332,9 @@
         // Lookup how many bytes the current opcode pushes
         // (also indirectly range checks `byte` to be in [0, 255])
         meta.lookup_any("Range bytes", |meta| {
-<<<<<<< HEAD
             // Conditions: Always
-            let q_enable = meta.query_fixed(q_enable, Rotation::cur());
+            let q_enable = meta.query_fixed(q_enable, Rotation::cur()) * is_row_tag_byte(meta);
             let lookup_columns = vec![byte, byte_push_size];
-=======
-            // Conditions: If the current row is is tagged Byte
-            let q_enable = meta.query_selector(q_enable) * is_row_tag_byte(meta);
-            let lookup_columns = vec![value, byte_push_size];
->>>>>>> c12d61fd
             let mut constraints = vec![];
             for i in 0..PUSH_TABLE_WIDTH {
                 constraints.push((
@@ -413,34 +403,6 @@
         // Subtract the unusable rows from the size
         let last_row_offset = size - self.minimum_rows + 1;
 
-<<<<<<< HEAD
-        layouter.assign_region(
-            || "assign bytecode",
-            |mut region| {
-                let mut offset = 0;
-                let mut push_rindex_prev = 0;
-
-                for bytecode in witness.iter() {
-                    // Run over all the bytes
-                    let mut push_rindex = 0;
-                    let mut hash_rlc = F::zero();
-                    let hash_length = F::from(bytecode.bytes.len() as u64);
-                    for row in bytecode.rows.iter() {
-                        // Track which byte is an opcode and which is push
-                        // data
-                        let is_code = push_rindex == 0;
-                        let byte_push_size = get_push_size(row.byte.get_lower_128() as u8);
-                        push_rindex = if is_code {
-                            byte_push_size
-                        } else {
-                            push_rindex - 1
-                        };
-
-                        // Add the byte to the accumulator
-                        hash_rlc = hash_rlc * self.r + row.byte;
-
-                        if offset <= last_row_offset {
-=======
         layouter
             .assign_region(
                 || "assign bytecode",
@@ -468,7 +430,6 @@
                                 hash_rlc = hash_rlc * self.r + row.value;
                             }
 
->>>>>>> c12d61fd
                             // Set the data for this row
                             self.set_row(
                                 &mut region,
@@ -496,7 +457,6 @@
                     }
                 }
 
-<<<<<<< HEAD
                 // Padding
                 for idx in offset..=last_row_offset {
                     self.set_row(
@@ -506,12 +466,13 @@
                         idx < last_row_offset,
                         idx == last_row_offset,
                         F::zero(),
+                        F::from(BytecodeFieldTag::Padding as u64),
                         F::zero(),
                         F::one(),
                         F::zero(),
                         0,
                         F::zero(),
-                        F::one(),
+                        F::zero(),
                         F::zero(),
                         true,
                         true,
@@ -519,32 +480,6 @@
                     )?;
                     push_rindex_prev = 0;
                 }
-=======
-                    // Padding
-                    for idx in offset..size {
-                        self.set_row(
-                            &mut region,
-                            &push_rindex_is_zero_chip,
-                            &length_is_zero_chip,
-                            idx,
-                            idx < size,
-                            idx == last_row_offset,
-                            F::zero(),
-                            F::from(BytecodeFieldTag::Padding as u64),
-                            F::zero(),
-                            F::one(),
-                            F::zero(),
-                            0,
-                            F::zero(),
-                            F::zero(),
-                            F::zero(),
-                            true,
-                            true,
-                            F::from(push_rindex_prev),
-                        )?;
-                        push_rindex_prev = 0;
-                    }
->>>>>>> c12d61fd
 
                 Ok(())
             },
