--- conflicted
+++ resolved
@@ -367,168 +367,4 @@
         // "empty" instance column
         vec![vec![]]
     }
-<<<<<<< HEAD
-}
-
-#[cfg(any(feature = "test", test, feature = "test-circuits"))]
-impl<F: Field> Circuit<F> for TxCircuit<F> {
-    type Config = (TxCircuitConfig<F>, Challenges);
-    type FloorPlanner = SimpleFloorPlanner;
-
-    fn without_witnesses(&self) -> Self {
-        Self::default()
-    }
-
-    fn configure(meta: &mut ConstraintSystem<F>) -> Self::Config {
-        let tx_table = TxTable::construct(meta);
-        let keccak_table = KeccakTable::construct(meta);
-        let challenges = Challenges::construct(meta);
-
-        let config = {
-            let challenges = challenges.exprs(meta);
-            TxCircuitConfig::new(
-                meta,
-                TxCircuitConfigArgs {
-                    tx_table,
-                    keccak_table,
-                    challenges,
-                },
-            )
-        };
-
-        (config, challenges)
-    }
-
-    fn synthesize(
-        &self,
-        (config, challenges): Self::Config,
-        mut layouter: impl Layouter<F>,
-    ) -> Result<(), Error> {
-        let challenges = challenges.values(&mut layouter);
-
-        config.keccak_table.dev_load(
-            &mut layouter,
-            &keccak_inputs_tx_circuit(&self.txs[..], self.chain_id).map_err(|e| {
-                error!("keccak_inputs_tx_circuit error: {:?}", e);
-                Error::Synthesis
-            })?,
-            &challenges,
-            true,
-        )?;
-        self.synthesize_sub(&config, &challenges, &mut layouter)
-    }
-}
-
-#[cfg(test)]
-mod tx_circuit_tests {
-    use super::*;
-    use crate::util::log2_ceil;
-    use eth_types::address;
-    use halo2_proofs::{
-        dev::{MockProver, VerifyFailure},
-        halo2curves::bn256::Fr,
-    };
-    use mock::AddrOrWallet;
-    use pretty_assertions::assert_eq;
-
-    const NUM_BLINDING_ROWS: usize = 64;
-
-    fn run<F: Field>(
-        txs: Vec<Transaction>,
-        chain_id: u64,
-        max_txs: usize,
-        max_calldata: usize,
-    ) -> Result<(), Vec<VerifyFailure>> {
-        let k = log2_ceil(NUM_BLINDING_ROWS + TxCircuit::<Fr>::min_num_rows(max_txs, max_calldata));
-        // SignVerifyChip -> ECDSAChip -> MainGate instance column
-        let circuit = TxCircuit::<F>::new(max_txs, max_calldata, chain_id, txs);
-
-        let prover = match MockProver::run(k, &circuit, vec![vec![]]) {
-            Ok(prover) => prover,
-            Err(e) => panic!("{:#?}", e),
-        };
-        prover.verify()
-    }
-
-    #[test]
-    fn tx_circuit_2tx_2max_tx() {
-        const NUM_TXS: usize = 2;
-        const MAX_TXS: usize = 2;
-        const MAX_CALLDATA: usize = 32;
-
-        assert_eq!(
-            run::<Fr>(
-                mock::CORRECT_MOCK_TXS[..NUM_TXS]
-                    .iter()
-                    .map(|tx| Transaction::from(tx.clone()))
-                    .collect_vec(),
-                mock::MOCK_CHAIN_ID.as_u64(),
-                MAX_TXS,
-                MAX_CALLDATA
-            ),
-            Ok(())
-        );
-    }
-
-    #[test]
-    fn tx_circuit_1tx_1max_tx() {
-        const MAX_TXS: usize = 1;
-        const MAX_CALLDATA: usize = 32;
-
-        let chain_id: u64 = mock::MOCK_CHAIN_ID.as_u64();
-
-        let tx: Transaction = mock::CORRECT_MOCK_TXS[0].clone().into();
-
-        assert_eq!(run::<Fr>(vec![tx], chain_id, MAX_TXS, MAX_CALLDATA), Ok(()));
-    }
-
-    #[test]
-    fn tx_circuit_1tx_2max_tx() {
-        const MAX_TXS: usize = 2;
-        const MAX_CALLDATA: usize = 32;
-
-        let chain_id: u64 = mock::MOCK_CHAIN_ID.as_u64();
-
-        let tx: Transaction = mock::CORRECT_MOCK_TXS[0].clone().into();
-
-        assert_eq!(run::<Fr>(vec![tx], chain_id, MAX_TXS, MAX_CALLDATA), Ok(()));
-    }
-
-    #[test]
-    fn tx_circuit_bad_address() {
-        const MAX_TXS: usize = 1;
-        const MAX_CALLDATA: usize = 32;
-
-        let mut tx = mock::CORRECT_MOCK_TXS[0].clone();
-        // This address doesn't correspond to the account that signed this tx.
-        tx.from = AddrOrWallet::from(address!("0x1230000000000000000000000000000000000456"));
-
-        assert!(run::<Fr>(
-            vec![tx.into()],
-            mock::MOCK_CHAIN_ID.as_u64(),
-            MAX_TXS,
-            MAX_CALLDATA
-        )
-        .is_err(),);
-    }
-
-    #[test]
-    fn variadic_size_check() {
-        const MAX_TXS: usize = 2;
-        const MAX_CALLDATA: usize = 32;
-
-        let chain_id: u64 = mock::MOCK_CHAIN_ID.as_u64();
-        let tx1: Transaction = mock::CORRECT_MOCK_TXS[0].clone().into();
-        let tx2: Transaction = mock::CORRECT_MOCK_TXS[1].clone().into();
-        let circuit = TxCircuit::<Fr>::new(MAX_TXS, MAX_CALLDATA, chain_id, vec![tx1.clone()]);
-        let prover1 = MockProver::<Fr>::run(20, &circuit, vec![vec![]]).unwrap();
-
-        let circuit = TxCircuit::<Fr>::new(MAX_TXS, MAX_CALLDATA, chain_id, vec![tx1, tx2]);
-        let prover2 = MockProver::<Fr>::run(20, &circuit, vec![vec![]]).unwrap();
-
-        assert_eq!(prover1.fixed(), prover2.fixed());
-        assert_eq!(prover1.permutation(), prover2.permutation());
-    }
-=======
->>>>>>> 96d2e3c5
 }