--- conflicted
+++ resolved
@@ -13,10 +13,6 @@
     sign_types::SignData,
     {geth_types::Transaction, Address, Field, ToLittleEndian, ToScalar},
 };
-<<<<<<< HEAD
-
-=======
->>>>>>> 1e9bc96a
 use halo2_proofs::{
     circuit::{AssignedCell, Layouter, Region, SimpleFloorPlanner, Value},
     plonk::{Advice, Circuit, Column, ConstraintSystem, Error, Expression},
@@ -36,116 +32,6 @@
 };
 pub use sign_verify::{POW_RAND_SIZE, VERIF_HEIGHT};
 
-<<<<<<< HEAD
-lazy_static! {
-    // Curve Scalar.  Referece: Section 2.4.1 (parameter `n`) in "SEC 2: Recommended Elliptic Curve
-    // Domain Parameters" document at http://www.secg.org/sec2-v2.pdf
-    static ref SECP256K1_Q: BigUint = BigUint::from_slice(&[
-        0xd0364141, 0xbfd25e8c,
-        0xaf48a03b, 0xbaaedce6,
-        0xfffffffe, 0xffffffff,
-        0xffffffff, 0xffffffff,
-    ]);
-}
-
-fn recover_pk(v: u8, r: &Word, s: &Word, msg_hash: &[u8; 32]) -> Result<Secp256k1Affine, Error> {
-    let mut sig_bytes = [0u8; 64];
-    sig_bytes[..32].copy_from_slice(&r.to_be_bytes());
-    sig_bytes[32..].copy_from_slice(&s.to_be_bytes());
-    let signature = libsecp256k1::Signature::parse_standard(&sig_bytes).map_err(|e| {
-        error!("Failed parsing signature from (r, s): {:?}", e);
-        Error::Synthesis
-    })?;
-    let msg_hash = libsecp256k1::Message::parse_slice(msg_hash.as_slice()).map_err(|e| {
-        error!("Message hash parsing from slice failed: {:?}", e);
-        Error::Synthesis
-    })?;
-    let recovery_id = libsecp256k1::RecoveryId::parse(v).map_err(|e| {
-        error!("secp256k1::RecoveriId::parse error: {:?}", e);
-        Error::Synthesis
-    })?;
-    let pk = libsecp256k1::recover(&msg_hash, &signature, &recovery_id).map_err(|e| {
-        error!("Public key recovery failed: {:?}", e);
-        Error::Synthesis
-    })?;
-    let pk_be = pk.serialize();
-    let pk_le = pk_bytes_swap_endianness(&pk_be[1..]);
-    let mut pk_bytes: Secp256k1Compressed = Default::default();
-    pk_bytes.as_mut().copy_from_slice(&pk_le[..32]);
-    let pk = Secp256k1Affine::from_bytes(&pk_bytes);
-    ct_option_ok_or(pk, Error::Synthesis).map_err(|e| {
-        error!("Invalid public key little endian bytes");
-        e
-    })
-}
-
-fn biguint_to_32bytes_le(v: BigUint) -> [u8; 32] {
-    let mut res = [0u8; 32];
-    let v_le = v.to_bytes_le();
-    res[..v_le.len()].copy_from_slice(&v_le);
-    res
-}
-
-fn ct_option_ok_or<T, E>(v: CtOption<T>, err: E) -> Result<T, E> {
-    Option::<T>::from(v).ok_or(err)
-}
-
-/// Return all the keccak inputs that the Tx Circuit requires.
-pub fn keccak_inputs(txs: &[Transaction], chain_id: u64) -> Result<Vec<Vec<u8>>, Error> {
-    let mut inputs = Vec::new();
-    let sign_datas: Vec<SignData> = txs
-        .iter()
-        .map(|tx| tx_to_sign_data(tx, chain_id))
-        .try_collect()?;
-    // Keccak inputs from SignVerify Chip
-    let sign_verify_inputs = sign_verify::keccak_inputs(&sign_datas);
-    inputs.extend_from_slice(&sign_verify_inputs);
-    // NOTE: We don't verify the Tx Hash in the circuit yet, so we don't have more
-    // hash inputs.
-    Ok(inputs)
-}
-
-/// Doc this
-pub(crate) fn tx_to_sign_data(tx: &Transaction, chain_id: u64) -> Result<SignData, Error> {
-    let sig_r_le = tx.r.to_le_bytes();
-    let sig_s_le = tx.s.to_le_bytes();
-    let sig_r =
-        ct_option_ok_or(secp256k1::Fq::from_repr(sig_r_le), Error::Synthesis).map_err(|e| {
-            error!("Invalid 'r' signature value");
-            e
-        })?;
-    let sig_s =
-        ct_option_ok_or(secp256k1::Fq::from_repr(sig_s_le), Error::Synthesis).map_err(|e| {
-            error!("Invalid 's' signature value");
-            e
-        })?;
-    // msg = rlp([nonce, gasPrice, gas, to, value, data, sig_v, r, s])
-    let msg = Into::<ethers_core::types::TransactionRequest>::into(tx.clone()).rlp(chain_id);
-    let msg_hash: [u8; 32] = Keccak256::digest(&msg)
-        .as_slice()
-        .to_vec()
-        .try_into()
-        .expect("hash length isn't 32 bytes");
-    let v = (tx.v - 35 - chain_id * 2) as u8;
-    let pk = recover_pk(v, &tx.r, &tx.s, &msg_hash)?;
-    // msg_hash = msg_hash % q
-    let msg_hash = BigUint::from_bytes_be(msg_hash.as_slice());
-    let msg_hash = msg_hash.mod_floor(&*SECP256K1_Q);
-    let msg_hash_le = biguint_to_32bytes_le(msg_hash);
-    let msg_hash = ct_option_ok_or(secp256k1::Fq::from_repr(msg_hash_le), Error::Synthesis)
-        .map_err(|e| {
-            error!("Invalid msg hash value");
-            e
-        })?;
-    Ok(SignData {
-        signature: (sig_r, sig_s),
-        pk,
-        msg_hash,
-    })
-}
-
-=======
->>>>>>> 1e9bc96a
 /// Config for TxCircuit
 #[derive(Clone, Debug)]
 pub struct TxCircuitConfig<F: Field> {
