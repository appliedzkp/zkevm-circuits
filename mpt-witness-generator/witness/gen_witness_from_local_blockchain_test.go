package witness

import (
	"fmt"
	"math/big"
	"os/exec"
	"testing"

	"github.com/ethereum/go-ethereum/common"
	"github.com/privacy-scaling-explorations/mpt-witness-generator/oracle"
	"github.com/privacy-scaling-explorations/mpt-witness-generator/state"
)

func SkipIfNoGeth(t *testing.T) {
<<<<<<< HEAD
	// TODO, fix this
	os.Setenv("NO_GETH", "1")
	if os.Getenv("NO_GETH") != "" {
=======
	_, err := exec.LookPath("geth")
	if err != nil {
>>>>>>> e26176d2
		t.Skip("Skipping test that requires geth")
	}
}

func TestNonExistingAccountNilObjectInFirstLevel(t *testing.T) {
	SkipIfNoGeth(t)
	// geth --dev --http --ipcpath ~/Library/Ethereum/geth.ipc
	oracle.NodeUrl = oracle.LocalUrl
	blockNum := 0
	blockNumberParent := big.NewInt(int64(blockNum))
	blockHeaderParent := oracle.PrefetchBlock(blockNumberParent, true, nil)
	database := state.NewDatabase(blockHeaderParent)
	statedb, _ := state.New(blockHeaderParent.Root, database, nil)

	i := 21
	h := fmt.Sprintf("0x%d", i)
	// There is one branch in the state trie, but at this address there is only a nil object:
	addr := common.HexToAddress(h)

	trieMod := TrieModification{
		Address: addr,
		Type:    AccountDoesNotExist,
	}
	trieModifications := []TrieModification{trieMod}

	prepareWitness("NonExistingAccountNilObjectInFirstLevel", trieModifications, statedb)

	oracle.NodeUrl = oracle.RemoteUrl
}

func TestNonExistingAccountInFirstLevel(t *testing.T) {
	SkipIfNoGeth(t)
	// Only one element in the trie - the account with "wrong" address.
	// geth --dev --http --ipcpath ~/Library/Ethereum/geth.ipc
	oracle.NodeUrl = oracle.LocalUrl
	blockNum := 0
	blockNumberParent := big.NewInt(int64(blockNum))
	blockHeaderParent := oracle.PrefetchBlock(blockNumberParent, true, nil)
	database := state.NewDatabase(blockHeaderParent)
	statedb, _ := state.New(blockHeaderParent.Root, database, nil)

	i := 10
	h := fmt.Sprintf("0x%d", i)
	addr := common.HexToAddress(h)

	trieMod := TrieModification{
		Type:    AccountDoesNotExist,
		Balance: big.NewInt(23),
		Address: addr,
	}
	trieModifications := []TrieModification{trieMod}

	prepareWitnessSpecial("NonExistingAccountInFirstLevel", trieModifications, statedb, 4)

	oracle.NodeUrl = oracle.RemoteUrl
}

func TestNonExistingAccountAfterFirstLevel(t *testing.T) {
	SkipIfNoGeth(t)
	// geth --dev --http --ipcpath ~/Library/Ethereum/geth.ipc
	oracle.NodeUrl = oracle.LocalUrl
	blockNum := 0
	blockNumberParent := big.NewInt(int64(blockNum))
	blockHeaderParent := oracle.PrefetchBlock(blockNumberParent, true, nil)
	database := state.NewDatabase(blockHeaderParent)
	statedb, _ := state.New(blockHeaderParent.Root, database, nil)

	i := 22
	h := fmt.Sprintf("0x%d", i)
	addr := common.HexToAddress(h)

	trieMod := TrieModification{
		Address: addr,
		Type:    AccountDoesNotExist,
	}
	trieModifications := []TrieModification{trieMod}

	prepareWitness("NonExistingAccountAfterFirstLevel", trieModifications, statedb)

	oracle.NodeUrl = oracle.RemoteUrl
}

// Account leaf after one branch. No storage proof.
func TestAccountAfterFirstLevel(t *testing.T) {
	SkipIfNoGeth(t)
	// geth --dev --http --ipcpath ~/Library/Ethereum/geth.ipc
	oracle.NodeUrl = oracle.LocalUrl
	blockNum := 0
	blockNumberParent := big.NewInt(int64(blockNum))
	blockHeaderParent := oracle.PrefetchBlock(blockNumberParent, true, nil)
	database := state.NewDatabase(blockHeaderParent)
	statedb, _ := state.New(blockHeaderParent.Root, database, nil)

	i := 21
	h := fmt.Sprintf("0x%d", i)
	addr := common.HexToAddress(h)

	trieMod := TrieModification{
		Type:    BalanceChanged,
		Balance: big.NewInt(23),
		Address: addr,
	}
	trieModifications := []TrieModification{trieMod}

	prepareWitness("AccountAfterFirstLevel", trieModifications, statedb)

	oracle.NodeUrl = oracle.RemoteUrl
}

// Account leaf in first level in C proof, placeholder leaf in S proof. No storage proof.
func TestAccountInFirstLevel(t *testing.T) {
	SkipIfNoGeth(t)
	// geth --dev --http --ipcpath ~/Library/Ethereum/geth.ipc
	oracle.NodeUrl = oracle.LocalUrl
	blockNum := 0
	blockNumberParent := big.NewInt(int64(blockNum))
	blockHeaderParent := oracle.PrefetchBlock(blockNumberParent, true, nil)
	database := state.NewDatabase(blockHeaderParent)
	statedb, _ := state.New(blockHeaderParent.Root, database, nil)

	i := 21
	h := fmt.Sprintf("0x%d", i)
	addr := common.HexToAddress(h)

	trieMod := TrieModification{
		Type:    NonceChanged,
		Balance: big.NewInt(23),
		Address: addr,
	}
	trieModifications := []TrieModification{trieMod}

	prepareWitnessSpecial("AccountInFirstLevel", trieModifications, statedb, 1)

	oracle.NodeUrl = oracle.RemoteUrl
}

func TestAccountExtensionInFirstLevel(t *testing.T) {
	SkipIfNoGeth(t)
	// geth --dev --http --ipcpath ~/Library/Ethereum/geth.ipc
	oracle.NodeUrl = oracle.LocalUrl
	blockNum := 0
	blockNumberParent := big.NewInt(int64(blockNum))
	blockHeaderParent := oracle.PrefetchBlock(blockNumberParent, true, nil)
	database := state.NewDatabase(blockHeaderParent)
	statedb, _ := state.New(blockHeaderParent.Root, database, nil)

	h := fmt.Sprintf("0xa21%d", 0)
	addr := common.HexToAddress(h)
	found := false
	for i := 0; i < 100000; i++ {
		h := fmt.Sprintf("0xa21%d", i)
		addr = common.HexToAddress(h)

		statedb.CreateAccount(addr)
		statedb.IntermediateRoot(false)

		oracle.PrefetchAccount(statedb.Db.BlockNumber, addr, nil)
		proof1, _, _, _, _, err := statedb.GetProof(addr)
		check(err)

		for j := 0; j < len(proof1)-1; j++ {
			if proof1[j][0] < 248 { // searching extension node
				found = true
			}
		}

		if found {
			break
		}
	}

	trieMod := TrieModification{
		Type:    NonceChanged,
		Balance: big.NewInt(23),
		Address: addr,
	}
	trieModifications := []TrieModification{trieMod}

	prepareWitnessSpecial("AccountExtensionInFirstLevel", trieModifications, statedb, 5)

	oracle.NodeUrl = oracle.RemoteUrl
}

func TestAccountBranchPlaceholder(t *testing.T) {
	SkipIfNoGeth(t)
	// geth --dev --http --ipcpath ~/Library/Ethereum/geth.ipc
	oracle.NodeUrl = oracle.LocalUrl
	blockNum := 0
	blockNumberParent := big.NewInt(int64(blockNum))
	blockHeaderParent := oracle.PrefetchBlock(blockNumberParent, true, nil)
	database := state.NewDatabase(blockHeaderParent)
	statedb, _ := state.New(blockHeaderParent.Root, database, nil)

	h := fmt.Sprintf("0xab%d", 0)
	addr := common.HexToAddress(h)
	// Implicitly create account such that the account from the first level will be
	// replaced by a branch.
	trieMod := TrieModification{
		Type:    NonceChanged,
		Balance: big.NewInt(23),
		Address: addr,
	}
	trieModifications := []TrieModification{trieMod}

	prepareWitness("AccountBranchPlaceholder", trieModifications, statedb)

	oracle.NodeUrl = oracle.RemoteUrl
}

func TestAccountBranchPlaceholderInFirstLevel(t *testing.T) {
	SkipIfNoGeth(t)
	// geth --dev --http --ipcpath ~/Library/Ethereum/geth.ipc
	oracle.NodeUrl = oracle.LocalUrl
	blockNum := 0
	blockNumberParent := big.NewInt(int64(blockNum))
	blockHeaderParent := oracle.PrefetchBlock(blockNumberParent, true, nil)
	database := state.NewDatabase(blockHeaderParent)
	statedb, _ := state.New(blockHeaderParent.Root, database, nil)

	h := fmt.Sprintf("0xab%d", 0)
	addr := common.HexToAddress(h)
	// Implicitly create account such that the account from the first level will be
	// replaced by a branch.
	trieMod := TrieModification{
		Type:    BalanceChanged,
		Balance: big.NewInt(23),
		Address: addr,
	}
	trieModifications := []TrieModification{trieMod}

	prepareWitnessSpecial("AccountBranchPlaceholderInFirstLevel", trieModifications, statedb, 3) // don't use the same number as in the test above

	oracle.NodeUrl = oracle.RemoteUrl
}

func TestStorageInFirstAccountInFirstLevel(t *testing.T) {
	SkipIfNoGeth(t)
	// geth --dev --http --ipcpath ~/Library/Ethereum/geth.ipc
	oracle.NodeUrl = oracle.LocalUrl
	blockNum := 0
	blockNumberParent := big.NewInt(int64(blockNum))
	blockHeaderParent := oracle.PrefetchBlock(blockNumberParent, true, nil)
	database := state.NewDatabase(blockHeaderParent)
	statedb, _ := state.New(blockHeaderParent.Root, database, nil)

	i := 21
	h := fmt.Sprintf("0x%d", i)
	addr := common.HexToAddress(h)

	trieMod := TrieModification{
		Type:    StorageChanged,
		Key:     common.HexToHash("0x12"),
		Value:   common.BigToHash(big.NewInt(int64(17))),
		Address: addr,
	}
	trieModifications := []TrieModification{trieMod}

	prepareWitnessSpecial("StorageInFirstAccountInFirstLevel", trieModifications, statedb, 1)

	oracle.NodeUrl = oracle.RemoteUrl
}

func TestExtensionTwoNibblesInEvenLevel(t *testing.T) {
	SkipIfNoGeth(t)
	// geth --dev --http --ipcpath ~/Library/Ethereum/geth.ipc
	oracle.NodeUrl = oracle.LocalUrl
	blockNum := 0
	blockNumberParent := big.NewInt(int64(blockNum))
	blockHeaderParent := oracle.PrefetchBlock(blockNumberParent, true, nil)
	database := state.NewDatabase(blockHeaderParent)
	statedb, _ := state.New(blockHeaderParent.Root, database, nil)

	h := fmt.Sprintf("0xa21%d", 0)
	addr := common.HexToAddress(h)
	found := false
	for i := 0; i < 100000; i++ {
		h := fmt.Sprintf("0xa21%d", i)
		addr = common.HexToAddress(h)

		statedb.CreateAccount(addr)
		statedb.IntermediateRoot(false)

		oracle.PrefetchAccount(statedb.Db.BlockNumber, addr, nil)
		proof1, _, _, _, _, err := statedb.GetProof(addr)
		check(err)

		for j := 0; j < len(proof1)-1; j++ {
			if proof1[j][0] == 228 && proof1[j][1] == 130 && j%2 == 0 {
				found = true
			}
		}

		if found {
			break
		}
	}

	trieMod := TrieModification{
		Type:    NonceChanged,
		Nonce:   33,
		Address: addr,
	}
	trieModifications := []TrieModification{trieMod}

	prepareWitness("AccountExtensionTwoNibblesInEvenLevel", trieModifications, statedb)

	oracle.NodeUrl = oracle.RemoteUrl
}

func TestExtensionThreeNibblesInEvenLevel(t *testing.T) {
	SkipIfNoGeth(t)
	// geth --dev --http --ipcpath ~/Library/Ethereum/geth.ipc
	oracle.NodeUrl = oracle.LocalUrl
	blockNum := 0
	blockNumberParent := big.NewInt(int64(blockNum))
	blockHeaderParent := oracle.PrefetchBlock(blockNumberParent, true, nil)
	database := state.NewDatabase(blockHeaderParent)
	statedb, _ := state.New(blockHeaderParent.Root, database, nil)

	h := fmt.Sprintf("0xa21%d", 0)
	addr := common.HexToAddress(h)
	found := false
	for i := 0; i < 100000; i++ {
		h := fmt.Sprintf("0xa21%d", i)
		addr = common.HexToAddress(h)

		statedb.CreateAccount(addr)
		statedb.IntermediateRoot(false)

		oracle.PrefetchAccount(statedb.Db.BlockNumber, addr, nil)
		proof1, _, _, _, _, err := statedb.GetProof(addr)
		check(err)

		for j := 0; j < len(proof1)-1; j++ {
			if proof1[j][0] == 228 && proof1[j][1] == 130 && j%2 == 1 {
				found = true
			}
		}

		if found {
			break
		}
	}

	trieMod := TrieModification{
		Type:    NonceChanged,
		Nonce:   33,
		Address: addr,
	}
	trieModifications := []TrieModification{trieMod}

	prepareWitness("AccountExtensionThreeNibblesInEvenLevel", trieModifications, statedb)

	oracle.NodeUrl = oracle.RemoteUrl
}

func TestExtensionThreeNibblesInOddLevel(t *testing.T) {
	SkipIfNoGeth(t)
	// geth --dev --http --ipcpath ~/Library/Ethereum/geth.ipc
	oracle.NodeUrl = oracle.LocalUrl
	blockNum := 0
	blockNumberParent := big.NewInt(int64(blockNum))
	blockHeaderParent := oracle.PrefetchBlock(blockNumberParent, true, nil)
	database := state.NewDatabase(blockHeaderParent)
	statedb, _ := state.New(blockHeaderParent.Root, database, nil)

	h := fmt.Sprintf("0xa21%d", 0)
	addr := common.HexToAddress(h)
	found := false
	for i := 0; i < 100000; i++ {
		h := fmt.Sprintf("0xa21%d", i)
		addr = common.HexToAddress(h)

		statedb.CreateAccount(addr)
		statedb.IntermediateRoot(false)

		oracle.PrefetchAccount(statedb.Db.BlockNumber, addr, nil)
		proof1, _, _, _, _, err := statedb.GetProof(addr)
		check(err)

		for j := 0; j < len(proof1)-1; j++ {
			if proof1[j][0] == 228 && proof1[j][1] == 130 && proof1[j][2] != 0 && j%2 == 0 {
				found = true
			}
		}

		if found {
			break
		}
	}

	trieMod := TrieModification{
		Type:    NonceChanged,
		Nonce:   33,
		Address: addr,
	}
	trieModifications := []TrieModification{trieMod}

	prepareWitness("AccountExtensionThreeNibblesInOddLevel", trieModifications, statedb)

	oracle.NodeUrl = oracle.RemoteUrl
}

func TestStorageInFirstLevelNonExisting(t *testing.T) {
	SkipIfNoGeth(t)
	// geth --dev --http --ipcpath ~/Library/Ethereum/geth.ipc
	oracle.NodeUrl = oracle.LocalUrl
	blockNum := 0
	blockNumberParent := big.NewInt(int64(blockNum))
	blockHeaderParent := oracle.PrefetchBlock(blockNumberParent, true, nil)
	database := state.NewDatabase(blockHeaderParent)
	statedb, _ := state.New(blockHeaderParent.Root, database, nil)

	i := 21
	h := fmt.Sprintf("0x%d", i)
	addr := common.HexToAddress(h)

	val1 := common.BigToHash(big.NewInt(int64(1)))
	statedb.SetState(addr, common.HexToHash("0x11"), val1)
	statedb.IntermediateRoot(false)

	trieMod := TrieModification{
		Type:    StorageDoesNotExist,
		Key:     common.HexToHash("0x12"),
		Address: addr,
	}
	trieModifications := []TrieModification{trieMod}

	prepareWitness("StorageInFirstLevelNonExisting", trieModifications, statedb)

	oracle.NodeUrl = oracle.RemoteUrl
}

func TestStorageInFirstLevelNonExistingLong(t *testing.T) {
	SkipIfNoGeth(t)
	// geth --dev --http --ipcpath ~/Library/Ethereum/geth.ipc
	oracle.NodeUrl = oracle.LocalUrl
	blockNum := 0
	blockNumberParent := big.NewInt(int64(blockNum))
	blockHeaderParent := oracle.PrefetchBlock(blockNumberParent, true, nil)
	database := state.NewDatabase(blockHeaderParent)
	statedb, _ := state.New(blockHeaderParent.Root, database, nil)

	i := 21
	h := fmt.Sprintf("0x%d", i)
	addr := common.HexToAddress(h)

	v1 := common.FromHex("0xbbefaa12580138bc263c95757826df4e24eb81c9aaaaaaaaaaaaaaaaaaaaaaaa")
	val1 := common.BytesToHash(v1)
	statedb.SetState(addr, common.HexToHash("0x11"), val1)
	statedb.IntermediateRoot(false)

	trieMod := TrieModification{
		Type:    StorageDoesNotExist,
		Key:     common.HexToHash("0x12"),
		Address: addr,
	}
	trieModifications := []TrieModification{trieMod}

	prepareWitness("StorageInFirstLevelNonExistingLong", trieModifications, statedb)

	oracle.NodeUrl = oracle.RemoteUrl
}

func ExtNodeInserted(key1, key2, key3 common.Hash, testName string) {
	oracle.NodeUrl = oracle.LocalUrl

	blockNum := 0
	blockNumberParent := big.NewInt(int64(blockNum))
	blockHeaderParent := oracle.PrefetchBlock(blockNumberParent, true, nil)
	database := state.NewDatabase(blockHeaderParent)
	statedb, _ := state.New(blockHeaderParent.Root, database, nil)
	addr := common.HexToAddress("0x50efbf12580138bc623c95757286df4e24eb81c9")

	statedb.DisableLoadingRemoteAccounts()
	statedb.CreateAccount(addr)
	oracle.PreventHashingInSecureTrie = true // to store the unchanged key

	// make the value long to have a hashed branch
	v1 := common.FromHex("0xbbefaa12580138bc263c95757826df4e24eb81c9aaaaaaaaaaaaaaaaaaaaaaaa")
	val1 := common.BytesToHash(v1)
	statedb.SetState(addr, key1, val1)

	statedb.SetState(addr, key2, val1)
	statedb.IntermediateRoot(false)

	v1 = common.FromHex("0xbb")
	val := common.BytesToHash(v1)
	trieMod := TrieModification{
		Type:    StorageChanged,
		Key:     key3,
		Value:   val,
		Address: addr,
	}
	trieModifications := []TrieModification{trieMod}

	prepareWitness(testName, trieModifications, statedb)

	oracle.PreventHashingInSecureTrie = false
}

func ExtNodeDeleted(key1, key2, key3 common.Hash, testName string) {
	oracle.NodeUrl = oracle.LocalUrl

	blockNum := 0
	blockNumberParent := big.NewInt(int64(blockNum))
	blockHeaderParent := oracle.PrefetchBlock(blockNumberParent, true, nil)
	database := state.NewDatabase(blockHeaderParent)
	statedb, _ := state.New(blockHeaderParent.Root, database, nil)
	addr := common.HexToAddress("0x50efbf12580138bc623c95757286df4e24eb81c9")

	statedb.DisableLoadingRemoteAccounts()
	statedb.CreateAccount(addr)
	oracle.PreventHashingInSecureTrie = true // to store the unchanged key

	// make the value long to have a hashed branch
	v1 := common.FromHex("0xbbefaa12580138bc263c95757826df4e24eb81c9aaaaaaaaaaaaaaaaaaaaaaab")
	val1 := common.BytesToHash(v1)
	statedb.SetState(addr, key1, val1)
	statedb.SetState(addr, key2, val1)
	statedb.SetState(addr, key3, val1)

	statedb.IntermediateRoot(false)

	val := common.Hash{} // empty value deletes the key

	trieMod := TrieModification{
		Type:    StorageChanged,
		Key:     key3,
		Value:   val,
		Address: addr,
	}
	trieModifications := []TrieModification{trieMod}

	prepareWitness(testName, trieModifications, statedb)

	oracle.PreventHashingInSecureTrie = false
}

func TestExtNodeInsertedBefore6After1FirstLevel(t *testing.T) {
	SkipIfNoGeth(t)
	// Before 6 - means that the long (as named in the circuit) extension node has 6 nibbles.
	// After 1 - the short extension node has 1 nibble.
	// Middle 4 - the middle extension node has 4 nibbles.

	// The trie is empty before we add key1, key2, key3.
	key1 := common.HexToHash("0x1234561000000000000000000000000000000000000000000000000000000000")
	// After inserting key1, there is only one leaf in the trie.
	// When the nibbles are compressed into bytes, we get: [1 * 16 + 2, 3 * 16 + 4, 5 * 16 + 6, 1 * 16, 0, ..., 0].

	key2 := common.HexToHash("0x1234563000000000000000000000000000000000000000000000000000000000")
	// After inserting key2, we have an extension node E in the trie with the following nibbles: 1 2 3 4 5 6.
	// The branch of the extension node has two leaves - key1 at position 1 and key2 at position 3.

	key3 := common.HexToHash("0x1234400000000000000000000000000000000000000000000000000000000000")
	// After inserting key3, we have an extension node E1 with the following nibbles: 1 2 3 4.
	// The branch of E1 has two nodes: the extension node E2 at position 5 (with only one nibble: 6)
	// and the leaf at position 4.
	// The branch of E2 has two leaves - at position 1 and 3.

	// The first two keys are inserted in the trie, then we obtain the proof for the insertion of key3.
	ExtNodeInserted(key1, key2, key3, "ExtNodeInsertedBefore6After1FirstLevel")
}

func TestExtNodeDeletedBefore6After1FirstLevel(t *testing.T) {
	SkipIfNoGeth(t)
	// Before 6 - means that the long (as named in the circuit) extension node has 6 nibbles.
	// After 1 - the short extension node has 1 nibble.
	// Middle 4 - the middle extension node has 4 nibbles.

	// The trie is empty before we add key1, key2, key3.
	key1 := common.HexToHash("0x1234561000000000000000000000000000000000000000000000000000000000")
	// After inserting key1, there is only one leaf in the trie.
	// When the nibbles are compressed into bytes, we get: [1 * 16 + 2, 3 * 16 + 4, 5 * 16 + 6, 1 * 16, 0, ..., 0].

	key2 := common.HexToHash("0x1234563000000000000000000000000000000000000000000000000000000000")
	// After inserting key2, we have an extension node E in the trie with the following nibbles: 1 2 3 4 5 6.
	// The branch of the extension node has two leaves - key1 at position 1 and key2 at position 3.

	key3 := common.HexToHash("0x1234400000000000000000000000000000000000000000000000000000000000")
	// After inserting key3, we have an extension node E1 with the following nibbles: 1 2 3 4.
	// The branch of E1 has two nodes: the extension node E2 at position 5 (with only one nibble: 6)
	// and the leaf at position 4.
	// The branch of E2 has two leaves - at position 1 and 3.

	// The three keys are inserted in the trie, then we obtain the proof for the deletion of key3.
	ExtNodeDeleted(key1, key2, key3, "ExtNodeDeletedBefore6After1FirstLevel")
}

func TestExtNodeInsertedBefore6After2FirstLevel(t *testing.T) {
	SkipIfNoGeth(t)
	// Before 6 - means that the long (as named in the circuit) extension node has 6 nibbles.
	// After 2 - the short extension node has 2 nibbles.
	// Middle 3 - the middle extension node has 3 nibbles.

	// The trie is empty before we add key1, key2, key3.
	key1 := common.HexToHash("0x1234561000000000000000000000000000000000000000000000000000000000")
	// After inserting key1, there is only one leaf in the trie.
	// When the nibbles are compressed into bytes, we get: [1 * 16 + 2, 3 * 16 + 4, 5 * 16 + 6, 1 * 16, 0, ..., 0].

	key2 := common.HexToHash("0x1234563000000000000000000000000000000000000000000000000000000000")
	// After inserting key2, we have an extension node E in the trie with the following nibbles: 1 2 3 4 5 6.
	// The branch of the extension node has two leaves - key1 at position 1 and key2 at position 3.

	key3 := common.HexToHash("0x1235400000000000000000000000000000000000000000000000000000000000")
	// After inserting key3, we have an extension node E1 with the following nibbles: 1 2 3.
	// The branch of E1 has two nodes: the extension node E2 at position 4 (with two nibbles: 5 6)
	// and the leaf at position 5.
	// The branch of E2 has two leaves - at position 1 and 3.

	// The first two keys are inserted in the trie, then we obtain the proof for the insertion of key3.
	ExtNodeInserted(key1, key2, key3, "ExtNodeInsertedBefore6After2FirstLevel")
}

func TestExtNodeInsertedBefore6After4FirstLevel(t *testing.T) {
	SkipIfNoGeth(t)
	// Before 6 - means that the long (as named in the circuit) extension node has 6 nibbles.
	// After 4 - the short extension node has 4 nibbles.
	// Middle 1 - the middle extension node has 1 nibble.

	// The trie is empty before we add key1, key2, key3.
	key1 := common.HexToHash("0x1234561000000000000000000000000000000000000000000000000000000000")
	// After inserting key1, there is only one leaf in the trie.
	// When the nibbles are compressed into bytes, we get: [1 * 16 + 2, 3 * 16 + 4, 5 * 16 + 6, 1 * 16, 0, ..., 0].

	key2 := common.HexToHash("0x1234563000000000000000000000000000000000000000000000000000000000")
	// After inserting key2, we have an extension node E in the trie with the following nibbles: 1 2 3 4 5 6.
	// The branch of the extension node has two leaves - key1 at position 1 and key2 at position 3.

	key3 := common.HexToHash("0x1635400000000000000000000000000000000000000000000000000000000000")
	// After inserting key3, we have an extension node E1 with one nibble: 1.
	// The branch of E1 has two nodes: the extension node E2 at position 2 (with four nibbles: 3 4 5 6)
	// and the leaf at position 6.
	// The branch of E2 has two leaves - at position 1 and 3.

	// The first two keys are inserted in the trie, then we obtain the proof for the insertion of key3.
	ExtNodeInserted(key1, key2, key3, "ExtNodeInsertedBefore6After4FirstLevel")
}

func TestExtNodeInsertedBefore5After3FirstLevel(t *testing.T) {
	SkipIfNoGeth(t)
	// Before 5 - means that the long (as named in the circuit) extension node has 5 nibbles.
	// After 3 - the short extension node has 3 nibbles.
	// Middle 1 - the middle extension node has 1 nibble.

	// The trie is empty before we add key1, key2, key3.
	key1 := common.HexToHash("0x2345610000000000000000000000000000000000000000000000000000000000")
	// After inserting key1, there is only one leaf in the trie.

	key2 := common.HexToHash("0x2345630000000000000000000000000000000000000000000000000000000000")
	// After inserting key2, we have an extension node E in the trie with the following nibbles: 2 3 4 5 6.
	// The branch of the extension node has two leaves - key1 at position 1 and key2 at position 3.

	key3 := common.HexToHash("0x2635400000000000000000000000000000000000000000000000000000000000")
	// After inserting key3, we have an extension node E1 with one nibble: 2.
	// The branch of E1 has two nodes: the extension node E2 at position 3 (with three nibbles: 4 5 6)
	// and the leaf at position 6.
	// The branch of E2 has two leaves - at position 1 and 3.

	// The first two keys are inserted in the trie, then we obtain the proof for the insertion of key3.
	ExtNodeInserted(key1, key2, key3, "ExtNodeInsertedBefore5After3FirstLevel")
}

func TestExtNodeInsertedBefore5After2FirstLevel(t *testing.T) {
	SkipIfNoGeth(t)
	// Before 5 - means that the long (as named in the circuit) extension node has 5 nibbles.
	// After 2 - the short extension node has 2 nibbles.
	// Middle 2 - the middle extension node has 2 nibbles.

	// The trie is empty before we add key1, key2, key3.
	key1 := common.HexToHash("0x2345610000000000000000000000000000000000000000000000000000000000")
	// After inserting key1, there is only one leaf in the trie.

	key2 := common.HexToHash("0x2345630000000000000000000000000000000000000000000000000000000000")
	// After inserting key2, we have an extension node E in the trie with the following nibbles: 2 3 4 5 6.
	// The branch of the extension node has two leaves - key1 at position 1 and key2 at position 3.

	key3 := common.HexToHash("0x2335400000000000000000000000000000000000000000000000000000000000")
	// After inserting key3, we have an extension node E1 with two nibbles: 2 3.
	// The branch of E1 has two nodes: the extension node E2 at position 4 (with two nibbles: 5 6)
	// and the leaf at position 3.
	// The branch of E2 has two leaves - at position 1 and 3.

	// The first two keys are inserted in the trie, then we obtain the proof for the insertion of key3.
	ExtNodeInserted(key1, key2, key3, "ExtNodeInsertedBefore5After2FirstLevel")
}

func TestExtNodeInsertedBefore5After1FirstLevel(t *testing.T) {
	SkipIfNoGeth(t)
	// Before 5 - means that the long (as named in the circuit) extension node has 5 nibbles.
	// After 1 - the short extension node has 1 nibble.
	// Middle 3 - the middle extension node has 3 nibbles.

	// The trie is empty before we add key1, key2, key3.
	key1 := common.HexToHash("0x2345610000000000000000000000000000000000000000000000000000000000")
	// After inserting key1, there is only one leaf in the trie.

	key2 := common.HexToHash("0x2345630000000000000000000000000000000000000000000000000000000000")
	// After inserting key2, we have an extension node E in the trie with the following nibbles: 2 3 4 5 6.
	// The branch of the extension node has two leaves - key1 at position 1 and key2 at position 3.

	key3 := common.HexToHash("0x2343540000000000000000000000000000000000000000000000000000000000")
	// After inserting key3, we have an extension node E1 with three nibbles: 2 3 4.
	// The branch of E1 has two nodes: the extension node E2 at position 5 (with one nibble: 6)
	// and the leaf at position 3.
	// The branch of E2 has two leaves - at position 1 and 3.

	// The first two keys are inserted in the trie, then we obtain the proof for the insertion of key3.
	ExtNodeInserted(key1, key2, key3, "ExtNodeInsertedBefore5After1FirstLevel")
}

func TestExtNodeInsertedBefore4After1(t *testing.T) {
	SkipIfNoGeth(t)
	// Before 4 - means that the long (as named in the circuit) extension node has 4 nibbles.
	// After 1 - the short extension node has 1 nibble.
	// Middle 2 - the middle extension node has 2 nibbles.

	oracle.NodeUrl = oracle.LocalUrl

	blockNum := 0
	blockNumberParent := big.NewInt(int64(blockNum))
	blockHeaderParent := oracle.PrefetchBlock(blockNumberParent, true, nil)
	database := state.NewDatabase(blockHeaderParent)
	statedb, _ := state.New(blockHeaderParent.Root, database, nil)
	addr := common.HexToAddress("0x50efbf12580138bc623c95757286df4e24eb81c9")

	statedb.DisableLoadingRemoteAccounts()

	statedb.CreateAccount(addr)

	oracle.PreventHashingInSecureTrie = true // to store the unchanged key

	val0 := common.BigToHash(big.NewInt(int64(1)))
	key0 := common.HexToHash("0x1000000000000000000000000000000000000000000000000000000000000000")
	statedb.SetState(addr, key0, val0)

	key00 := common.HexToHash("0x0000000000000000000000000000000000000000000000000000000000000000")
	statedb.SetState(addr, key00, val0)
	// After insertion of key0 and key00, we have a branch B with two leaves - at position 1 and 0.

	key1 := common.HexToHash("0x1234561000000000000000000000000000000000000000000000000000000000")

	// make the value long to have a hashed branch
	v1 := common.FromHex("0xbbefaa12580138bc263c95757826df4e24eb81c9aaaaaaaaaaaaaaaaaaaaaaaa")
	val1 := common.BytesToHash(v1)
	statedb.SetState(addr, key1, val1)
	// After insertion of key1, we have a branch B with a leaf at position 0 and a branch B1 at position 1.
	// Branch B1 has two leaves - at position 0 and 2.

	key2 := common.HexToHash("0x1234563000000000000000000000000000000000000000000000000000000000")
	// After inserting key2, we have a branch B1 with two nodes - a leaf at position 0 and an extension
	// node E (with nibbles 3 4 5 6) at position 2.

	statedb.SetState(addr, key2, val1)
	statedb.IntermediateRoot(false)

	key3 := common.HexToHash("0x1234400000000000000000000000000000000000000000000000000000000000")
	// After inserting key3, we have an extension node E1 with two nibbles: 3 4.
	// The branch of E1 has two nodes: the extension node E2 at position 5 (with one nibble: 6)
	// and the leaf at position 4.
	// The branch of E2 has two leaves - at position 1 and 3.

	v1 = common.FromHex("0xbb")
	val := common.BytesToHash(v1)
	trieMod := TrieModification{
		Type:    StorageChanged,
		Key:     key3,
		Value:   val,
		Address: addr,
	}
	trieModifications := []TrieModification{trieMod}

	prepareWitness("ExtNodeInsertedBefore4After1", trieModifications, statedb)

	oracle.PreventHashingInSecureTrie = false
}

func TestExtNodeDeletedBefore4After1(t *testing.T) {
	SkipIfNoGeth(t)
	// Before 4 - means that the long (as named in the circuit) extension node has 4 nibbles.
	// After 1 - the short extension node has 1 nibble.
	// Middle 2 - the middle extension node has 2 nibbles.

	// This is the reverse operation of the case in TestExtNodeInsertedBefore4After1.

	oracle.NodeUrl = oracle.LocalUrl

	blockNum := 0
	blockNumberParent := big.NewInt(int64(blockNum))
	blockHeaderParent := oracle.PrefetchBlock(blockNumberParent, true, nil)
	database := state.NewDatabase(blockHeaderParent)
	statedb, _ := state.New(blockHeaderParent.Root, database, nil)
	addr := common.HexToAddress("0x50efbf12580138bc623c95757286df4e24eb81c9")

	statedb.DisableLoadingRemoteAccounts()

	statedb.CreateAccount(addr)

	oracle.PreventHashingInSecureTrie = true // to store the unchanged key

	val0 := common.BigToHash(big.NewInt(int64(1)))
	key0 := common.HexToHash("0x1000000000000000000000000000000000000000000000000000000000000000")
	statedb.SetState(addr, key0, val0)

	key00 := common.HexToHash("0x0000000000000000000000000000000000000000000000000000000000000000")
	statedb.SetState(addr, key00, val0)
	// After insertion of key0 and key00, we have a branch B with two leaves - at position 1 and 0.

	key1 := common.HexToHash("0x1234561000000000000000000000000000000000000000000000000000000000")
	// After insertion of key1, we have a branch B with a leaf at position 0 and a branch B1 at position 1.
	// Branch B1 has two leaves - at position 0 and 2.

	// make the value long to have a hashed branch
	v1 := common.FromHex("0xbbefaa12580138bc263c95757826df4e24eb81c9aaaaaaaaaaaaaaaaaaaaaaaa")
	val1 := common.BytesToHash(v1)
	statedb.SetState(addr, key1, val1)

	key2 := common.HexToHash("0x1234563000000000000000000000000000000000000000000000000000000000")
	statedb.SetState(addr, key2, val1)
	// After inserting key2, we have a branch B1 with two nodes - a leaf at position 0 and an extension
	// node E (with nibbles 3 4 5 6) at position 2.

	key3 := common.HexToHash("0x1234400000000000000000000000000000000000000000000000000000000000")
	statedb.SetState(addr, key3, val1)
	// After inserting key3, we have an extension node E1 with two nibbles: 3 4.
	// The branch of E1 has two nodes: the extension node E2 at position 5 (with one nibble: 6)
	// and the leaf at position 4.
	// The branch of E2 has two leaves - at position 1 and 3.

	statedb.IntermediateRoot(false)

	val := common.Hash{} // empty value deletes the key
	trieMod := TrieModification{
		Type:    StorageChanged,
		Key:     key3,
		Value:   val,
		Address: addr,
	}
	trieModifications := []TrieModification{trieMod}

	prepareWitness("ExtNodeDeletedBefore4After1", trieModifications, statedb)

	oracle.PreventHashingInSecureTrie = false
}

func TestExtNodeInNewBranchFirstLevel(t *testing.T) {
	SkipIfNoGeth(t)
	// Before 5 - means that the long (as named in the circuit) extension node has 5 nibbles.
	// After 1 - the short extension node has 4 nibbles.
	// Middle - the middle node is a branch.

	// The trie is empty before we add key1, key2, key3.
	key1 := common.HexToHash("0x2345610000000000000000000000000000000000000000000000000000000000")
	// After inserting key1, there is only one leaf in the trie.

	key2 := common.HexToHash("0x2345630000000000000000000000000000000000000000000000000000000000")
	// After inserting key2, we have an extension node E in the trie with the following nibbles: 2 3 4 5 6.
	// The branch of the extension node has two leaves - key1 at position 1 and key2 at position 3.

	key3 := common.HexToHash("0x6354000000000000000000000000000000000000000000000000000000000000")
	// After inserting key3, we have a branch B with an extension node E1 at position 2 (with nibbles 3 4 5 6)
	// and a leaf at position 6.

	ExtNodeInserted(key1, key2, key3, "ExtNodeInsertedInNewBranchFirstLevel")
}

func TestExtNodeDeletedBranchDeletedFirstLevel(t *testing.T) {
	SkipIfNoGeth(t)
	// This is the reverse operation of the case in TestExtNodeInNewBranchFirstLevel.
	key1 := common.HexToHash("0x2345610000000000000000000000000000000000000000000000000000000000")
	key2 := common.HexToHash("0x2345630000000000000000000000000000000000000000000000000000000000")
	key3 := common.HexToHash("0x6354000000000000000000000000000000000000000000000000000000000000")

	ExtNodeDeleted(key1, key2, key3, "ExtNodeDeletedBranchDeletedFirstLevel")
}

func TestExtNodeInsertedExtShortIsBranchFirstLevel(t *testing.T) {
	SkipIfNoGeth(t)
	// Before 5 - means that the long (as named in the circuit) extension node has 5 nibbles.
	// After - the short node is a branch.
	// Middle 3 - the middle extension node has 3 nibbles.

	// The trie is empty before we add key1, key2, key3.
	key1 := common.HexToHash("0x2345610000000000000000000000000000000000000000000000000000000000")
	// After inserting key1, there is only one leaf in the trie.

	key2 := common.HexToHash("0x2345630000000000000000000000000000000000000000000000000000000000")
	// After inserting key2, we have an extension node E in the trie with the following nibbles: 2 3 4 5 6.
	// The branch of the extension node has two leaves - key1 at position 1 and key2 at position 3.

	key3 := common.HexToHash("0x2345100000000000000000000000000000000000000000000000000000000000")
	// After inserting key3, we have an extension node E1 with nibbles: 2 3 4 5.
	// The branch of E1 has two nodes: the branch at position 6 and the leaf at position 1.

	ExtNodeInserted(key1, key2, key3, "ExtNodeInsertedExtShortIsBranchFirstLevel")
}

func TestExtNodeDeletedExtShortIsBranchFirstLevel(t *testing.T) {
	SkipIfNoGeth(t)
	// This is the reverse operation of the case in TestExtNodeInsertedExtShortIsBranchFirstLevel.
	key1 := common.HexToHash("0x2345610000000000000000000000000000000000000000000000000000000000")
	key2 := common.HexToHash("0x2345630000000000000000000000000000000000000000000000000000000000")
	key3 := common.HexToHash("0x2345100000000000000000000000000000000000000000000000000000000000")

	ExtNodeDeleted(key1, key2, key3, "ExtNodeDeletedExtShortIsBranchFirstLevel")
}<|MERGE_RESOLUTION|>--- conflicted
+++ resolved
@@ -12,14 +12,11 @@
 )
 
 func SkipIfNoGeth(t *testing.T) {
-<<<<<<< HEAD
+	_, err := exec.LookPath("geth")
+	if err != nil {
 	// TODO, fix this
 	os.Setenv("NO_GETH", "1")
 	if os.Getenv("NO_GETH") != "" {
-=======
-	_, err := exec.LookPath("geth")
-	if err != nil {
->>>>>>> e26176d2
 		t.Skip("Skipping test that requires geth")
 	}
 }
