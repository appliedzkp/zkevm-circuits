--- conflicted
+++ resolved
@@ -446,9 +446,6 @@
 		ap := oracle.PrefetchAccount(s.Db.BlockNumber, addr, nil)
 		if len(ap) > 0 {
 			ret, _ := hex.DecodeString(ap[len(ap)-1][2:])
-<<<<<<< HEAD
-			s.SetStateObjectFromEncoding(addr, ret)
-=======
 
 			data := new(Account)
 			keyLen := ret[2] - 128
@@ -483,7 +480,6 @@
 			if isExpectedAddress() {
 				s.SetStateObjectFromEncoding(addr, ret)
 			}
->>>>>>> b3e1f3fc
 		}
 	}
 }
